--- conflicted
+++ resolved
@@ -1,7 +1,3 @@
-<<<<<<< HEAD
-@import 'apps/client/src/styles/ghostfolio-style';
-=======
->>>>>>> d9ba524d
 :host {
   display: block;
   .activities {
