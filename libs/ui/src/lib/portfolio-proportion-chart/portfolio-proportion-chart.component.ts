--- conflicted
+++ resolved
@@ -106,16 +106,10 @@
           if (chartData[this.positions[symbol][this.keys[0]].toUpperCase()]) {
             chartData[
               this.positions[symbol][this.keys[0]].toUpperCase()
-<<<<<<< HEAD
             ].value.plus(
               this.positions[symbol].valueInBaseCurrency ??
                 this.positions[symbol].value
             );
-=======
-            ].value = chartData[
-              this.positions[symbol][this.keys[0]].toUpperCase()
-            ].value.plus(this.positions[symbol].value);
->>>>>>> af008aa7
 
             if (
               chartData[this.positions[symbol][this.keys[0]].toUpperCase()]
@@ -123,85 +117,31 @@
             ) {
               chartData[
                 this.positions[symbol][this.keys[0]].toUpperCase()
-              ].subCategory[this.positions[symbol][this.keys[1]]].value =
-                chartData[
-                  this.positions[symbol][this.keys[0]].toUpperCase()
-                ].subCategory[this.positions[symbol][this.keys[1]]].value.plus(
-                  this.positions[symbol].value
-                );
-            } else {
-              chartData[
-                this.positions[symbol][this.keys[0]].toUpperCase()
-<<<<<<< HEAD
               ].subCategory[this.positions[symbol][this.keys[1]]].value.plus(
                 this.positions[symbol].valueInBaseCurrency ??
                   this.positions[symbol].value
               );
-          } else {
-            chartData[
-              this.positions[symbol][this.keys[0]].toUpperCase()
-            ].subCategory[this.positions[symbol][this.keys[1]] ?? UNKNOWN_KEY] =
-              {
+            } else {
+              chartData[
+                this.positions[symbol][this.keys[0]].toUpperCase()
+              ].subCategory[
+                this.positions[symbol][this.keys[1]] ?? UNKNOWN_KEY
+              ] = {
                 value: new Big(
                   this.positions[symbol].valueInBaseCurrency ??
                     this.positions[symbol].value
                 )
               };
-          }
-        } else {
-          chartData[this.positions[symbol][this.keys[0]].toUpperCase()] = {
-            name: this.positions[symbol][this.keys[0]],
-            subCategory: {},
-            value: new Big(
-              this.positions[symbol].valueInBaseCurrency ??
-                this.positions[symbol].value ??
-                0
-            )
-          };
-
-          if (this.positions[symbol][this.keys[1]]) {
-            chartData[
-              this.positions[symbol][this.keys[0]].toUpperCase()
-            ].subCategory = {
-              [this.positions[symbol][this.keys[1]]]: {
-                value: new Big(
-                  this.positions[symbol].valueInBaseCurrency ??
-                    this.positions[symbol].value
-                )
-              }
-            };
-          }
-        }
-      } else {
-        if (chartData[UNKNOWN_KEY]) {
-          chartData[UNKNOWN_KEY].value = chartData[UNKNOWN_KEY].value.plus(
-            this.positions[symbol].valueInBaseCurrency ??
-              this.positions[symbol].value
-          );
-        } else {
-          chartData[UNKNOWN_KEY] = {
-            name: this.positions[symbol].name,
-            subCategory: this.keys[1]
-              ? { [this.keys[1]]: { value: new Big(0) } }
-              : undefined,
-            value: new Big(
-              this.positions[symbol].valueInBaseCurrency ??
-                this.positions[symbol].value
-            )
-          };
-        }
-      }
-    });
-=======
-              ].subCategory[
-                this.positions[symbol][this.keys[1]] ?? UNKNOWN_KEY
-              ] = { value: new Big(this.positions[symbol].value) };
             }
           } else {
             chartData[this.positions[symbol][this.keys[0]].toUpperCase()] = {
               name: this.positions[symbol][this.keys[0]],
               subCategory: {},
-              value: new Big(this.positions[symbol].value ?? 0)
+              value: new Big(
+                this.positions[symbol].valueInBaseCurrency ??
+                  this.positions[symbol].value ??
+                  0
+              )
             };
 
             if (this.positions[symbol][this.keys[1]]) {
@@ -209,7 +149,10 @@
                 this.positions[symbol][this.keys[0]].toUpperCase()
               ].subCategory = {
                 [this.positions[symbol][this.keys[1]]]: {
-                  value: new Big(this.positions[symbol].value)
+                  value: new Big(
+                    this.positions[symbol].valueInBaseCurrency ??
+                      this.positions[symbol].value
+                  )
                 }
               };
             }
@@ -217,7 +160,8 @@
         } else {
           if (chartData[UNKNOWN_KEY]) {
             chartData[UNKNOWN_KEY].value = chartData[UNKNOWN_KEY].value.plus(
-              this.positions[symbol].value
+              this.positions[symbol].valueInBaseCurrency ??
+                this.positions[symbol].value
             );
           } else {
             chartData[UNKNOWN_KEY] = {
@@ -225,7 +169,10 @@
               subCategory: this.keys[1]
                 ? { [this.keys[1]]: { value: new Big(0) } }
                 : undefined,
-              value: new Big(this.positions[symbol].value)
+              value: new Big(
+                this.positions[symbol].valueInBaseCurrency ??
+                  this.positions[symbol].value
+              )
             };
           }
         }
@@ -238,7 +185,6 @@
         };
       });
     }
->>>>>>> af008aa7
 
     let chartDataSorted = Object.entries(chartData)
       .sort((a, b) => {
@@ -414,7 +360,6 @@
 
     this.isLoading = false;
   }
-
   /**
    * Color palette, inspired by https://yeun.github.io/open-color
    */
