<div class="overflow-x-auto">
  <table
    class="gf-table w-100"
    mat-table
    matSort
    matSortActive="allocationInPercentage"
    matSortDirection="desc"
    [dataSource]="dataSource"
  >
    <ng-container matColumnDef="icon" sticky>
      <th *matHeaderCellDef class="px-1" mat-header-cell></th>
      <td *matCellDef="let element" class="px-1 text-center" mat-cell>
        <gf-entity-logo
          [dataSource]="element.dataSource"
          [symbol]="element.symbol"
          [tooltip]="element.name"
        />
      </td>
      <td *matFooterCellDef class="px-1" mat-footer-cell></td>
    </ng-container>

    <ng-container matColumnDef="nameWithSymbol">
      <th
        *matHeaderCellDef
        class="px-1 name-col"
        mat-header-cell
        mat-sort-header="symbol"
      >
        <ng-container i18n>Name</ng-container>
      </th>
      <td
        *matCellDef="let element"
        class="line-height-1 px-1 name-col"
        mat-cell
      >
        <div class="text-truncate">
          {{ element.name }}
          @if (element.name === element.symbol) {
            <span>({{ element.assetSubClassLabel }})</span>
          }
        </div>
        <div>
          <small class="text-muted">{{ element.symbol }}</small>
        </div>
      </td>
      <td *matFooterCellDef class="px-1" mat-footer-cell>Total</td>
    </ng-container>

    <ng-container matColumnDef="dateOfFirstActivity">
      <th
        *matHeaderCellDef
        class="d-none d-lg-table-cell justify-content-end px-1"
        mat-header-cell
        mat-sort-header
      >
        <ng-container i18n>First Activity</ng-container>
      </th>
      <td
        *matCellDef="let element"
        class="d-none d-lg-table-cell px-1"
        mat-cell
      >
        <div class="d-flex justify-content-end">
          <gf-value
            [isDate]="element.dateOfFirstActivity ? true : false"
            [locale]="locale"
            [value]="element.dateOfFirstActivity ?? ''"
          />
        </div>
      </td>
      <td
        *matFooterCellDef
        class="d-none d-lg-table-cell justify-content-end px-1"
        mat-footer-cell
      ></td>
    </ng-container>
    <ng-container
      matColumnDef="marketPrice"
      [stickyEnd]="dataSource?.sort?.active === 'marketPrice'"
    >
      <th
        *matHeaderCellDef
        class="justify-content-end px-1"
        mat-header-cell
        mat-sort-header
      >
        <ng-container i18n>Price</ng-container>
      </th>
      <td *matCellDef="let element" class="px-1" mat-cell>
        <div class="d-flex justify-content-end">
          <gf-value
            [isCurrency]="true"
            [locale]="locale"
            [value]="isLoading ? undefined : element.marketPrice"
          />
        </div>
      </td>
      <td *matFooterCellDef class="px-1" mat-footer-cell></td>
    </ng-container>

<<<<<<< HEAD
    <ng-container matColumnDef="quantity">
      <th
        *matHeaderCellDef
        class="d-none d-lg-table-cell justify-content-end px-1"
        mat-header-cell
        mat-sort-header
      >
        <ng-container i18n>Quantity</ng-container>
      </th>
      <td
        *matCellDef="let element"
        class="d-none d-lg-table-cell px-1"
        mat-cell
      >
        <div class="d-flex justify-content-end">
          <gf-value
            [isCurrency]="true"
            [locale]="locale"
            [value]="isLoading ? undefined : element.quantity"
          />
        </div>
      </td>
    </ng-container>

    <ng-container matColumnDef="valueInBaseCurrency">
=======
    <ng-container
      matColumnDef="valueInBaseCurrency"
      [stickyEnd]="dataSource?.sort?.active === 'valueInBaseCurrency'"
    >
>>>>>>> 4d8ed35d
      <th
        *matHeaderCellDef
        class="d-none d-lg-table-cell justify-content-end px-1"
        mat-header-cell
        mat-sort-header
      >
        <ng-container i18n>Value</ng-container>
      </th>
      <td
        *matCellDef="let element"
        class="d-none d-lg-table-cell px-1"
        mat-cell
      >
        <div class="d-flex justify-content-end">
          <gf-value
            [isCurrency]="true"
            [locale]="locale"
            [value]="isLoading ? undefined : element.valueInBaseCurrency"
          />
        </div>
      </td>

      <td *matFooterCellDef class="d-none d-lg-table-cell px-1" mat-footer-cell>
        <gf-value
          [isCurrency]="true"
          [locale]="locale"
          [value]="totalValue"
        ></gf-value>
      </td>
    </ng-container>

    <ng-container
      matColumnDef="allocationInPercentage"
      [stickyEnd]="dataSource?.sort?.active === 'allocationInPercentage'"
    >
      <th
        *matHeaderCellDef
        class="justify-content-end px-1"
        mat-header-cell
        mat-sort-header
      >
        <span class="d-none d-sm-block" i18n>Allocation</span>
        <span class="d-block d-sm-none" title="Allocation">%</span>
      </th>
      <td *matCellDef="let element" class="px-1" mat-cell>
        <div class="d-flex justify-content-end">
          <gf-value
            [isPercent]="true"
            [locale]="locale"
            [value]="isLoading ? undefined : element.allocationInPercentage"
          />
        </div>
      </td>
      <td *matFooterCellDef class="px-1" mat-footer-cell></td>
    </ng-container>

    <ng-container
      matColumnDef="performance"
      [stickyEnd]="
        dataSource?.sort?.active === 'netPerformanceWithCurrencyEffect'
      "
    >
      <th
        *matHeaderCellDef
        class="justify-content-end px-1"
        mat-header-cell
        mat-sort-header="netPerformanceWithCurrencyEffect"
      >
        <ng-container i18n>Change</ng-container>
      </th>
      <td *matCellDef="let element" class="px-1" mat-cell>
        <div class="d-flex justify-content-end">
          <gf-value
            [colorizeSign]="true"
            [isCurrency]="true"
            [locale]="locale"
            [value]="
              isLoading ? undefined : element.netPerformanceWithCurrencyEffect
            "
          />
        </div>
      </td>
      <td *matFooterCellDef class="px-1" mat-footer-cell>
        <div class="d-flex justify-content-end">
          <gf-value
            [colorizeSign]="true"
            [isCurrency]="true"
            [locale]="locale"
            [value]="totalChange"
          ></gf-value>
        </div>
      </td>
    </ng-container>

    <ng-container matColumnDef="performanceInPercentage" stickyEnd>
      <th
        *matHeaderCellDef
        class="justify-content-end px-1"
        mat-header-cell
        mat-sort-header="netPerformancePercentWithCurrencyEffect"
      >
        <span class="d-none d-sm-block" i18n>Performance</span>
        <span class="d-block d-sm-none" title="Performance">±</span>
      </th>
      <td *matCellDef="let element" class="px-1" mat-cell>
        <div class="d-flex justify-content-end">
          <gf-value
            [colorizeSign]="true"
            [isPercent]="true"
            [locale]="locale"
            [value]="
              isLoading
                ? undefined
                : element.netPerformancePercentWithCurrencyEffect
            "
          />
        </div>
      </td>
      <td *matFooterCellDef class="px-1" mat-footer-cell>
        <div class="d-flex justify-content-end">
          <gf-value
            [colorizeSign]="true"
            [isPercent]="true"
            [locale]="locale"
            [value]="totalChangePercentage"
          ></gf-value>
        </div>
      </td>
    </ng-container>

    <tr *matHeaderRowDef="displayedColumns" mat-header-row></tr>
    <tr
      *matRowDef="let row; columns: displayedColumns"
      mat-row
      [ngClass]="{
        'cursor-pointer':
          hasPermissionToOpenDetails &&
          !ignoreAssetSubClasses.includes(row.assetSubClass)
      }"
      (click)="
        !ignoreAssetSubClasses.includes(row.assetSubClass) &&
          onOpenHoldingDialog({
            dataSource: row.dataSource,
            symbol: row.symbol
          })
      "
    ></tr>
    <tr
      *matFooterRowDef="displayedColumns"
      mat-footer-row
      [ngClass]="{ 'd-none': isLoading || !performance }"
    ></tr>
  </table>
</div>

<mat-paginator class="d-none" [pageSize]="pageSize" />

@if (isLoading) {
  <ngx-skeleton-loader
    animation="pulse"
    class="px-4 py-3"
    [theme]="{
      height: '1.5rem',
      width: '100%'
    }"
  />
}

@if (dataSource.data.length > pageSize && !isLoading) {
  <div class="my-3 text-center">
    <button mat-stroked-button (click)="onShowAllHoldings()">
      <ng-container i18n>Show all</ng-container>
    </button>
  </div>
}<|MERGE_RESOLUTION|>--- conflicted
+++ resolved
@@ -98,7 +98,6 @@
       <td *matFooterCellDef class="px-1" mat-footer-cell></td>
     </ng-container>
 
-<<<<<<< HEAD
     <ng-container matColumnDef="quantity">
       <th
         *matHeaderCellDef
@@ -123,13 +122,34 @@
       </td>
     </ng-container>
 
-    <ng-container matColumnDef="valueInBaseCurrency">
-=======
+    <ng-container matColumnDef="quantity">
+      <th
+        *matHeaderCellDef
+        class="d-none d-lg-table-cell justify-content-end px-1"
+        mat-header-cell
+        mat-sort-header
+      >
+        <ng-container i18n>Quantity</ng-container>
+      </th>
+      <td
+        *matCellDef="let element"
+        class="d-none d-lg-table-cell px-1"
+        mat-cell
+      >
+        <div class="d-flex justify-content-end">
+          <gf-value
+            [isCurrency]="true"
+            [locale]="locale"
+            [value]="isLoading ? undefined : element.quantity"
+          />
+        </div>
+      </td>
+    </ng-container>
+
     <ng-container
       matColumnDef="valueInBaseCurrency"
       [stickyEnd]="dataSource?.sort?.active === 'valueInBaseCurrency'"
     >
->>>>>>> 4d8ed35d
       <th
         *matHeaderCellDef
         class="d-none d-lg-table-cell justify-content-end px-1"
