--- conflicted
+++ resolved
@@ -1,36 +1,23 @@
-:host {
-  display: block;
-<<<<<<< HEAD
-
-  .mat-column-nameWithSymbol {
-    word-wrap: break-word !important;
-    white-space: unset !important;
-    max-width: 250px;
-    width: 60%;
-    overflow-wrap: break-word;
-    word-wrap: break-word;
-
-    word-break: break-word;
-
-    -ms-hyphens: auto;
-    -moz-hyphens: auto;
-    -webkit-hyphens: auto;
-    hyphens: auto;
-  }
-
-  .gf-table {
-    th {
-      ::ng-deep {
-        .mat-sort-header-container {
-          justify-content: inherit;
-        }
-      }
-    }
-  }
-}
-
-.mat-sort-header-sorted {
-  position: sticky !important;
-=======
->>>>>>> 84e4abcb
-}+:host {
+  display: block;
+
+  .mat-column-nameWithSymbol {
+    word-wrap: break-word !important;
+    white-space: unset !important;
+    max-width: 250px;
+    width: 60%;
+    overflow-wrap: break-word;
+    word-wrap: break-word;
+
+    word-break: break-word;
+
+    -ms-hyphens: auto;
+    -moz-hyphens: auto;
+    -webkit-hyphens: auto;
+    hyphens: auto;
+  }
+}
+
+.mat-sort-header-sorted {
+  position: sticky !important;
+}