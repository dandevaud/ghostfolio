<div (click)="$event.stopPropagation()">
  <div
    [style.width]="deviceType === 'mobile' ? '85vw' : '30rem'"
    (keydown.tab)="$event.stopPropagation()"
  >
    <div class="align-items-center d-flex search-container">
      <ion-icon class="ml-2 mr-0" name="search-outline" />
      <input
        #search
        autocomplete="off"
        autocorrect="off"
        class="border-0 p-2 w-100"
        name="search"
        type="text"
        [formControl]="searchFormControl"
        [placeholder]="placeholder"
      />
      @if (deviceType !== 'mobile' && !searchFormControl.value) {
        <div class="hot-key-hint mx-1 px-1">/</div>
      }
      @if (searchFormControl.value) {
        <button
          class="h-100 no-min-width px-3 rounded-0"
          mat-button
          (click)="initialize()"
        >
          <ion-icon class="m-0" name="close-circle-outline" />
        </button>
      } @else {
        <button
          class="h-100 no-min-width px-3 rounded-0"
          mat-button
          (click)="onCloseAssistant()"
        >
          <ion-icon class="m-0" name="close-outline" />
        </button>
      }
    </div>
    @if (searchFormControl.value) {
      <div class="overflow-auto py-2 result-container">
        @if (
          !isLoading.accounts &&
          !isLoading.assetProfiles &&
          !isLoading.holdings &&
          !isLoading.quickLinks &&
          searchResults.accounts?.length === 0 &&
          searchResults.assetProfiles?.length === 0 &&
          searchResults.holdings?.length === 0 &&
          searchResults.quickLinks?.length === 0
        ) {
          <div class="px-3 py-1 text-muted" i18n>No results found...</div>
        } @else {
          @if (
            isLoading.quickLinks || searchResults?.quickLinks?.length !== 0
          ) {
            <div class="mb-2">
              <div class="font-weight-bold px-3 text-muted title">
                <ng-container i18n>Quick Links</ng-container>
              </div>
              @for (
                searchResultItem of searchResults.quickLinks;
                track searchResultItem
              ) {
                <gf-assistant-list-item
                  [item]="searchResultItem"
                  (clicked)="onCloseAssistant()"
                />
              }
              @if (isLoading.quickLinks) {
                <ngx-skeleton-loader
                  animation="pulse"
                  class="mx-3"
                  [theme]="{
                    height: '1.5rem',
                    width: '100%'
                  }"
                />
              }
            </div>
          }
          @if (isLoading.accounts || searchResults?.accounts?.length !== 0) {
            <div>
              <div class="font-weight-bold px-3 text-muted title">
                <ng-container i18n>Accounts</ng-container>
              </div>
              @for (
                searchResultItem of searchResults.accounts;
                track searchResultItem
              ) {
                <gf-assistant-list-item
                  [item]="searchResultItem"
                  (clicked)="onCloseAssistant()"
                />
              }
              @if (isLoading.accounts) {
                <ngx-skeleton-loader
                  animation="pulse"
                  class="mx-3"
                  [theme]="{
                    height: '1.5rem',
                    width: '100%'
                  }"
                />
              }
            </div>
          }
          @if (isLoading.holdings || searchResults?.holdings?.length !== 0) {
            <div>
              <div class="font-weight-bold px-3 text-muted title">
                <ng-container i18n>Holdings</ng-container>
              </div>
              @for (
                searchResultItem of searchResults.holdings;
                track searchResultItem
              ) {
                <gf-assistant-list-item
                  [item]="searchResultItem"
                  (clicked)="onCloseAssistant()"
                />
              }
              @if (isLoading.holdings) {
                <ngx-skeleton-loader
                  animation="pulse"
                  class="mx-3"
                  [theme]="{
                    height: '1.5rem',
                    width: '100%'
                  }"
                />
              }
            </div>
          }
          @if (
            hasPermissionToAccessAdminControl &&
            (isLoading.assetProfiles ||
              searchResults?.assetProfiles?.length !== 0)
          ) {
            <div class="mt-2">
              <div class="font-weight-bold px-3 text-muted title">
                <ng-container i18n>Asset Profiles</ng-container>
              </div>
              @for (
                searchResultItem of searchResults.assetProfiles;
                track searchResultItem
              ) {
                <gf-assistant-list-item
                  [item]="searchResultItem"
                  (clicked)="onCloseAssistant()"
                />
              }
              @if (isLoading.assetProfiles) {
                <ngx-skeleton-loader
                  animation="pulse"
                  class="mx-3"
                  [theme]="{
                    height: '1.5rem',
                    width: '100%'
                  }"
                />
              }
            </div>
          }
        }
      </div>
    }
  </div>
<<<<<<< HEAD
  <form [formGroup]="filterForm">
    @if (!searchFormControl.value) {
      <div class="date-range-selector-container p-3">
        <mat-form-field appearance="outline" class="w-100 without-hint">
          <mat-label i18n>Date Range</mat-label>
          <mat-select
            [formControl]="dateRangeFormControl"
            (selectionChange)="onChangeDateRange($event.value)"
          >
            @for (range of dateRangeOptions; track range) {
              <mat-option [value]="range.value">{{ range.label }}</mat-option>
            }
          </mat-select>
        </mat-form-field>
      </div>
      <div class="p-3">
        <div class="mb-3">
          <mat-form-field appearance="outline" class="w-100 without-hint">
            <mat-label i18n>Accounts</mat-label>
            <mat-select formControlName="account" multiple>
              <mat-option [value]="null" />
              @for (account of accounts; track account.id) {
                <mat-option [value]="account.id">
                  <div class="d-flex">
                    @if (account.platform?.url) {
                      <gf-entity-logo
                        class="mr-1"
                        [tooltip]="account.platform?.name"
                        [url]="account.platform?.url"
                      />
                    }
                    <span>{{ account.name }}</span>
                  </div>
                </mat-option>
              }
            </mat-select>
          </mat-form-field>
        </div>
        <div class="mb-3">
          <mat-form-field appearance="outline" class="w-100 without-hint">
            <mat-label i18n>Holding</mat-label>
            <mat-select
              formControlName="holding"
              [compareWith]="holdingComparisonFunction"
            >
              <mat-select-trigger>{{
                filterForm.get('holding')?.value?.name
              }}</mat-select-trigger>
              <mat-option [value]="null" />
              @for (holding of holdings; track holding.name) {
                <mat-option [value]="holding">
                  <div class="line-height-1 text-truncate">
                    <span
                      ><b>{{ holding.name }}</b></span
                    >
                    <br />
                    <small class="text-muted"
                      >{{ holding.symbol | gfSymbol }} ·
                      {{ holding.currency }}</small
                    >
                  </div>
                </mat-option>
              }
            </mat-select>
          </mat-form-field>
        </div>
        <div class="mb-3">
          <mat-form-field appearance="outline" class="w-100 without-hint">
            <mat-label i18n>Tags</mat-label>
            <mat-select formControlName="tag" multiple>
              <mat-option [value]="null" />
              @for (tag of tags; track tag.id) {
                <mat-option [value]="tag.id">{{ tag.label }}</mat-option>
              }
            </mat-select>
          </mat-form-field>
        </div>
        <div class="mb-3">
          <mat-form-field appearance="outline" class="w-100 without-hint">
            <mat-label i18n>Asset Classes</mat-label>
            <mat-select formControlName="assetClass" multiple>
              <mat-option [value]="null" />
              @for (assetClass of assetClasses; track assetClass.id) {
                <mat-option [value]="assetClass.id">{{
                  assetClass.label
                }}</mat-option>
              }
            </mat-select>
          </mat-form-field>
        </div>
        <div class="d-flex w-100">
          <button
            i18n
            mat-button
            [disabled]="
              !hasFilter(filterForm.value) || !hasPermissionToChangeFilters
            "
            (click)="onResetFilters()"
          >
            Reset Filters
          </button>
          <span class="gf-spacer"></span>
          <button
            color="primary"
            i18n
            mat-flat-button
            [disabled]="!filterForm.dirty || !hasPermissionToChangeFilters"
            (click)="onApplyFilters()"
          >
            Apply Filters
          </button>
        </div>
=======
  @if (!searchFormControl.value) {
    <div class="date-range-selector-container p-3">
      <mat-form-field appearance="outline" class="w-100 without-hint">
        <mat-label i18n>Date Range</mat-label>
        <mat-select
          [formControl]="dateRangeFormControl"
          (selectionChange)="onChangeDateRange($event.value)"
        >
          @for (
            dateRangeOption of dateRangeOptions;
            track dateRangeOption.value
          ) {
            <mat-option [value]="dateRangeOption.value">{{
              dateRangeOption.label
            }}</mat-option>
          }
        </mat-select>
      </mat-form-field>
    </div>
    <div class="p-3">
      <gf-portfolio-filter-form
        #portfolioFilterForm
        [accounts]="user?.accounts"
        [assetClasses]="assetClasses"
        [formControl]="portfolioFilterFormControl"
        [holdings]="holdings"
        [tags]="tags"
      />
      <div class="d-flex w-100">
        <button
          mat-button
          type="button"
          [disabled]="
            !portfolioFilterForm.hasFilters() || portfolioFilterForm.disabled
          "
          (click)="onResetFilters()"
        >
          <ng-container i18n>Reset Filters</ng-container>
        </button>
        <span class="gf-spacer"></span>
        <button
          color="primary"
          mat-flat-button
          type="button"
          [disabled]="
            !portfolioFilterForm.filterForm.dirty ||
            portfolioFilterForm.disabled
          "
          (click)="onApplyFilters()"
        >
          <ng-container i18n>Apply Filters</ng-container>
        </button>
>>>>>>> 84e4abcb
      </div>
    </div>
  }
</div><|MERGE_RESOLUTION|>--- conflicted
+++ resolved
@@ -1,337 +1,222 @@
-<div (click)="$event.stopPropagation()">
-  <div
-    [style.width]="deviceType === 'mobile' ? '85vw' : '30rem'"
-    (keydown.tab)="$event.stopPropagation()"
-  >
-    <div class="align-items-center d-flex search-container">
-      <ion-icon class="ml-2 mr-0" name="search-outline" />
-      <input
-        #search
-        autocomplete="off"
-        autocorrect="off"
-        class="border-0 p-2 w-100"
-        name="search"
-        type="text"
-        [formControl]="searchFormControl"
-        [placeholder]="placeholder"
-      />
-      @if (deviceType !== 'mobile' && !searchFormControl.value) {
-        <div class="hot-key-hint mx-1 px-1">/</div>
-      }
-      @if (searchFormControl.value) {
-        <button
-          class="h-100 no-min-width px-3 rounded-0"
-          mat-button
-          (click)="initialize()"
-        >
-          <ion-icon class="m-0" name="close-circle-outline" />
-        </button>
-      } @else {
-        <button
-          class="h-100 no-min-width px-3 rounded-0"
-          mat-button
-          (click)="onCloseAssistant()"
-        >
-          <ion-icon class="m-0" name="close-outline" />
-        </button>
-      }
-    </div>
-    @if (searchFormControl.value) {
-      <div class="overflow-auto py-2 result-container">
-        @if (
-          !isLoading.accounts &&
-          !isLoading.assetProfiles &&
-          !isLoading.holdings &&
-          !isLoading.quickLinks &&
-          searchResults.accounts?.length === 0 &&
-          searchResults.assetProfiles?.length === 0 &&
-          searchResults.holdings?.length === 0 &&
-          searchResults.quickLinks?.length === 0
-        ) {
-          <div class="px-3 py-1 text-muted" i18n>No results found...</div>
-        } @else {
-          @if (
-            isLoading.quickLinks || searchResults?.quickLinks?.length !== 0
-          ) {
-            <div class="mb-2">
-              <div class="font-weight-bold px-3 text-muted title">
-                <ng-container i18n>Quick Links</ng-container>
-              </div>
-              @for (
-                searchResultItem of searchResults.quickLinks;
-                track searchResultItem
-              ) {
-                <gf-assistant-list-item
-                  [item]="searchResultItem"
-                  (clicked)="onCloseAssistant()"
-                />
-              }
-              @if (isLoading.quickLinks) {
-                <ngx-skeleton-loader
-                  animation="pulse"
-                  class="mx-3"
-                  [theme]="{
-                    height: '1.5rem',
-                    width: '100%'
-                  }"
-                />
-              }
-            </div>
-          }
-          @if (isLoading.accounts || searchResults?.accounts?.length !== 0) {
-            <div>
-              <div class="font-weight-bold px-3 text-muted title">
-                <ng-container i18n>Accounts</ng-container>
-              </div>
-              @for (
-                searchResultItem of searchResults.accounts;
-                track searchResultItem
-              ) {
-                <gf-assistant-list-item
-                  [item]="searchResultItem"
-                  (clicked)="onCloseAssistant()"
-                />
-              }
-              @if (isLoading.accounts) {
-                <ngx-skeleton-loader
-                  animation="pulse"
-                  class="mx-3"
-                  [theme]="{
-                    height: '1.5rem',
-                    width: '100%'
-                  }"
-                />
-              }
-            </div>
-          }
-          @if (isLoading.holdings || searchResults?.holdings?.length !== 0) {
-            <div>
-              <div class="font-weight-bold px-3 text-muted title">
-                <ng-container i18n>Holdings</ng-container>
-              </div>
-              @for (
-                searchResultItem of searchResults.holdings;
-                track searchResultItem
-              ) {
-                <gf-assistant-list-item
-                  [item]="searchResultItem"
-                  (clicked)="onCloseAssistant()"
-                />
-              }
-              @if (isLoading.holdings) {
-                <ngx-skeleton-loader
-                  animation="pulse"
-                  class="mx-3"
-                  [theme]="{
-                    height: '1.5rem',
-                    width: '100%'
-                  }"
-                />
-              }
-            </div>
-          }
-          @if (
-            hasPermissionToAccessAdminControl &&
-            (isLoading.assetProfiles ||
-              searchResults?.assetProfiles?.length !== 0)
-          ) {
-            <div class="mt-2">
-              <div class="font-weight-bold px-3 text-muted title">
-                <ng-container i18n>Asset Profiles</ng-container>
-              </div>
-              @for (
-                searchResultItem of searchResults.assetProfiles;
-                track searchResultItem
-              ) {
-                <gf-assistant-list-item
-                  [item]="searchResultItem"
-                  (clicked)="onCloseAssistant()"
-                />
-              }
-              @if (isLoading.assetProfiles) {
-                <ngx-skeleton-loader
-                  animation="pulse"
-                  class="mx-3"
-                  [theme]="{
-                    height: '1.5rem',
-                    width: '100%'
-                  }"
-                />
-              }
-            </div>
-          }
-        }
-      </div>
-    }
-  </div>
-<<<<<<< HEAD
-  <form [formGroup]="filterForm">
-    @if (!searchFormControl.value) {
-      <div class="date-range-selector-container p-3">
-        <mat-form-field appearance="outline" class="w-100 without-hint">
-          <mat-label i18n>Date Range</mat-label>
-          <mat-select
-            [formControl]="dateRangeFormControl"
-            (selectionChange)="onChangeDateRange($event.value)"
-          >
-            @for (range of dateRangeOptions; track range) {
-              <mat-option [value]="range.value">{{ range.label }}</mat-option>
-            }
-          </mat-select>
-        </mat-form-field>
-      </div>
-      <div class="p-3">
-        <div class="mb-3">
-          <mat-form-field appearance="outline" class="w-100 without-hint">
-            <mat-label i18n>Accounts</mat-label>
-            <mat-select formControlName="account" multiple>
-              <mat-option [value]="null" />
-              @for (account of accounts; track account.id) {
-                <mat-option [value]="account.id">
-                  <div class="d-flex">
-                    @if (account.platform?.url) {
-                      <gf-entity-logo
-                        class="mr-1"
-                        [tooltip]="account.platform?.name"
-                        [url]="account.platform?.url"
-                      />
-                    }
-                    <span>{{ account.name }}</span>
-                  </div>
-                </mat-option>
-              }
-            </mat-select>
-          </mat-form-field>
-        </div>
-        <div class="mb-3">
-          <mat-form-field appearance="outline" class="w-100 without-hint">
-            <mat-label i18n>Holding</mat-label>
-            <mat-select
-              formControlName="holding"
-              [compareWith]="holdingComparisonFunction"
-            >
-              <mat-select-trigger>{{
-                filterForm.get('holding')?.value?.name
-              }}</mat-select-trigger>
-              <mat-option [value]="null" />
-              @for (holding of holdings; track holding.name) {
-                <mat-option [value]="holding">
-                  <div class="line-height-1 text-truncate">
-                    <span
-                      ><b>{{ holding.name }}</b></span
-                    >
-                    <br />
-                    <small class="text-muted"
-                      >{{ holding.symbol | gfSymbol }} ·
-                      {{ holding.currency }}</small
-                    >
-                  </div>
-                </mat-option>
-              }
-            </mat-select>
-          </mat-form-field>
-        </div>
-        <div class="mb-3">
-          <mat-form-field appearance="outline" class="w-100 without-hint">
-            <mat-label i18n>Tags</mat-label>
-            <mat-select formControlName="tag" multiple>
-              <mat-option [value]="null" />
-              @for (tag of tags; track tag.id) {
-                <mat-option [value]="tag.id">{{ tag.label }}</mat-option>
-              }
-            </mat-select>
-          </mat-form-field>
-        </div>
-        <div class="mb-3">
-          <mat-form-field appearance="outline" class="w-100 without-hint">
-            <mat-label i18n>Asset Classes</mat-label>
-            <mat-select formControlName="assetClass" multiple>
-              <mat-option [value]="null" />
-              @for (assetClass of assetClasses; track assetClass.id) {
-                <mat-option [value]="assetClass.id">{{
-                  assetClass.label
-                }}</mat-option>
-              }
-            </mat-select>
-          </mat-form-field>
-        </div>
-        <div class="d-flex w-100">
-          <button
-            i18n
-            mat-button
-            [disabled]="
-              !hasFilter(filterForm.value) || !hasPermissionToChangeFilters
-            "
-            (click)="onResetFilters()"
-          >
-            Reset Filters
-          </button>
-          <span class="gf-spacer"></span>
-          <button
-            color="primary"
-            i18n
-            mat-flat-button
-            [disabled]="!filterForm.dirty || !hasPermissionToChangeFilters"
-            (click)="onApplyFilters()"
-          >
-            Apply Filters
-          </button>
-        </div>
-=======
-  @if (!searchFormControl.value) {
-    <div class="date-range-selector-container p-3">
-      <mat-form-field appearance="outline" class="w-100 without-hint">
-        <mat-label i18n>Date Range</mat-label>
-        <mat-select
-          [formControl]="dateRangeFormControl"
-          (selectionChange)="onChangeDateRange($event.value)"
-        >
-          @for (
-            dateRangeOption of dateRangeOptions;
-            track dateRangeOption.value
-          ) {
-            <mat-option [value]="dateRangeOption.value">{{
-              dateRangeOption.label
-            }}</mat-option>
-          }
-        </mat-select>
-      </mat-form-field>
-    </div>
-    <div class="p-3">
-      <gf-portfolio-filter-form
-        #portfolioFilterForm
-        [accounts]="user?.accounts"
-        [assetClasses]="assetClasses"
-        [formControl]="portfolioFilterFormControl"
-        [holdings]="holdings"
-        [tags]="tags"
-      />
-      <div class="d-flex w-100">
-        <button
-          mat-button
-          type="button"
-          [disabled]="
-            !portfolioFilterForm.hasFilters() || portfolioFilterForm.disabled
-          "
-          (click)="onResetFilters()"
-        >
-          <ng-container i18n>Reset Filters</ng-container>
-        </button>
-        <span class="gf-spacer"></span>
-        <button
-          color="primary"
-          mat-flat-button
-          type="button"
-          [disabled]="
-            !portfolioFilterForm.filterForm.dirty ||
-            portfolioFilterForm.disabled
-          "
-          (click)="onApplyFilters()"
-        >
-          <ng-container i18n>Apply Filters</ng-container>
-        </button>
->>>>>>> 84e4abcb
-      </div>
-    </div>
-  }
-</div>+<div (click)="$event.stopPropagation()">
+  <div
+    [style.width]="deviceType === 'mobile' ? '85vw' : '30rem'"
+    (keydown.tab)="$event.stopPropagation()"
+  >
+    <div class="align-items-center d-flex search-container">
+      <ion-icon class="ml-2 mr-0" name="search-outline" />
+      <input
+        #search
+        autocomplete="off"
+        autocorrect="off"
+        class="border-0 p-2 w-100"
+        name="search"
+        type="text"
+        [formControl]="searchFormControl"
+        [placeholder]="placeholder"
+      />
+      @if (deviceType !== 'mobile' && !searchFormControl.value) {
+        <div class="hot-key-hint mx-1 px-1">/</div>
+      }
+      @if (searchFormControl.value) {
+        <button
+          class="h-100 no-min-width px-3 rounded-0"
+          mat-button
+          (click)="initialize()"
+        >
+          <ion-icon class="m-0" name="close-circle-outline" />
+        </button>
+      } @else {
+        <button
+          class="h-100 no-min-width px-3 rounded-0"
+          mat-button
+          (click)="onCloseAssistant()"
+        >
+          <ion-icon class="m-0" name="close-outline" />
+        </button>
+      }
+    </div>
+    @if (searchFormControl.value) {
+      <div class="overflow-auto py-2 result-container">
+        @if (
+          !isLoading.accounts &&
+          !isLoading.assetProfiles &&
+          !isLoading.holdings &&
+          !isLoading.quickLinks &&
+          searchResults.accounts?.length === 0 &&
+          searchResults.assetProfiles?.length === 0 &&
+          searchResults.holdings?.length === 0 &&
+          searchResults.quickLinks?.length === 0
+        ) {
+          <div class="px-3 py-1 text-muted" i18n>No results found...</div>
+        } @else {
+          @if (
+            isLoading.quickLinks || searchResults?.quickLinks?.length !== 0
+          ) {
+            <div class="mb-2">
+              <div class="font-weight-bold px-3 text-muted title">
+                <ng-container i18n>Quick Links</ng-container>
+              </div>
+              @for (
+                searchResultItem of searchResults.quickLinks;
+                track searchResultItem
+              ) {
+                <gf-assistant-list-item
+                  [item]="searchResultItem"
+                  (clicked)="onCloseAssistant()"
+                />
+              }
+              @if (isLoading.quickLinks) {
+                <ngx-skeleton-loader
+                  animation="pulse"
+                  class="mx-3"
+                  [theme]="{
+                    height: '1.5rem',
+                    width: '100%'
+                  }"
+                />
+              }
+            </div>
+          }
+          @if (isLoading.accounts || searchResults?.accounts?.length !== 0) {
+            <div>
+              <div class="font-weight-bold px-3 text-muted title">
+                <ng-container i18n>Accounts</ng-container>
+              </div>
+              @for (
+                searchResultItem of searchResults.accounts;
+                track searchResultItem
+              ) {
+                <gf-assistant-list-item
+                  [item]="searchResultItem"
+                  (clicked)="onCloseAssistant()"
+                />
+              }
+              @if (isLoading.accounts) {
+                <ngx-skeleton-loader
+                  animation="pulse"
+                  class="mx-3"
+                  [theme]="{
+                    height: '1.5rem',
+                    width: '100%'
+                  }"
+                />
+              }
+            </div>
+          }
+          @if (isLoading.holdings || searchResults?.holdings?.length !== 0) {
+            <div>
+              <div class="font-weight-bold px-3 text-muted title">
+                <ng-container i18n>Holdings</ng-container>
+              </div>
+              @for (
+                searchResultItem of searchResults.holdings;
+                track searchResultItem
+              ) {
+                <gf-assistant-list-item
+                  [item]="searchResultItem"
+                  (clicked)="onCloseAssistant()"
+                />
+              }
+              @if (isLoading.holdings) {
+                <ngx-skeleton-loader
+                  animation="pulse"
+                  class="mx-3"
+                  [theme]="{
+                    height: '1.5rem',
+                    width: '100%'
+                  }"
+                />
+              }
+            </div>
+          }
+          @if (
+            hasPermissionToAccessAdminControl &&
+            (isLoading.assetProfiles ||
+              searchResults?.assetProfiles?.length !== 0)
+          ) {
+            <div class="mt-2">
+              <div class="font-weight-bold px-3 text-muted title">
+                <ng-container i18n>Asset Profiles</ng-container>
+              </div>
+              @for (
+                searchResultItem of searchResults.assetProfiles;
+                track searchResultItem
+              ) {
+                <gf-assistant-list-item
+                  [item]="searchResultItem"
+                  (clicked)="onCloseAssistant()"
+                />
+              }
+              @if (isLoading.assetProfiles) {
+                <ngx-skeleton-loader
+                  animation="pulse"
+                  class="mx-3"
+                  [theme]="{
+                    height: '1.5rem',
+                    width: '100%'
+                  }"
+                />
+              }
+            </div>
+          }
+        }
+      </div>
+    }
+  </div>
+  @if (!searchFormControl.value) {
+    <div class="date-range-selector-container p-3">
+      <mat-form-field appearance="outline" class="w-100 without-hint">
+        <mat-label i18n>Date Range</mat-label>
+        <mat-select
+          [formControl]="dateRangeFormControl"
+          (selectionChange)="onChangeDateRange($event.value)"
+        >
+          @for (
+            dateRangeOption of dateRangeOptions;
+            track dateRangeOption.value
+          ) {
+            <mat-option [value]="dateRangeOption.value">{{
+              dateRangeOption.label
+            }}</mat-option>
+          }
+        </mat-select>
+      </mat-form-field>
+    </div>
+    <div class="p-3">
+      <gf-portfolio-filter-form
+        #portfolioFilterForm
+        [accounts]="user?.accounts"
+        [assetClasses]="assetClasses"
+        [formControl]="portfolioFilterFormControl"
+        [holdings]="holdings"
+        [tags]="tags"
+      />
+      <div class="d-flex w-100">
+        <button
+          mat-button
+          type="button"
+          [disabled]="
+            !portfolioFilterForm.hasFilters() || portfolioFilterForm.disabled
+          "
+          (click)="onResetFilters()"
+        >
+          <ng-container i18n>Reset Filters</ng-container>
+        </button>
+        <span class="gf-spacer"></span>
+        <button
+          color="primary"
+          mat-flat-button
+          type="button"
+          [disabled]="
+            !portfolioFilterForm.filterForm.dirty ||
+            portfolioFilterForm.disabled
+          "
+          (click)="onApplyFilters()"
+        >
+          <ng-container i18n>Apply Filters</ng-container>
+        </button>
+      </div>
+    </div>
+  }
+</div>