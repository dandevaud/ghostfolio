--- conflicted
+++ resolved
@@ -1,1608 +1,830 @@
-<<<<<<< HEAD
-/* eslint-disable @nx/enforce-module-boundaries */
-import { AdminService } from '@ghostfolio/client/services/admin.service';
-import { DataService } from '@ghostfolio/client/services/data.service';
-import { getAssetProfileIdentifier } from '@ghostfolio/common/helper';
-import { Filter, PortfolioPosition, User } from '@ghostfolio/common/interfaces';
-import { InternalRoute } from '@ghostfolio/common/routes/interfaces/internal-route.interface';
-import { internalRoutes } from '@ghostfolio/common/routes/routes';
-import { AccountWithPlatform, DateRange } from '@ghostfolio/common/types';
-
-import { FocusKeyManager } from '@angular/cdk/a11y';
-import {
-  CUSTOM_ELEMENTS_SCHEMA,
-  ChangeDetectionStrategy,
-  ChangeDetectorRef,
-  Component,
-  ElementRef,
-  EventEmitter,
-  HostListener,
-  Input,
-  OnChanges,
-  OnDestroy,
-  OnInit,
-  Output,
-  QueryList,
-  ViewChild,
-  ViewChildren
-} from '@angular/core';
-import { FormControl, FormsModule, ReactiveFormsModule } from '@angular/forms';
-import { MatButtonModule } from '@angular/material/button';
-import { MatFormFieldModule } from '@angular/material/form-field';
-import { MatMenuTrigger } from '@angular/material/menu';
-import { MatSelectModule } from '@angular/material/select';
-import { RouterModule } from '@angular/router';
-import { IonIcon } from '@ionic/angular/standalone';
-import { AssetClass, DataSource } from '@prisma/client';
-import { differenceInYears } from 'date-fns';
-import Fuse from 'fuse.js';
-import { addIcons } from 'ionicons';
-import {
-  closeCircleOutline,
-  closeOutline,
-  searchOutline
-} from 'ionicons/icons';
-import { isFunction } from 'lodash';
-import { NgxSkeletonLoaderModule } from 'ngx-skeleton-loader';
-import { EMPTY, Observable, Subject, merge, of } from 'rxjs';
-import {
-  catchError,
-  debounceTime,
-  distinctUntilChanged,
-  map,
-  scan,
-  switchMap,
-  takeUntil,
-  tap
-} from 'rxjs/operators';
-
-import { translate } from '../i18n';
-import {
-  GfPortfolioFilterFormComponent,
-  PortfolioFilterFormValue
-} from '../portfolio-filter-form';
-import { GfAssistantListItemComponent } from './assistant-list-item/assistant-list-item.component';
-import { SearchMode } from './enums/search-mode';
-import {
-  DateRangeOption,
-  SearchResultItem,
-  SearchResults
-} from './interfaces/interfaces';
-
-@Component({
-  changeDetection: ChangeDetectionStrategy.OnPush,
-  imports: [
-    FormsModule,
-    GfAssistantListItemComponent,
-    GfPortfolioFilterFormComponent,
-    IonIcon,
-    MatButtonModule,
-    MatFormFieldModule,
-    MatSelectModule,
-    NgxSkeletonLoaderModule,
-    ReactiveFormsModule,
-    RouterModule
-  ],
-  schemas: [CUSTOM_ELEMENTS_SCHEMA],
-  selector: 'gf-assistant',
-  styleUrls: ['./assistant.scss'],
-  templateUrl: './assistant.html'
-})
-export class GfAssistantComponent implements OnChanges, OnDestroy, OnInit {
-  @HostListener('document:keydown', ['$event']) onKeydown(
-    event: KeyboardEvent
-  ) {
-    if (!this.isOpen) {
-      return;
-    }
-
-    if (event.key === 'ArrowDown' || event.key === 'ArrowUp') {
-      for (const item of this.assistantListItems) {
-        item.removeFocus();
-      }
-
-      this.keyManager.onKeydown(event);
-
-      const currentAssistantListItem = this.getCurrentAssistantListItem();
-
-      if (currentAssistantListItem?.linkElement) {
-        currentAssistantListItem.linkElement.nativeElement?.scrollIntoView({
-          behavior: 'smooth',
-          block: 'center'
-        });
-      }
-    } else if (event.key === 'Enter') {
-      const currentAssistantListItem = this.getCurrentAssistantListItem();
-
-      if (currentAssistantListItem?.linkElement) {
-        currentAssistantListItem.linkElement.nativeElement?.click();
-        event.stopPropagation();
-      }
-    }
-  }
-
-  @Input() deviceType: string;
-  @Input() hasPermissionToAccessAdminControl: boolean;
-  @Input() hasPermissionToChangeDateRange: boolean;
-  @Input() hasPermissionToChangeFilters: boolean;
-  @Input() user: User;
-
-  @Output() closed = new EventEmitter<void>();
-  @Output() dateRangeChanged = new EventEmitter<DateRange>();
-  @Output() filtersChanged = new EventEmitter<Filter[]>();
-
-  @ViewChild('menuTrigger') menuTriggerElement: MatMenuTrigger;
-  @ViewChild('search', { static: true }) searchElement: ElementRef;
-
-  @ViewChildren(GfAssistantListItemComponent)
-  assistantListItems: QueryList<GfAssistantListItemComponent>;
-
-  public static readonly SEARCH_RESULTS_DEFAULT_LIMIT = 5;
-
-  public accounts: AccountWithPlatform[] = [];
-  public assetClasses: Filter[] = [];
-  public dateRangeFormControl = new FormControl<string>(undefined);
-  public dateRangeOptions: DateRangeOption[] = [];
-  public holdings: PortfolioPosition[] = [];
-  public isLoading = {
-    accounts: false,
-    assetProfiles: false,
-    holdings: false,
-    quickLinks: false
-  };
-  public isOpen = false;
-  public placeholder = $localize`Find account, holding or page...`;
-  public portfolioFilterFormControl = new FormControl<PortfolioFilterFormValue>(
-    {
-      account: null,
-      assetClass: null,
-      holding: null,
-      tag: null
-    }
-  );
-  public searchFormControl = new FormControl('');
-  public searchResults: SearchResults = {
-    accounts: [],
-    assetProfiles: [],
-    holdings: [],
-    quickLinks: []
-  };
-  public tags: Filter[] = [];
-
-  private readonly PRESELECTION_DELAY = 100;
-
-  private filterTypes: Filter['type'][] = [
-    'ACCOUNT',
-    'ASSET_CLASS',
-    'DATA_SOURCE',
-    'SYMBOL',
-    'TAG'
-  ];
-
-  private keyManager: FocusKeyManager<GfAssistantListItemComponent>;
-  private preselectionTimeout: ReturnType<typeof setTimeout>;
-  private unsubscribeSubject = new Subject<void>();
-
-  public constructor(
-    private adminService: AdminService,
-    private changeDetectorRef: ChangeDetectorRef,
-    private dataService: DataService
-  ) {
-    addIcons({ closeCircleOutline, closeOutline, searchOutline });
-  }
-
-  public ngOnInit() {
-    this.assetClasses = Object.keys(AssetClass).map((assetClass) => {
-      return {
-        id: assetClass,
-        label: translate(assetClass),
-        type: 'ASSET_CLASS'
-      };
-    });
-
-    this.searchFormControl.valueChanges
-      .pipe(
-        map((searchTerm) => {
-          this.isLoading = {
-            accounts: true,
-            assetProfiles: true,
-            holdings: true,
-            quickLinks: true
-          };
-          this.searchResults = {
-            accounts: [],
-            assetProfiles: [],
-            holdings: [],
-            quickLinks: []
-          };
-
-          this.changeDetectorRef.markForCheck();
-
-          return searchTerm?.trim();
-        }),
-        debounceTime(300),
-        distinctUntilChanged(),
-        switchMap((searchTerm) => {
-          const results = {
-            accounts: [],
-            assetProfiles: [],
-            holdings: [],
-            quickLinks: []
-          } as SearchResults;
-
-          if (!searchTerm) {
-            return of(results).pipe(
-              tap(() => {
-                this.isLoading = {
-                  accounts: false,
-                  assetProfiles: false,
-                  holdings: false,
-                  quickLinks: false
-                };
-              })
-            );
-          }
-
-          const accounts$: Observable<Partial<SearchResults>> =
-            this.searchAccounts(searchTerm).pipe(
-              map((accounts) => ({
-                accounts: accounts.slice(
-                  0,
-                  GfAssistantComponent.SEARCH_RESULTS_DEFAULT_LIMIT
-                )
-              })),
-              catchError((error) => {
-                console.error('Error fetching accounts for assistant:', error);
-                return of({ accounts: [] as SearchResultItem[] });
-              }),
-              tap(() => {
-                this.isLoading.accounts = false;
-                this.changeDetectorRef.markForCheck();
-              })
-            );
-
-          const assetProfiles$: Observable<Partial<SearchResults>> = this
-            .hasPermissionToAccessAdminControl
-            ? this.searchAssetProfiles(searchTerm).pipe(
-                map((assetProfiles) => ({
-                  assetProfiles: assetProfiles.slice(
-                    0,
-                    GfAssistantComponent.SEARCH_RESULTS_DEFAULT_LIMIT
-                  )
-                })),
-                catchError((error) => {
-                  console.error(
-                    'Error fetching asset profiles for assistant:',
-                    error
-                  );
-                  return of({ assetProfiles: [] as SearchResultItem[] });
-                }),
-                tap(() => {
-                  this.isLoading.assetProfiles = false;
-                  this.changeDetectorRef.markForCheck();
-                })
-              )
-            : of({ assetProfiles: [] as SearchResultItem[] }).pipe(
-                tap(() => {
-                  this.isLoading.assetProfiles = false;
-                  this.changeDetectorRef.markForCheck();
-                })
-              );
-
-          const holdings$: Observable<Partial<SearchResults>> =
-            this.searchHoldings(searchTerm).pipe(
-              map((holdings) => ({
-                holdings: holdings.slice(
-                  0,
-                  GfAssistantComponent.SEARCH_RESULTS_DEFAULT_LIMIT
-                )
-              })),
-              catchError((error) => {
-                console.error('Error fetching holdings for assistant:', error);
-                return of({ holdings: [] as SearchResultItem[] });
-              }),
-              tap(() => {
-                this.isLoading.holdings = false;
-                this.changeDetectorRef.markForCheck();
-              })
-            );
-
-          const quickLinks$: Observable<Partial<SearchResults>> = of(
-            this.searchQuickLinks(searchTerm)
-          ).pipe(
-            map((quickLinks) => ({
-              quickLinks: quickLinks.slice(
-                0,
-                GfAssistantComponent.SEARCH_RESULTS_DEFAULT_LIMIT
-              )
-            })),
-            tap(() => {
-              this.isLoading.quickLinks = false;
-              this.changeDetectorRef.markForCheck();
-            })
-          );
-
-          return merge(accounts$, assetProfiles$, holdings$, quickLinks$).pipe(
-            scan(
-              (acc: SearchResults, curr: Partial<SearchResults>) => ({
-                ...acc,
-                ...curr
-              }),
-              {
-                accounts: [],
-                assetProfiles: [],
-                holdings: [],
-                quickLinks: []
-              } as SearchResults
-            )
-          );
-        }),
-        takeUntil(this.unsubscribeSubject)
-      )
-      .subscribe({
-        next: (searchResults) => {
-          this.searchResults = searchResults;
-
-          this.preselectFirstItem();
-
-          this.changeDetectorRef.markForCheck();
-        },
-        error: (error) => {
-          console.error('Assistant search stream error:', error);
-          this.searchResults = {
-            accounts: [],
-            assetProfiles: [],
-            holdings: [],
-            quickLinks: []
-          };
-          this.changeDetectorRef.markForCheck();
-        }
-      });
-  }
-
-  public ngOnChanges() {
-    this.dateRangeOptions = [
-      {
-        label: $localize`Today`,
-        value: '1d'
-      },
-      {
-        label: $localize`Week to date` + ' (' + $localize`WTD` + ')',
-        value: 'wtd'
-      },
-      {
-        label: '1 ' + $localize`Week` + ' (' + $localize`1W` + ')',
-        value: '1w'
-      },
-      {
-        label: $localize`Month to date` + ' (' + $localize`MTD` + ')',
-        value: 'mtd'
-      },
-      {
-        label: '1 ' + $localize`Month` + ' (' + $localize`1M` + ')',
-        value: '1m'
-      },
-
-      {
-        label: '3 ' + $localize`Month` + ' (' + $localize`3M` + ')',
-        value: '3m'
-      },
-      {
-        label: $localize`Year to date` + ' (' + $localize`YTD` + ')',
-        value: 'ytd'
-      }
-    ];
-
-    if (
-      this.user?.dateOfFirstActivity &&
-      differenceInYears(new Date(), this.user.dateOfFirstActivity) >= 1
-    ) {
-      this.dateRangeOptions.push({
-        label: '1 ' + $localize`year` + ' (' + $localize`1Y` + ')',
-        value: '1y'
-      });
-    }
-
-    // TODO
-    // if (this.user?.settings?.isExperimentalFeatures) {
-    //   this.dateRangeOptions = this.dateRangeOptions.concat(
-    //     eachYearOfInterval({
-    //       end: new Date(),
-    //       start: this.user?.dateOfFirstActivity ?? new Date()
-    //     })
-    //       .map((date) => {
-    //         return { label: format(date, 'yyyy'), value: format(date, 'yyyy') };
-    //       })
-    //       .slice(0, -1)
-    //       .reverse()
-    //   );
-    // }
-
-    if (
-      this.user?.dateOfFirstActivity &&
-      differenceInYears(new Date(), this.user.dateOfFirstActivity) >= 3
-    ) {
-      this.dateRangeOptions.push({
-        label: '3 ' + $localize`years` + ' (' + $localize`3Y` + ')',
-        value: '3y'
-      });
-    }
-
-    if (
-      this.user?.dateOfFirstActivity &&
-      differenceInYears(new Date(), this.user.dateOfFirstActivity) >= 5
-    ) {
-      this.dateRangeOptions.push({
-        label: '5 ' + $localize`years` + ' (' + $localize`5Y` + ')',
-        value: '5y'
-      });
-    }
-
-    if (
-      this.user?.dateOfFirstActivity &&
-      differenceInYears(new Date(), this.user.dateOfFirstActivity) >= 10
-    ) {
-      this.dateRangeOptions.push({
-        label: '10 ' + $localize`years` + ' (' + $localize`10Y` + ')',
-        value: '10y'
-      });
-    }
-
-    this.dateRangeOptions.push({
-      label: $localize`Max`,
-      value: 'max'
-    });
-
-    this.dateRangeFormControl.disable({ emitEvent: false });
-
-    if (this.hasPermissionToChangeDateRange) {
-      this.dateRangeFormControl.enable({ emitEvent: false });
-    }
-
-    this.dateRangeFormControl.setValue(this.user?.settings?.dateRange ?? null);
-
-    if (this.hasPermissionToChangeFilters) {
-      this.portfolioFilterFormControl.enable({ emitEvent: false });
-    } else {
-      this.portfolioFilterFormControl.disable({ emitEvent: false });
-    }
-
-    this.tags =
-      this.user?.tags
-        ?.filter(({ isUsed }) => {
-          return isUsed;
-        })
-        .map(({ id, name }) => {
-          return {
-            id,
-            label: translate(name),
-            type: 'TAG'
-          };
-        }) ?? [];
-
-    if (this.tags.length === 0) {
-      this.portfolioFilterFormControl.get('tag').disable({ emitEvent: false });
-    }
-  }
-
-  public hasFilter(aFormValue: { [key: string]: string[] }) {
-    return Object.values(aFormValue).some((value) => {
-      return !!value;
-    });
-  }
-
-  public holdingComparisonFunction(
-    option: PortfolioPosition,
-    value: PortfolioPosition
-  ): boolean {
-    if (value === null) {
-      return false;
-    }
-
-    return (
-      getAssetProfileIdentifier(option) === getAssetProfileIdentifier(value)
-    );
-  }
-
-  public initialize() {
-    this.isLoading = {
-      accounts: true,
-      assetProfiles: true,
-      holdings: true,
-      quickLinks: true
-    };
-    this.keyManager = new FocusKeyManager(this.assistantListItems).withWrap();
-    this.searchResults = {
-      accounts: [],
-      assetProfiles: [],
-      holdings: [],
-      quickLinks: []
-    };
-
-    for (const item of this.assistantListItems) {
-      item.removeFocus();
-    }
-
-    this.searchFormControl.setValue('');
-    setTimeout(() => {
-      this.searchElement?.nativeElement?.focus();
-    });
-
-    this.isLoading = {
-      accounts: false,
-      assetProfiles: false,
-      holdings: false,
-      quickLinks: false
-    };
-    this.setIsOpen(true);
-
-    this.dataService
-      .fetchPortfolioHoldings()
-      .pipe(takeUntil(this.unsubscribeSubject))
-      .subscribe(({ holdings }) => {
-        this.holdings = holdings
-          .filter(({ assetSubClass }) => {
-            return !['CASH'].includes(assetSubClass);
-          })
-          .sort((a, b) => {
-            return a.name?.localeCompare(b.name);
-          });
-
-        this.setPortfolioFilterFormValues();
-
-        this.changeDetectorRef.markForCheck();
-      });
-  }
-
-  public onApplyFilters() {
-    const filterValue = this.portfolioFilterFormControl.value;
-
-    this.filtersChanged.emit([
-      {
-        id: filterValue?.account,
-        type: 'ACCOUNT'
-      },
-      {
-        id: filterValue?.assetClass,
-        type: 'ASSET_CLASS'
-      },
-      {
-        id: filterValue?.holding?.dataSource,
-        type: 'DATA_SOURCE'
-      },
-      {
-        id: filterValue?.holding?.symbol,
-        type: 'SYMBOL'
-      },
-      {
-        id: filterValue?.tag,
-        type: 'TAG'
-      }
-    ]);
-
-    this.onCloseAssistant();
-  }
-
-  public onChangeDateRange(dateRangeString: string) {
-    this.dateRangeChanged.emit(dateRangeString);
-  }
-
-  public onCloseAssistant() {
-    this.portfolioFilterFormControl.reset();
-    this.setIsOpen(false);
-
-    this.closed.emit();
-  }
-
-  public onResetFilters() {
-    this.portfolioFilterFormControl.reset();
-
-    this.filtersChanged.emit(
-      this.filterTypes.map((type) => {
-        return {
-          type,
-          id: null
-        };
-      })
-    );
-
-    this.onCloseAssistant();
-  }
-
-  public setIsOpen(aIsOpen: boolean) {
-    this.isOpen = aIsOpen;
-  }
-
-  public ngOnDestroy() {
-    if (this.preselectionTimeout) {
-      clearTimeout(this.preselectionTimeout);
-    }
-
-    this.unsubscribeSubject.next();
-    this.unsubscribeSubject.complete();
-  }
-
-  private getCurrentAssistantListItem() {
-    return this.assistantListItems.find(({ getHasFocus }) => {
-      return getHasFocus;
-    });
-  }
-
-  private getFirstSearchResultItem() {
-    if (this.searchResults.quickLinks?.length > 0) {
-      return this.searchResults.quickLinks[0];
-    }
-
-    if (this.searchResults.accounts?.length > 0) {
-      return this.searchResults.accounts[0];
-    }
-
-    if (this.searchResults.holdings?.length > 0) {
-      return this.searchResults.holdings[0];
-    }
-
-    if (this.searchResults.assetProfiles?.length > 0) {
-      return this.searchResults.assetProfiles[0];
-    }
-
-    return null;
-  }
-
-  private preselectFirstItem() {
-    if (this.preselectionTimeout) {
-      clearTimeout(this.preselectionTimeout);
-    }
-
-    this.preselectionTimeout = setTimeout(() => {
-      if (!this.isOpen || !this.searchFormControl.value) {
-        return;
-      }
-
-      const firstItem = this.getFirstSearchResultItem();
-
-      if (!firstItem) {
-        return;
-      }
-
-      for (const item of this.assistantListItems) {
-        item.removeFocus();
-      }
-
-      this.keyManager.setFirstItemActive();
-
-      const currentFocusedItem = this.getCurrentAssistantListItem();
-
-      if (currentFocusedItem) {
-        currentFocusedItem.focus();
-      }
-
-      this.changeDetectorRef.markForCheck();
-    }, this.PRESELECTION_DELAY);
-  }
-
-  private searchAccounts(aSearchTerm: string): Observable<SearchResultItem[]> {
-    return this.dataService
-      .fetchAccounts({
-        filters: [
-          {
-            id: aSearchTerm,
-            type: 'SEARCH_QUERY'
-          }
-        ]
-      })
-      .pipe(
-        catchError(() => {
-          return EMPTY;
-        }),
-        map(({ accounts }) => {
-          return accounts.map(({ id, name }) => {
-            return {
-              id,
-              name,
-              routerLink: internalRoutes.accounts.routerLink,
-              mode: SearchMode.ACCOUNT as const
-            };
-          });
-        }),
-        takeUntil(this.unsubscribeSubject)
-      );
-  }
-
-  private searchAssetProfiles(
-    aSearchTerm: string
-  ): Observable<SearchResultItem[]> {
-    return this.adminService
-      .fetchAdminMarketData({
-        filters: [
-          {
-            id: aSearchTerm,
-            type: 'SEARCH_QUERY'
-          }
-        ],
-        take: GfAssistantComponent.SEARCH_RESULTS_DEFAULT_LIMIT
-      })
-      .pipe(
-        catchError(() => {
-          return EMPTY;
-        }),
-        map(({ marketData }) => {
-          return marketData.map(
-            ({ assetSubClass, currency, dataSource, name, symbol }) => {
-              return {
-                currency,
-                dataSource,
-                name,
-                symbol,
-                assetSubClassString: translate(assetSubClass),
-                mode: SearchMode.ASSET_PROFILE as const
-              };
-            }
-          );
-        }),
-        takeUntil(this.unsubscribeSubject)
-      );
-  }
-
-  private searchHoldings(aSearchTerm: string): Observable<SearchResultItem[]> {
-    return this.dataService
-      .fetchPortfolioHoldings({
-        filters: [
-          {
-            id: aSearchTerm,
-            type: 'SEARCH_QUERY'
-          }
-        ]
-      })
-      .pipe(
-        catchError(() => {
-          return EMPTY;
-        }),
-        map(({ holdings }) => {
-          return holdings.map(
-            ({ assetSubClass, currency, dataSource, name, symbol }) => {
-              return {
-                currency,
-                dataSource,
-                name,
-                symbol,
-                assetSubClassString: translate(assetSubClass),
-                mode: SearchMode.HOLDING as const
-              };
-            }
-          );
-        }),
-        takeUntil(this.unsubscribeSubject)
-      );
-  }
-
-  private searchQuickLinks(aSearchTerm: string): SearchResultItem[] {
-    const searchTerm = aSearchTerm.toLowerCase();
-
-    const allRoutes = Object.values(internalRoutes)
-      .filter(({ excludeFromAssistant }) => {
-        if (isFunction(excludeFromAssistant)) {
-          return excludeFromAssistant(this.user);
-        }
-
-        return !excludeFromAssistant;
-      })
-      .reduce((acc, route) => {
-        acc.push(route);
-        if (route.subRoutes) {
-          acc.push(...Object.values(route.subRoutes));
-        }
-        return acc;
-      }, [] as InternalRoute[]);
-
-    const fuse = new Fuse(allRoutes, {
-      keys: ['title'],
-      threshold: 0.3
-    });
-
-    return fuse.search(searchTerm).map(({ item: { routerLink, title } }) => {
-      return {
-        routerLink,
-        mode: SearchMode.QUICK_LINK as const,
-        name: title
-      };
-    });
-  }
-
-  private setPortfolioFilterFormValues() {
-    const dataSource = this.user?.settings?.[
-      'filters.dataSource'
-    ] as DataSource;
-    const symbol = this.user?.settings?.['filters.symbol'];
-    const selectedHolding = this.holdings.find((holding) => {
-      return (
-        getAssetProfileIdentifier({
-          dataSource: holding.dataSource,
-          symbol: holding.symbol
-        }) === getAssetProfileIdentifier({ dataSource, symbol })
-      );
-    });
-
-    this.portfolioFilterFormControl.setValue({
-      account: this.user?.settings?.['filters.accounts']?.[0] ?? null,
-      assetClass: this.user?.settings?.['filters.assetClasses']?.[0] ?? null,
-      holding: selectedHolding ?? null,
-      tag: this.user?.settings?.['filters.tags']?.[0] ?? null
-    });
-  }
-}
-=======
-/* eslint-disable @nx/enforce-module-boundaries */
-import { AdminService } from '@ghostfolio/client/services/admin.service';
-import { DataService } from '@ghostfolio/client/services/data.service';
-import { getAssetProfileIdentifier } from '@ghostfolio/common/helper';
-import { Filter, PortfolioPosition, User } from '@ghostfolio/common/interfaces';
-import { InternalRoute } from '@ghostfolio/common/routes/interfaces/internal-route.interface';
-import { internalRoutes } from '@ghostfolio/common/routes/routes';
-import { AccountWithPlatform, DateRange } from '@ghostfolio/common/types';
-
-import { FocusKeyManager } from '@angular/cdk/a11y';
-import {
-  CUSTOM_ELEMENTS_SCHEMA,
-  ChangeDetectionStrategy,
-  ChangeDetectorRef,
-  Component,
-  ElementRef,
-  EventEmitter,
-  HostListener,
-  Input,
-  OnChanges,
-  OnDestroy,
-  OnInit,
-  Output,
-  QueryList,
-  ViewChild,
-  ViewChildren
-} from '@angular/core';
-import { FormControl, FormsModule, ReactiveFormsModule } from '@angular/forms';
-import { MatButtonModule } from '@angular/material/button';
-import { MatFormFieldModule } from '@angular/material/form-field';
-import { MatMenuTrigger } from '@angular/material/menu';
-import { MatSelectModule } from '@angular/material/select';
-import { RouterModule } from '@angular/router';
-import { IonIcon } from '@ionic/angular/standalone';
-import { AssetClass, DataSource } from '@prisma/client';
-import { differenceInYears, eachYearOfInterval, format } from 'date-fns';
-import Fuse from 'fuse.js';
-import { addIcons } from 'ionicons';
-import {
-  closeCircleOutline,
-  closeOutline,
-  searchOutline
-} from 'ionicons/icons';
-import { isFunction } from 'lodash';
-import { NgxSkeletonLoaderModule } from 'ngx-skeleton-loader';
-import { EMPTY, Observable, Subject, merge, of } from 'rxjs';
-import {
-  catchError,
-  debounceTime,
-  distinctUntilChanged,
-  map,
-  scan,
-  switchMap,
-  takeUntil,
-  tap
-} from 'rxjs/operators';
-
-import { translate } from '../i18n';
-import {
-  GfPortfolioFilterFormComponent,
-  PortfolioFilterFormValue
-} from '../portfolio-filter-form';
-import { GfAssistantListItemComponent } from './assistant-list-item/assistant-list-item.component';
-import { SearchMode } from './enums/search-mode';
-import {
-  DateRangeOption,
-  SearchResultItem,
-  SearchResults
-} from './interfaces/interfaces';
-
-@Component({
-  changeDetection: ChangeDetectionStrategy.OnPush,
-  imports: [
-    FormsModule,
-    GfAssistantListItemComponent,
-    GfPortfolioFilterFormComponent,
-    IonIcon,
-    MatButtonModule,
-    MatFormFieldModule,
-    MatSelectModule,
-    NgxSkeletonLoaderModule,
-    ReactiveFormsModule,
-    RouterModule
-  ],
-  schemas: [CUSTOM_ELEMENTS_SCHEMA],
-  selector: 'gf-assistant',
-  styleUrls: ['./assistant.scss'],
-  templateUrl: './assistant.html'
-})
-export class GfAssistantComponent implements OnChanges, OnDestroy, OnInit {
-  @HostListener('document:keydown', ['$event']) onKeydown(
-    event: KeyboardEvent
-  ) {
-    if (!this.isOpen) {
-      return;
-    }
-
-    if (event.key === 'ArrowDown' || event.key === 'ArrowUp') {
-      for (const item of this.assistantListItems) {
-        item.removeFocus();
-      }
-
-      this.keyManager.onKeydown(event);
-
-      const currentAssistantListItem = this.getCurrentAssistantListItem();
-
-      if (currentAssistantListItem?.linkElement) {
-        currentAssistantListItem.linkElement.nativeElement?.scrollIntoView({
-          behavior: 'smooth',
-          block: 'center'
-        });
-      }
-    } else if (event.key === 'Enter') {
-      const currentAssistantListItem = this.getCurrentAssistantListItem();
-
-      if (currentAssistantListItem?.linkElement) {
-        currentAssistantListItem.linkElement.nativeElement?.click();
-        event.stopPropagation();
-      }
-    }
-  }
-
-  @Input() deviceType: string;
-  @Input() hasPermissionToAccessAdminControl: boolean;
-  @Input() hasPermissionToChangeDateRange: boolean;
-  @Input() hasPermissionToChangeFilters: boolean;
-  @Input() user: User;
-
-  @Output() closed = new EventEmitter<void>();
-  @Output() dateRangeChanged = new EventEmitter<DateRange>();
-  @Output() filtersChanged = new EventEmitter<Filter[]>();
-
-  @ViewChild('menuTrigger') menuTriggerElement: MatMenuTrigger;
-  @ViewChild('search', { static: true }) searchElement: ElementRef;
-
-  @ViewChildren(GfAssistantListItemComponent)
-  assistantListItems: QueryList<GfAssistantListItemComponent>;
-
-  public static readonly SEARCH_RESULTS_DEFAULT_LIMIT = 5;
-
-  public accounts: AccountWithPlatform[] = [];
-  public assetClasses: Filter[] = [];
-  public dateRangeFormControl = new FormControl<string>(undefined);
-  public dateRangeOptions: DateRangeOption[] = [];
-  public holdings: PortfolioPosition[] = [];
-  public isLoading = {
-    accounts: false,
-    assetProfiles: false,
-    holdings: false,
-    quickLinks: false
-  };
-  public isOpen = false;
-  public placeholder = $localize`Find account, holding or page...`;
-  public portfolioFilterFormControl = new FormControl<PortfolioFilterFormValue>(
-    {
-      account: null,
-      assetClass: null,
-      holding: null,
-      tag: null
-    }
-  );
-  public searchFormControl = new FormControl('');
-  public searchResults: SearchResults = {
-    accounts: [],
-    assetProfiles: [],
-    holdings: [],
-    quickLinks: []
-  };
-  public tags: Filter[] = [];
-
-  private readonly PRESELECTION_DELAY = 100;
-
-  private filterTypes: Filter['type'][] = [
-    'ACCOUNT',
-    'ASSET_CLASS',
-    'DATA_SOURCE',
-    'SYMBOL',
-    'TAG'
-  ];
-
-  private keyManager: FocusKeyManager<GfAssistantListItemComponent>;
-  private preselectionTimeout: ReturnType<typeof setTimeout>;
-  private unsubscribeSubject = new Subject<void>();
-
-  public constructor(
-    private adminService: AdminService,
-    private changeDetectorRef: ChangeDetectorRef,
-    private dataService: DataService
-  ) {
-    addIcons({ closeCircleOutline, closeOutline, searchOutline });
-  }
-
-  public ngOnInit() {
-    this.assetClasses = Object.keys(AssetClass).map((assetClass) => {
-      return {
-        id: assetClass,
-        label: translate(assetClass),
-        type: 'ASSET_CLASS'
-      };
-    });
-
-    this.searchFormControl.valueChanges
-      .pipe(
-        map((searchTerm) => {
-          this.isLoading = {
-            accounts: true,
-            assetProfiles: true,
-            holdings: true,
-            quickLinks: true
-          };
-          this.searchResults = {
-            accounts: [],
-            assetProfiles: [],
-            holdings: [],
-            quickLinks: []
-          };
-
-          this.changeDetectorRef.markForCheck();
-
-          return searchTerm?.trim();
-        }),
-        debounceTime(300),
-        distinctUntilChanged(),
-        switchMap((searchTerm) => {
-          const results = {
-            accounts: [],
-            assetProfiles: [],
-            holdings: [],
-            quickLinks: []
-          } as SearchResults;
-
-          if (!searchTerm) {
-            return of(results).pipe(
-              tap(() => {
-                this.isLoading = {
-                  accounts: false,
-                  assetProfiles: false,
-                  holdings: false,
-                  quickLinks: false
-                };
-              })
-            );
-          }
-
-          const accounts$: Observable<Partial<SearchResults>> =
-            this.searchAccounts(searchTerm).pipe(
-              map((accounts) => ({
-                accounts: accounts.slice(
-                  0,
-                  GfAssistantComponent.SEARCH_RESULTS_DEFAULT_LIMIT
-                )
-              })),
-              catchError((error) => {
-                console.error('Error fetching accounts for assistant:', error);
-                return of({ accounts: [] as SearchResultItem[] });
-              }),
-              tap(() => {
-                this.isLoading.accounts = false;
-                this.changeDetectorRef.markForCheck();
-              })
-            );
-
-          const assetProfiles$: Observable<Partial<SearchResults>> = this
-            .hasPermissionToAccessAdminControl
-            ? this.searchAssetProfiles(searchTerm).pipe(
-                map((assetProfiles) => ({
-                  assetProfiles: assetProfiles.slice(
-                    0,
-                    GfAssistantComponent.SEARCH_RESULTS_DEFAULT_LIMIT
-                  )
-                })),
-                catchError((error) => {
-                  console.error(
-                    'Error fetching asset profiles for assistant:',
-                    error
-                  );
-                  return of({ assetProfiles: [] as SearchResultItem[] });
-                }),
-                tap(() => {
-                  this.isLoading.assetProfiles = false;
-                  this.changeDetectorRef.markForCheck();
-                })
-              )
-            : of({ assetProfiles: [] as SearchResultItem[] }).pipe(
-                tap(() => {
-                  this.isLoading.assetProfiles = false;
-                  this.changeDetectorRef.markForCheck();
-                })
-              );
-
-          const holdings$: Observable<Partial<SearchResults>> =
-            this.searchHoldings(searchTerm).pipe(
-              map((holdings) => ({
-                holdings: holdings.slice(
-                  0,
-                  GfAssistantComponent.SEARCH_RESULTS_DEFAULT_LIMIT
-                )
-              })),
-              catchError((error) => {
-                console.error('Error fetching holdings for assistant:', error);
-                return of({ holdings: [] as SearchResultItem[] });
-              }),
-              tap(() => {
-                this.isLoading.holdings = false;
-                this.changeDetectorRef.markForCheck();
-              })
-            );
-
-          const quickLinks$: Observable<Partial<SearchResults>> = of(
-            this.searchQuickLinks(searchTerm)
-          ).pipe(
-            map((quickLinks) => ({
-              quickLinks: quickLinks.slice(
-                0,
-                GfAssistantComponent.SEARCH_RESULTS_DEFAULT_LIMIT
-              )
-            })),
-            tap(() => {
-              this.isLoading.quickLinks = false;
-              this.changeDetectorRef.markForCheck();
-            })
-          );
-
-          return merge(accounts$, assetProfiles$, holdings$, quickLinks$).pipe(
-            scan(
-              (acc: SearchResults, curr: Partial<SearchResults>) => ({
-                ...acc,
-                ...curr
-              }),
-              {
-                accounts: [],
-                assetProfiles: [],
-                holdings: [],
-                quickLinks: []
-              } as SearchResults
-            )
-          );
-        }),
-        takeUntil(this.unsubscribeSubject)
-      )
-      .subscribe({
-        next: (searchResults) => {
-          this.searchResults = searchResults;
-
-          this.preselectFirstItem();
-
-          this.changeDetectorRef.markForCheck();
-        },
-        error: (error) => {
-          console.error('Assistant search stream error:', error);
-          this.searchResults = {
-            accounts: [],
-            assetProfiles: [],
-            holdings: [],
-            quickLinks: []
-          };
-          this.changeDetectorRef.markForCheck();
-        }
-      });
-  }
-
-  public ngOnChanges() {
-    this.dateRangeOptions = [
-      {
-        label: $localize`Today`,
-        value: '1d'
-      },
-      {
-        label: $localize`Week to date` + ' (' + $localize`WTD` + ')',
-        value: 'wtd'
-      },
-      {
-        label: $localize`Month to date` + ' (' + $localize`MTD` + ')',
-        value: 'mtd'
-      },
-      {
-        label: $localize`Year to date` + ' (' + $localize`YTD` + ')',
-        value: 'ytd'
-      }
-    ];
-
-    if (
-      this.user?.dateOfFirstActivity &&
-      differenceInYears(new Date(), this.user.dateOfFirstActivity) >= 1
-    ) {
-      this.dateRangeOptions.push({
-        label: '1 ' + $localize`year` + ' (' + $localize`1Y` + ')',
-        value: '1y'
-      });
-    }
-
-    if (this.user?.settings?.isExperimentalFeatures) {
-      this.dateRangeOptions = this.dateRangeOptions.concat(
-        eachYearOfInterval({
-          end: new Date(),
-          start: this.user?.dateOfFirstActivity ?? new Date()
-        })
-          .map((date) => {
-            return { label: format(date, 'yyyy'), value: format(date, 'yyyy') };
-          })
-          .slice(0, -1)
-          .reverse()
-      );
-    }
-
-    if (
-      this.user?.dateOfFirstActivity &&
-      differenceInYears(new Date(), this.user.dateOfFirstActivity) >= 5
-    ) {
-      this.dateRangeOptions.push({
-        label: '5 ' + $localize`years` + ' (' + $localize`5Y` + ')',
-        value: '5y'
-      });
-    }
-
-    this.dateRangeOptions.push({
-      label: $localize`Max`,
-      value: 'max'
-    });
-
-    this.dateRangeFormControl.disable({ emitEvent: false });
-
-    if (this.hasPermissionToChangeDateRange) {
-      this.dateRangeFormControl.enable({ emitEvent: false });
-    }
-
-    this.dateRangeFormControl.setValue(this.user?.settings?.dateRange ?? null);
-
-    if (this.hasPermissionToChangeFilters) {
-      this.portfolioFilterFormControl.enable({ emitEvent: false });
-    } else {
-      this.portfolioFilterFormControl.disable({ emitEvent: false });
-    }
-
-    this.tags =
-      this.user?.tags
-        ?.filter(({ isUsed }) => {
-          return isUsed;
-        })
-        .map(({ id, name }) => {
-          return {
-            id,
-            label: translate(name),
-            type: 'TAG'
-          };
-        }) ?? [];
-  }
-
-  public initialize() {
-    this.isLoading = {
-      accounts: true,
-      assetProfiles: true,
-      holdings: true,
-      quickLinks: true
-    };
-    this.keyManager = new FocusKeyManager(this.assistantListItems).withWrap();
-    this.searchResults = {
-      accounts: [],
-      assetProfiles: [],
-      holdings: [],
-      quickLinks: []
-    };
-
-    for (const item of this.assistantListItems) {
-      item.removeFocus();
-    }
-
-    this.searchFormControl.setValue('');
-    setTimeout(() => {
-      this.searchElement?.nativeElement?.focus();
-    });
-
-    this.isLoading = {
-      accounts: false,
-      assetProfiles: false,
-      holdings: false,
-      quickLinks: false
-    };
-    this.setIsOpen(true);
-
-    this.dataService
-      .fetchPortfolioHoldings()
-      .pipe(takeUntil(this.unsubscribeSubject))
-      .subscribe(({ holdings }) => {
-        this.holdings = holdings
-          .filter(({ assetSubClass }) => {
-            return !['CASH'].includes(assetSubClass);
-          })
-          .sort((a, b) => {
-            return a.name?.localeCompare(b.name);
-          });
-
-        this.setPortfolioFilterFormValues();
-
-        this.changeDetectorRef.markForCheck();
-      });
-  }
-
-  public onApplyFilters() {
-    const filterValue = this.portfolioFilterFormControl.value;
-
-    this.filtersChanged.emit([
-      {
-        id: filterValue?.account,
-        type: 'ACCOUNT'
-      },
-      {
-        id: filterValue?.assetClass,
-        type: 'ASSET_CLASS'
-      },
-      {
-        id: filterValue?.holding?.dataSource,
-        type: 'DATA_SOURCE'
-      },
-      {
-        id: filterValue?.holding?.symbol,
-        type: 'SYMBOL'
-      },
-      {
-        id: filterValue?.tag,
-        type: 'TAG'
-      }
-    ]);
-
-    this.onCloseAssistant();
-  }
-
-  public onChangeDateRange(dateRangeString: string) {
-    this.dateRangeChanged.emit(dateRangeString);
-  }
-
-  public onCloseAssistant() {
-    this.portfolioFilterFormControl.reset();
-    this.setIsOpen(false);
-
-    this.closed.emit();
-  }
-
-  public onResetFilters() {
-    this.portfolioFilterFormControl.reset();
-
-    this.filtersChanged.emit(
-      this.filterTypes.map((type) => {
-        return {
-          type,
-          id: null
-        };
-      })
-    );
-
-    this.onCloseAssistant();
-  }
-
-  public setIsOpen(aIsOpen: boolean) {
-    this.isOpen = aIsOpen;
-  }
-
-  public ngOnDestroy() {
-    if (this.preselectionTimeout) {
-      clearTimeout(this.preselectionTimeout);
-    }
-
-    this.unsubscribeSubject.next();
-    this.unsubscribeSubject.complete();
-  }
-
-  private getCurrentAssistantListItem() {
-    return this.assistantListItems.find(({ getHasFocus }) => {
-      return getHasFocus;
-    });
-  }
-
-  private getFirstSearchResultItem() {
-    if (this.searchResults.quickLinks?.length > 0) {
-      return this.searchResults.quickLinks[0];
-    }
-
-    if (this.searchResults.accounts?.length > 0) {
-      return this.searchResults.accounts[0];
-    }
-
-    if (this.searchResults.holdings?.length > 0) {
-      return this.searchResults.holdings[0];
-    }
-
-    if (this.searchResults.assetProfiles?.length > 0) {
-      return this.searchResults.assetProfiles[0];
-    }
-
-    return null;
-  }
-
-  private preselectFirstItem() {
-    if (this.preselectionTimeout) {
-      clearTimeout(this.preselectionTimeout);
-    }
-
-    this.preselectionTimeout = setTimeout(() => {
-      if (!this.isOpen || !this.searchFormControl.value) {
-        return;
-      }
-
-      const firstItem = this.getFirstSearchResultItem();
-
-      if (!firstItem) {
-        return;
-      }
-
-      for (const item of this.assistantListItems) {
-        item.removeFocus();
-      }
-
-      this.keyManager.setFirstItemActive();
-
-      const currentFocusedItem = this.getCurrentAssistantListItem();
-
-      if (currentFocusedItem) {
-        currentFocusedItem.focus();
-      }
-
-      this.changeDetectorRef.markForCheck();
-    }, this.PRESELECTION_DELAY);
-  }
-
-  private searchAccounts(aSearchTerm: string): Observable<SearchResultItem[]> {
-    return this.dataService
-      .fetchAccounts({
-        filters: [
-          {
-            id: aSearchTerm,
-            type: 'SEARCH_QUERY'
-          }
-        ]
-      })
-      .pipe(
-        catchError(() => {
-          return EMPTY;
-        }),
-        map(({ accounts }) => {
-          return accounts.map(({ id, name }) => {
-            return {
-              id,
-              name,
-              routerLink: internalRoutes.accounts.routerLink,
-              mode: SearchMode.ACCOUNT as const
-            };
-          });
-        }),
-        takeUntil(this.unsubscribeSubject)
-      );
-  }
-
-  private searchAssetProfiles(
-    aSearchTerm: string
-  ): Observable<SearchResultItem[]> {
-    return this.adminService
-      .fetchAdminMarketData({
-        filters: [
-          {
-            id: aSearchTerm,
-            type: 'SEARCH_QUERY'
-          }
-        ],
-        take: GfAssistantComponent.SEARCH_RESULTS_DEFAULT_LIMIT
-      })
-      .pipe(
-        catchError(() => {
-          return EMPTY;
-        }),
-        map(({ marketData }) => {
-          return marketData.map(
-            ({ assetSubClass, currency, dataSource, name, symbol }) => {
-              return {
-                currency,
-                dataSource,
-                name,
-                symbol,
-                assetSubClassString: translate(assetSubClass),
-                mode: SearchMode.ASSET_PROFILE as const
-              };
-            }
-          );
-        }),
-        takeUntil(this.unsubscribeSubject)
-      );
-  }
-
-  private searchHoldings(aSearchTerm: string): Observable<SearchResultItem[]> {
-    return this.dataService
-      .fetchPortfolioHoldings({
-        filters: [
-          {
-            id: aSearchTerm,
-            type: 'SEARCH_QUERY'
-          }
-        ]
-      })
-      .pipe(
-        catchError(() => {
-          return EMPTY;
-        }),
-        map(({ holdings }) => {
-          return holdings.map(
-            ({ assetSubClass, currency, dataSource, name, symbol }) => {
-              return {
-                currency,
-                dataSource,
-                name,
-                symbol,
-                assetSubClassString: translate(assetSubClass),
-                mode: SearchMode.HOLDING as const
-              };
-            }
-          );
-        }),
-        takeUntil(this.unsubscribeSubject)
-      );
-  }
-
-  private searchQuickLinks(aSearchTerm: string): SearchResultItem[] {
-    const searchTerm = aSearchTerm.toLowerCase();
-
-    const allRoutes = Object.values(internalRoutes)
-      .filter(({ excludeFromAssistant }) => {
-        if (isFunction(excludeFromAssistant)) {
-          return excludeFromAssistant(this.user);
-        }
-
-        return !excludeFromAssistant;
-      })
-      .reduce((acc, route) => {
-        acc.push(route);
-        if (route.subRoutes) {
-          acc.push(...Object.values(route.subRoutes));
-        }
-        return acc;
-      }, [] as InternalRoute[]);
-
-    const fuse = new Fuse(allRoutes, {
-      keys: ['title'],
-      threshold: 0.3
-    });
-
-    return fuse.search(searchTerm).map(({ item: { routerLink, title } }) => {
-      return {
-        routerLink,
-        mode: SearchMode.QUICK_LINK as const,
-        name: title
-      };
-    });
-  }
-
-  private setPortfolioFilterFormValues() {
-    const dataSource = this.user?.settings?.[
-      'filters.dataSource'
-    ] as DataSource;
-    const symbol = this.user?.settings?.['filters.symbol'];
-    const selectedHolding = this.holdings.find((holding) => {
-      return (
-        getAssetProfileIdentifier({
-          dataSource: holding.dataSource,
-          symbol: holding.symbol
-        }) === getAssetProfileIdentifier({ dataSource, symbol })
-      );
-    });
-
-    this.portfolioFilterFormControl.setValue({
-      account: this.user?.settings?.['filters.accounts']?.[0] ?? null,
-      assetClass: this.user?.settings?.['filters.assetClasses']?.[0] ?? null,
-      holding: selectedHolding ?? null,
-      tag: this.user?.settings?.['filters.tags']?.[0] ?? null
-    });
-  }
-}
->>>>>>> 973b7ee5
+/* eslint-disable @nx/enforce-module-boundaries */
+import { AdminService } from '@ghostfolio/client/services/admin.service';
+import { DataService } from '@ghostfolio/client/services/data.service';
+import { getAssetProfileIdentifier } from '@ghostfolio/common/helper';
+import { Filter, PortfolioPosition, User } from '@ghostfolio/common/interfaces';
+import { InternalRoute } from '@ghostfolio/common/routes/interfaces/internal-route.interface';
+import { internalRoutes } from '@ghostfolio/common/routes/routes';
+import { AccountWithPlatform, DateRange } from '@ghostfolio/common/types';
+
+import { FocusKeyManager } from '@angular/cdk/a11y';
+import {
+  CUSTOM_ELEMENTS_SCHEMA,
+  ChangeDetectionStrategy,
+  ChangeDetectorRef,
+  Component,
+  ElementRef,
+  EventEmitter,
+  HostListener,
+  Input,
+  OnChanges,
+  OnDestroy,
+  OnInit,
+  Output,
+  QueryList,
+  ViewChild,
+  ViewChildren
+} from '@angular/core';
+import { FormControl, FormsModule, ReactiveFormsModule } from '@angular/forms';
+import { MatButtonModule } from '@angular/material/button';
+import { MatFormFieldModule } from '@angular/material/form-field';
+import { MatMenuTrigger } from '@angular/material/menu';
+import { MatSelectModule } from '@angular/material/select';
+import { RouterModule } from '@angular/router';
+import { IonIcon } from '@ionic/angular/standalone';
+import { AssetClass, DataSource } from '@prisma/client';
+import { differenceInYears, eachYearOfInterval, format } from 'date-fns';
+import Fuse from 'fuse.js';
+import { addIcons } from 'ionicons';
+import {
+  closeCircleOutline,
+  closeOutline,
+  searchOutline
+} from 'ionicons/icons';
+import { isFunction } from 'lodash';
+import { NgxSkeletonLoaderModule } from 'ngx-skeleton-loader';
+import { EMPTY, Observable, Subject, merge, of } from 'rxjs';
+import {
+  catchError,
+  debounceTime,
+  distinctUntilChanged,
+  map,
+  scan,
+  switchMap,
+  takeUntil,
+  tap
+} from 'rxjs/operators';
+
+import { translate } from '../i18n';
+import {
+  GfPortfolioFilterFormComponent,
+  PortfolioFilterFormValue
+} from '../portfolio-filter-form';
+import { GfAssistantListItemComponent } from './assistant-list-item/assistant-list-item.component';
+import { SearchMode } from './enums/search-mode';
+import {
+  DateRangeOption,
+  SearchResultItem,
+  SearchResults
+} from './interfaces/interfaces';
+
+@Component({
+  changeDetection: ChangeDetectionStrategy.OnPush,
+  imports: [
+    FormsModule,
+    GfAssistantListItemComponent,
+    GfPortfolioFilterFormComponent,
+    IonIcon,
+    MatButtonModule,
+    MatFormFieldModule,
+    MatSelectModule,
+    NgxSkeletonLoaderModule,
+    ReactiveFormsModule,
+    RouterModule
+  ],
+  schemas: [CUSTOM_ELEMENTS_SCHEMA],
+  selector: 'gf-assistant',
+  styleUrls: ['./assistant.scss'],
+  templateUrl: './assistant.html'
+})
+export class GfAssistantComponent implements OnChanges, OnDestroy, OnInit {
+  @HostListener('document:keydown', ['$event']) onKeydown(
+    event: KeyboardEvent
+  ) {
+    if (!this.isOpen) {
+      return;
+    }
+
+    if (event.key === 'ArrowDown' || event.key === 'ArrowUp') {
+      for (const item of this.assistantListItems) {
+        item.removeFocus();
+      }
+
+      this.keyManager.onKeydown(event);
+
+      const currentAssistantListItem = this.getCurrentAssistantListItem();
+
+      if (currentAssistantListItem?.linkElement) {
+        currentAssistantListItem.linkElement.nativeElement?.scrollIntoView({
+          behavior: 'smooth',
+          block: 'center'
+        });
+      }
+    } else if (event.key === 'Enter') {
+      const currentAssistantListItem = this.getCurrentAssistantListItem();
+
+      if (currentAssistantListItem?.linkElement) {
+        currentAssistantListItem.linkElement.nativeElement?.click();
+        event.stopPropagation();
+      }
+    }
+  }
+
+  @Input() deviceType: string;
+  @Input() hasPermissionToAccessAdminControl: boolean;
+  @Input() hasPermissionToChangeDateRange: boolean;
+  @Input() hasPermissionToChangeFilters: boolean;
+  @Input() user: User;
+
+  @Output() closed = new EventEmitter<void>();
+  @Output() dateRangeChanged = new EventEmitter<DateRange>();
+  @Output() filtersChanged = new EventEmitter<Filter[]>();
+
+  @ViewChild('menuTrigger') menuTriggerElement: MatMenuTrigger;
+  @ViewChild('search', { static: true }) searchElement: ElementRef;
+
+  @ViewChildren(GfAssistantListItemComponent)
+  assistantListItems: QueryList<GfAssistantListItemComponent>;
+
+  public static readonly SEARCH_RESULTS_DEFAULT_LIMIT = 5;
+
+  public accounts: AccountWithPlatform[] = [];
+  public assetClasses: Filter[] = [];
+  public dateRangeFormControl = new FormControl<string>(undefined);
+  public dateRangeOptions: DateRangeOption[] = [];
+  public holdings: PortfolioPosition[] = [];
+  public isLoading = {
+    accounts: false,
+    assetProfiles: false,
+    holdings: false,
+    quickLinks: false
+  };
+  public isOpen = false;
+  public placeholder = $localize`Find account, holding or page...`;
+  public portfolioFilterFormControl = new FormControl<PortfolioFilterFormValue>(
+    {
+      account: null,
+      assetClass: null,
+      holding: null,
+      tag: null
+    }
+  );
+  public searchFormControl = new FormControl('');
+  public searchResults: SearchResults = {
+    accounts: [],
+    assetProfiles: [],
+    holdings: [],
+    quickLinks: []
+  };
+  public tags: Filter[] = [];
+
+  private readonly PRESELECTION_DELAY = 100;
+
+  private filterTypes: Filter['type'][] = [
+    'ACCOUNT',
+    'ASSET_CLASS',
+    'DATA_SOURCE',
+    'SYMBOL',
+    'TAG'
+  ];
+
+  private keyManager: FocusKeyManager<GfAssistantListItemComponent>;
+  private preselectionTimeout: ReturnType<typeof setTimeout>;
+  private unsubscribeSubject = new Subject<void>();
+
+  public constructor(
+    private adminService: AdminService,
+    private changeDetectorRef: ChangeDetectorRef,
+    private dataService: DataService
+  ) {
+    addIcons({ closeCircleOutline, closeOutline, searchOutline });
+  }
+
+  public ngOnInit() {
+    this.assetClasses = Object.keys(AssetClass).map((assetClass) => {
+      return {
+        id: assetClass,
+        label: translate(assetClass),
+        type: 'ASSET_CLASS'
+      };
+    });
+
+    this.searchFormControl.valueChanges
+      .pipe(
+        map((searchTerm) => {
+          this.isLoading = {
+            accounts: true,
+            assetProfiles: true,
+            holdings: true,
+            quickLinks: true
+          };
+          this.searchResults = {
+            accounts: [],
+            assetProfiles: [],
+            holdings: [],
+            quickLinks: []
+          };
+
+          this.changeDetectorRef.markForCheck();
+
+          return searchTerm?.trim();
+        }),
+        debounceTime(300),
+        distinctUntilChanged(),
+        switchMap((searchTerm) => {
+          const results = {
+            accounts: [],
+            assetProfiles: [],
+            holdings: [],
+            quickLinks: []
+          } as SearchResults;
+
+          if (!searchTerm) {
+            return of(results).pipe(
+              tap(() => {
+                this.isLoading = {
+                  accounts: false,
+                  assetProfiles: false,
+                  holdings: false,
+                  quickLinks: false
+                };
+              })
+            );
+          }
+
+          const accounts$: Observable<Partial<SearchResults>> =
+            this.searchAccounts(searchTerm).pipe(
+              map((accounts) => ({
+                accounts: accounts.slice(
+                  0,
+                  GfAssistantComponent.SEARCH_RESULTS_DEFAULT_LIMIT
+                )
+              })),
+              catchError((error) => {
+                console.error('Error fetching accounts for assistant:', error);
+                return of({ accounts: [] as SearchResultItem[] });
+              }),
+              tap(() => {
+                this.isLoading.accounts = false;
+                this.changeDetectorRef.markForCheck();
+              })
+            );
+
+          const assetProfiles$: Observable<Partial<SearchResults>> = this
+            .hasPermissionToAccessAdminControl
+            ? this.searchAssetProfiles(searchTerm).pipe(
+                map((assetProfiles) => ({
+                  assetProfiles: assetProfiles.slice(
+                    0,
+                    GfAssistantComponent.SEARCH_RESULTS_DEFAULT_LIMIT
+                  )
+                })),
+                catchError((error) => {
+                  console.error(
+                    'Error fetching asset profiles for assistant:',
+                    error
+                  );
+                  return of({ assetProfiles: [] as SearchResultItem[] });
+                }),
+                tap(() => {
+                  this.isLoading.assetProfiles = false;
+                  this.changeDetectorRef.markForCheck();
+                })
+              )
+            : of({ assetProfiles: [] as SearchResultItem[] }).pipe(
+                tap(() => {
+                  this.isLoading.assetProfiles = false;
+                  this.changeDetectorRef.markForCheck();
+                })
+              );
+
+          const holdings$: Observable<Partial<SearchResults>> =
+            this.searchHoldings(searchTerm).pipe(
+              map((holdings) => ({
+                holdings: holdings.slice(
+                  0,
+                  GfAssistantComponent.SEARCH_RESULTS_DEFAULT_LIMIT
+                )
+              })),
+              catchError((error) => {
+                console.error('Error fetching holdings for assistant:', error);
+                return of({ holdings: [] as SearchResultItem[] });
+              }),
+              tap(() => {
+                this.isLoading.holdings = false;
+                this.changeDetectorRef.markForCheck();
+              })
+            );
+
+          const quickLinks$: Observable<Partial<SearchResults>> = of(
+            this.searchQuickLinks(searchTerm)
+          ).pipe(
+            map((quickLinks) => ({
+              quickLinks: quickLinks.slice(
+                0,
+                GfAssistantComponent.SEARCH_RESULTS_DEFAULT_LIMIT
+              )
+            })),
+            tap(() => {
+              this.isLoading.quickLinks = false;
+              this.changeDetectorRef.markForCheck();
+            })
+          );
+
+          return merge(accounts$, assetProfiles$, holdings$, quickLinks$).pipe(
+            scan(
+              (acc: SearchResults, curr: Partial<SearchResults>) => ({
+                ...acc,
+                ...curr
+              }),
+              {
+                accounts: [],
+                assetProfiles: [],
+                holdings: [],
+                quickLinks: []
+              } as SearchResults
+            )
+          );
+        }),
+        takeUntil(this.unsubscribeSubject)
+      )
+      .subscribe({
+        next: (searchResults) => {
+          this.searchResults = searchResults;
+
+          this.preselectFirstItem();
+
+          this.changeDetectorRef.markForCheck();
+        },
+        error: (error) => {
+          console.error('Assistant search stream error:', error);
+          this.searchResults = {
+            accounts: [],
+            assetProfiles: [],
+            holdings: [],
+            quickLinks: []
+          };
+          this.changeDetectorRef.markForCheck();
+        }
+      });
+  }
+
+  public ngOnChanges() {
+    this.dateRangeOptions = [
+      {
+        label: $localize`Today`,
+        value: '1d'
+      },
+      {
+        label: $localize`Week to date` + ' (' + $localize`WTD` + ')',
+        value: 'wtd'
+      },
+      {
+        label: '1 ' + $localize`Week` + ' (' + $localize`1W` + ')',
+        value: '1w'
+      },
+      {
+        label: $localize`Month to date` + ' (' + $localize`MTD` + ')',
+        value: 'mtd'
+      },
+      {
+        label: '1 ' + $localize`Month` + ' (' + $localize`1M` + ')',
+        value: '1m'
+      },
+
+      {
+        label: '3 ' + $localize`Month` + ' (' + $localize`3M` + ')',
+        value: '3m'
+      },
+      {
+        label: $localize`Year to date` + ' (' + $localize`YTD` + ')',
+        value: 'ytd'
+      }
+    ];
+
+    if (
+      this.user?.dateOfFirstActivity &&
+      differenceInYears(new Date(), this.user.dateOfFirstActivity) >= 1
+    ) {
+      this.dateRangeOptions.push({
+        label: '1 ' + $localize`year` + ' (' + $localize`1Y` + ')',
+        value: '1y'
+      });
+    }
+
+    if (this.user?.settings?.isExperimentalFeatures) {
+      this.dateRangeOptions = this.dateRangeOptions.concat(
+        eachYearOfInterval({
+          end: new Date(),
+          start: this.user?.dateOfFirstActivity ?? new Date()
+        })
+          .map((date) => {
+            return { label: format(date, 'yyyy'), value: format(date, 'yyyy') };
+          })
+          .slice(0, -1)
+          .reverse()
+      );
+    }
+
+    if (
+      this.user?.dateOfFirstActivity &&
+      differenceInYears(new Date(), this.user.dateOfFirstActivity) >= 3
+    ) {
+      this.dateRangeOptions.push({
+        label: '3 ' + $localize`years` + ' (' + $localize`3Y` + ')',
+        value: '3y'
+      });
+    }
+
+    if (
+      this.user?.dateOfFirstActivity &&
+      differenceInYears(new Date(), this.user.dateOfFirstActivity) >= 5
+    ) {
+      this.dateRangeOptions.push({
+        label: '5 ' + $localize`years` + ' (' + $localize`5Y` + ')',
+        value: '5y'
+      });
+    }
+
+    if (
+      this.user?.dateOfFirstActivity &&
+      differenceInYears(new Date(), this.user.dateOfFirstActivity) >= 10
+    ) {
+      this.dateRangeOptions.push({
+        label: '10 ' + $localize`years` + ' (' + $localize`10Y` + ')',
+        value: '10y'
+      });
+    }
+
+    this.dateRangeOptions.push({
+      label: $localize`Max`,
+      value: 'max'
+    });
+
+    this.dateRangeFormControl.disable({ emitEvent: false });
+
+    if (this.hasPermissionToChangeDateRange) {
+      this.dateRangeFormControl.enable({ emitEvent: false });
+    }
+
+    this.dateRangeFormControl.setValue(this.user?.settings?.dateRange ?? null);
+
+    if (this.hasPermissionToChangeFilters) {
+      this.portfolioFilterFormControl.enable({ emitEvent: false });
+    } else {
+      this.portfolioFilterFormControl.disable({ emitEvent: false });
+    }
+
+    this.tags =
+      this.user?.tags
+        ?.filter(({ isUsed }) => {
+          return isUsed;
+        })
+        .map(({ id, name }) => {
+          return {
+            id,
+            label: translate(name),
+            type: 'TAG'
+          };
+        }) ?? [];
+
+    if (this.tags.length === 0) {
+      this.portfolioFilterFormControl.get('tag').disable({ emitEvent: false });
+    }
+  }
+
+  public hasFilter(aFormValue: { [key: string]: string[] }) {
+    return Object.values(aFormValue).some((value) => {
+      return !!value;
+    });
+  }
+
+  public holdingComparisonFunction(
+    option: PortfolioPosition,
+    value: PortfolioPosition
+  ): boolean {
+    if (value === null) {
+      return false;
+    }
+
+    return (
+      getAssetProfileIdentifier(option) === getAssetProfileIdentifier(value)
+    );
+  }
+
+  public initialize() {
+    this.isLoading = {
+      accounts: true,
+      assetProfiles: true,
+      holdings: true,
+      quickLinks: true
+    };
+    this.keyManager = new FocusKeyManager(this.assistantListItems).withWrap();
+    this.searchResults = {
+      accounts: [],
+      assetProfiles: [],
+      holdings: [],
+      quickLinks: []
+    };
+
+    for (const item of this.assistantListItems) {
+      item.removeFocus();
+    }
+
+    this.searchFormControl.setValue('');
+    setTimeout(() => {
+      this.searchElement?.nativeElement?.focus();
+    });
+
+    this.isLoading = {
+      accounts: false,
+      assetProfiles: false,
+      holdings: false,
+      quickLinks: false
+    };
+    this.setIsOpen(true);
+
+    this.dataService
+      .fetchPortfolioHoldings()
+      .pipe(takeUntil(this.unsubscribeSubject))
+      .subscribe(({ holdings }) => {
+        this.holdings = holdings
+          .filter(({ assetSubClass }) => {
+            return !['CASH'].includes(assetSubClass);
+          })
+          .sort((a, b) => {
+            return a.name?.localeCompare(b.name);
+          });
+
+        this.setPortfolioFilterFormValues();
+
+        this.changeDetectorRef.markForCheck();
+      });
+  }
+
+  public onApplyFilters() {
+    const filterValue = this.portfolioFilterFormControl.value;
+
+    this.filtersChanged.emit([
+      {
+        id: filterValue?.account,
+        type: 'ACCOUNT'
+      },
+      {
+        id: filterValue?.assetClass,
+        type: 'ASSET_CLASS'
+      },
+      {
+        id: filterValue?.holding?.dataSource,
+        type: 'DATA_SOURCE'
+      },
+      {
+        id: filterValue?.holding?.symbol,
+        type: 'SYMBOL'
+      },
+      {
+        id: filterValue?.tag,
+        type: 'TAG'
+      }
+    ]);
+
+    this.onCloseAssistant();
+  }
+
+  public onChangeDateRange(dateRangeString: string) {
+    this.dateRangeChanged.emit(dateRangeString);
+  }
+
+  public onCloseAssistant() {
+    this.portfolioFilterFormControl.reset();
+    this.setIsOpen(false);
+
+    this.closed.emit();
+  }
+
+  public onResetFilters() {
+    this.portfolioFilterFormControl.reset();
+
+    this.filtersChanged.emit(
+      this.filterTypes.map((type) => {
+        return {
+          type,
+          id: null
+        };
+      })
+    );
+
+    this.onCloseAssistant();
+  }
+
+  public setIsOpen(aIsOpen: boolean) {
+    this.isOpen = aIsOpen;
+  }
+
+  public ngOnDestroy() {
+    if (this.preselectionTimeout) {
+      clearTimeout(this.preselectionTimeout);
+    }
+
+    this.unsubscribeSubject.next();
+    this.unsubscribeSubject.complete();
+  }
+
+  private getCurrentAssistantListItem() {
+    return this.assistantListItems.find(({ getHasFocus }) => {
+      return getHasFocus;
+    });
+  }
+
+  private getFirstSearchResultItem() {
+    if (this.searchResults.quickLinks?.length > 0) {
+      return this.searchResults.quickLinks[0];
+    }
+
+    if (this.searchResults.accounts?.length > 0) {
+      return this.searchResults.accounts[0];
+    }
+
+    if (this.searchResults.holdings?.length > 0) {
+      return this.searchResults.holdings[0];
+    }
+
+    if (this.searchResults.assetProfiles?.length > 0) {
+      return this.searchResults.assetProfiles[0];
+    }
+
+    return null;
+  }
+
+  private preselectFirstItem() {
+    if (this.preselectionTimeout) {
+      clearTimeout(this.preselectionTimeout);
+    }
+
+    this.preselectionTimeout = setTimeout(() => {
+      if (!this.isOpen || !this.searchFormControl.value) {
+        return;
+      }
+
+      const firstItem = this.getFirstSearchResultItem();
+
+      if (!firstItem) {
+        return;
+      }
+
+      for (const item of this.assistantListItems) {
+        item.removeFocus();
+      }
+
+      this.keyManager.setFirstItemActive();
+
+      const currentFocusedItem = this.getCurrentAssistantListItem();
+
+      if (currentFocusedItem) {
+        currentFocusedItem.focus();
+      }
+
+      this.changeDetectorRef.markForCheck();
+    }, this.PRESELECTION_DELAY);
+  }
+
+  private searchAccounts(aSearchTerm: string): Observable<SearchResultItem[]> {
+    return this.dataService
+      .fetchAccounts({
+        filters: [
+          {
+            id: aSearchTerm,
+            type: 'SEARCH_QUERY'
+          }
+        ]
+      })
+      .pipe(
+        catchError(() => {
+          return EMPTY;
+        }),
+        map(({ accounts }) => {
+          return accounts.map(({ id, name }) => {
+            return {
+              id,
+              name,
+              routerLink: internalRoutes.accounts.routerLink,
+              mode: SearchMode.ACCOUNT as const
+            };
+          });
+        }),
+        takeUntil(this.unsubscribeSubject)
+      );
+  }
+
+  private searchAssetProfiles(
+    aSearchTerm: string
+  ): Observable<SearchResultItem[]> {
+    return this.adminService
+      .fetchAdminMarketData({
+        filters: [
+          {
+            id: aSearchTerm,
+            type: 'SEARCH_QUERY'
+          }
+        ],
+        take: GfAssistantComponent.SEARCH_RESULTS_DEFAULT_LIMIT
+      })
+      .pipe(
+        catchError(() => {
+          return EMPTY;
+        }),
+        map(({ marketData }) => {
+          return marketData.map(
+            ({ assetSubClass, currency, dataSource, name, symbol }) => {
+              return {
+                currency,
+                dataSource,
+                name,
+                symbol,
+                assetSubClassString: translate(assetSubClass),
+                mode: SearchMode.ASSET_PROFILE as const
+              };
+            }
+          );
+        }),
+        takeUntil(this.unsubscribeSubject)
+      );
+  }
+
+  private searchHoldings(aSearchTerm: string): Observable<SearchResultItem[]> {
+    return this.dataService
+      .fetchPortfolioHoldings({
+        filters: [
+          {
+            id: aSearchTerm,
+            type: 'SEARCH_QUERY'
+          }
+        ]
+      })
+      .pipe(
+        catchError(() => {
+          return EMPTY;
+        }),
+        map(({ holdings }) => {
+          return holdings.map(
+            ({ assetSubClass, currency, dataSource, name, symbol }) => {
+              return {
+                currency,
+                dataSource,
+                name,
+                symbol,
+                assetSubClassString: translate(assetSubClass),
+                mode: SearchMode.HOLDING as const
+              };
+            }
+          );
+        }),
+        takeUntil(this.unsubscribeSubject)
+      );
+  }
+
+  private searchQuickLinks(aSearchTerm: string): SearchResultItem[] {
+    const searchTerm = aSearchTerm.toLowerCase();
+
+    const allRoutes = Object.values(internalRoutes)
+      .filter(({ excludeFromAssistant }) => {
+        if (isFunction(excludeFromAssistant)) {
+          return excludeFromAssistant(this.user);
+        }
+
+        return !excludeFromAssistant;
+      })
+      .reduce((acc, route) => {
+        acc.push(route);
+        if (route.subRoutes) {
+          acc.push(...Object.values(route.subRoutes));
+        }
+        return acc;
+      }, [] as InternalRoute[]);
+
+    const fuse = new Fuse(allRoutes, {
+      keys: ['title'],
+      threshold: 0.3
+    });
+
+    return fuse.search(searchTerm).map(({ item: { routerLink, title } }) => {
+      return {
+        routerLink,
+        mode: SearchMode.QUICK_LINK as const,
+        name: title
+      };
+    });
+  }
+
+  private setPortfolioFilterFormValues() {
+    const dataSource = this.user?.settings?.[
+      'filters.dataSource'
+    ] as DataSource;
+    const symbol = this.user?.settings?.['filters.symbol'];
+    const selectedHolding = this.holdings.find((holding) => {
+      return (
+        getAssetProfileIdentifier({
+          dataSource: holding.dataSource,
+          symbol: holding.symbol
+        }) === getAssetProfileIdentifier({ dataSource, symbol })
+      );
+    });
+
+    this.portfolioFilterFormControl.setValue({
+      account: this.user?.settings?.['filters.accounts']?.[0] ?? null,
+      assetClass: this.user?.settings?.['filters.assetClasses']?.[0] ?? null,
+      holding: selectedHolding ?? null,
+      tag: this.user?.settings?.['filters.tags']?.[0] ?? null
+    });
+  }
+}