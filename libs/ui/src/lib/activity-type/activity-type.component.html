<div
  class="d-inline-flex p-1 activity-type-badge"
  [ngClass]="{
    buy: activityType === 'BUY',
    dividend: activityType === 'DIVIDEND',
    fee: activityType === 'FEE',
    interest: activityType === 'INTEREST',
    liability: activityType === 'LIABILITY',
    sell: activityType === 'SELL',
    stake: activityType === 'STAKE'
  }"
>
<<<<<<< HEAD
  <ion-icon
    *ngIf="activityType === 'BUY'"
    name="arrow-up-circle-outline"
  ></ion-icon>
  <ion-icon
    *ngIf="
      activityType === 'DIVIDEND' ||
      activityType === 'INTEREST' ||
      activityType === 'STAKE'
    "
    name="add-circle-outline"
  ></ion-icon>
  <ion-icon *ngIf="activityType === 'FEE'" name="hammer-outline"></ion-icon>
  <ion-icon *ngIf="activityType === 'ITEM'" name="cube-outline"></ion-icon>
  <ion-icon
    *ngIf="activityType === 'LIABILITY'"
    name="flame-outline"
  ></ion-icon>
  <ion-icon
    *ngIf="activityType === 'SELL'"
    name="arrow-down-circle-outline"
  ></ion-icon>
=======
  @if (activityType === 'BUY') {
    <ion-icon name="arrow-up-circle-outline" />
  } @else if (activityType === 'DIVIDEND' || activityType === 'INTEREST') {
    <ion-icon name="add-circle-outline" />
  } @else if (activityType === 'FEE') {
    <ion-icon name="hammer-outline" />
  } @else if (activityType === 'LIABILITY') {
    <ion-icon name="flame-outline" />
  } @else if (activityType === 'SELL') {
    <ion-icon name="arrow-down-circle-outline" />
  }
>>>>>>> 110f990c
  <span class="d-none d-lg-block mx-1">{{ activityTypeLabel }}</span>
</div><|MERGE_RESOLUTION|>--- conflicted
+++ resolved
@@ -10,7 +10,6 @@
     stake: activityType === 'STAKE'
   }"
 >
-<<<<<<< HEAD
   <ion-icon
     *ngIf="activityType === 'BUY'"
     name="arrow-up-circle-outline"
@@ -33,18 +32,5 @@
     *ngIf="activityType === 'SELL'"
     name="arrow-down-circle-outline"
   ></ion-icon>
-=======
-  @if (activityType === 'BUY') {
-    <ion-icon name="arrow-up-circle-outline" />
-  } @else if (activityType === 'DIVIDEND' || activityType === 'INTEREST') {
-    <ion-icon name="add-circle-outline" />
-  } @else if (activityType === 'FEE') {
-    <ion-icon name="hammer-outline" />
-  } @else if (activityType === 'LIABILITY') {
-    <ion-icon name="flame-outline" />
-  } @else if (activityType === 'SELL') {
-    <ion-icon name="arrow-down-circle-outline" />
-  }
->>>>>>> 110f990c
   <span class="d-none d-lg-block mx-1">{{ activityTypeLabel }}</span>
 </div>