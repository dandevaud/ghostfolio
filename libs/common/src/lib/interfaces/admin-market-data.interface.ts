--- conflicted
+++ resolved
@@ -22,9 +22,6 @@
   name: string;
   sectorsCount: number;
   symbol: string;
-<<<<<<< HEAD
+  watchedByCount: number;
   tags: Tag[];
-=======
-  watchedByCount: number;
->>>>>>> fe5d6f70
 }