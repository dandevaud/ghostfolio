--- conflicted
+++ resolved
@@ -22,10 +22,7 @@
   quantity: Big;
   symbol: string;
   tags?: Tag[];
-<<<<<<< HEAD
-=======
   timeWeightedInvestment: Big;
   timeWeightedInvestmentWithCurrencyEffect: Big;
->>>>>>> 29de237c
   transactionCount: number;
 }