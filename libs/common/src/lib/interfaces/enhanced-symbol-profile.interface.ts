import { AssetClass, AssetSubClass, DataSource, Tag } from '@prisma/client';

import { Country } from './country.interface';
import { DataProviderInfo } from './data-provider-info.interface';
import { Holding } from './holding.interface';
import { ScraperConfiguration } from './scraper-configuration.interface';
import { Sector } from './sector.interface';

export interface EnhancedSymbolProfile {
  activitiesCount: number;
  assetClass: AssetClass;
  assetSubClass: AssetSubClass;
  comment?: string;
  countries: Country[];
  createdAt: Date;
  currency?: string;
  dataProviderInfo?: DataProviderInfo;
  dataSource: DataSource;
  dateOfFirstActivity?: Date;
  figi?: string;
  figiComposite?: string;
  figiShareClass?: string;
  holdings: Holding[];
  id: string;
  isin?: string;
  name?: string;
  scraperConfiguration?: ScraperConfiguration;
  sectors: Sector[];
  symbol: string;
  symbolMapping?: { [key: string]: string };
  updatedAt: Date;
  url?: string;
<<<<<<< HEAD
  tags?: Tag[];
=======
  userId?: string;
>>>>>>> 4b65b627
}<|MERGE_RESOLUTION|>--- conflicted
+++ resolved
@@ -30,9 +30,6 @@
   symbolMapping?: { [key: string]: string };
   updatedAt: Date;
   url?: string;
-<<<<<<< HEAD
   tags?: Tag[];
-=======
   userId?: string;
->>>>>>> 4b65b627
 }