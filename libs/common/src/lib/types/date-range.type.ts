export type DateRange =
  | '1d'
<<<<<<< HEAD
  | 'wtd'
  | '1w'
  | 'mtd'
  | '1m'
  | '3m'
  | 'ytd'
  | '1y'
  | '5y'
  | 'max';
=======
  | '1y'
  | '5y'
  | 'max'
  | 'mtd'
  | 'wtd'
  | 'ytd'
  | string; // '2024', '2023', '2022', etc.
>>>>>>> d9ba524d
<|MERGE_RESOLUTION|>--- conflicted
+++ resolved
@@ -1,6 +1,5 @@
 export type DateRange =
   | '1d'
-<<<<<<< HEAD
   | 'wtd'
   | '1w'
   | 'mtd'
@@ -9,13 +8,5 @@
   | 'ytd'
   | '1y'
   | '5y'
-  | 'max';
-=======
-  | '1y'
-  | '5y'
   | 'max'
-  | 'mtd'
-  | 'wtd'
-  | 'ytd'
-  | string; // '2024', '2023', '2022', etc.
->>>>>>> d9ba524d
+  | string; // '2024', '2023', '2022', etc.