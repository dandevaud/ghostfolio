import { AssetClass, AssetSubClass, DataSource, Type } from '@prisma/client';
import { JobOptions, JobStatus } from 'bull';
import ms from 'ms';

export const ghostfolioPrefix = 'GF';
export const ghostfolioScraperApiSymbolPrefix = `_${ghostfolioPrefix}_`;
export const ghostfolioFearAndGreedIndexDataSourceCryptocurrencies =
  DataSource.MANUAL;
export const ghostfolioFearAndGreedIndexDataSourceStocks = DataSource.RAPID_API;
export const ghostfolioFearAndGreedIndexSymbol = `${ghostfolioScraperApiSymbolPrefix}FEAR_AND_GREED_INDEX`;
export const ghostfolioFearAndGreedIndexSymbolCryptocurrencies = `${ghostfolioPrefix}_FEAR_AND_GREED_INDEX_CRYPTOCURRENCIES`;
export const ghostfolioFearAndGreedIndexSymbolStocks = `${ghostfolioPrefix}_FEAR_AND_GREED_INDEX_STOCKS`;

export const locale = 'en-US';

export const primaryColorHex = '#36cfcc';
export const primaryColorRgb = {
  r: 54,
  g: 207,
  b: 204
};

export const secondaryColorHex = '#3686cf';
export const secondaryColorRgb = {
  r: 54,
  g: 134,
  b: 207
};

export const warnColorHex = '#dc3545';
export const warnColorRgb = {
  r: 220,
  g: 53,
  b: 69
};

export const ASSET_CLASS_MAPPING = new Map<AssetClass, AssetSubClass[]>([
  [AssetClass.ALTERNATIVE_INVESTMENT, [AssetSubClass.COLLECTIBLE]],
  [AssetClass.COMMODITY, [AssetSubClass.PRECIOUS_METAL]],
  [
    AssetClass.EQUITY,
    [
      AssetSubClass.ETF,
      AssetSubClass.MUTUALFUND,
      AssetSubClass.PRIVATE_EQUITY,
      AssetSubClass.STOCK
    ]
  ],
  [AssetClass.FIXED_INCOME, [AssetSubClass.BOND]],
  [AssetClass.LIQUIDITY, [AssetSubClass.CRYPTOCURRENCY]],
  [AssetClass.REAL_ESTATE, []]
]);

export const CACHE_TTL_NO_CACHE = 1;
export const CACHE_TTL_INFINITE = 0;

export const DATA_GATHERING_QUEUE = 'DATA_GATHERING_QUEUE';
export const DATA_GATHERING_QUEUE_PRIORITY_HIGH = 1;
export const DATA_GATHERING_QUEUE_PRIORITY_LOW = Number.MAX_SAFE_INTEGER;
export const DATA_GATHERING_QUEUE_PRIORITY_MEDIUM = Math.round(
  DATA_GATHERING_QUEUE_PRIORITY_LOW / 2
);

export const PORTFOLIO_SNAPSHOT_COMPUTATION_QUEUE =
  'PORTFOLIO_SNAPSHOT_COMPUTATION_QUEUE';
export const PORTFOLIO_SNAPSHOT_COMPUTATION_QUEUE_PRIORITY_HIGH = 1;
export const PORTFOLIO_SNAPSHOT_COMPUTATION_QUEUE_PRIORITY_LOW =
  Number.MAX_SAFE_INTEGER;

export const DEFAULT_CURRENCY = 'USD';
export const DEFAULT_DATE_FORMAT_MONTH_YEAR = 'MMM yyyy';
export const DEFAULT_HOST = '0.0.0.0';
export const DEFAULT_LANGUAGE_CODE = 'en';
export const DEFAULT_PAGE_SIZE = 50;
export const DEFAULT_PORT = 3333;
export const DEFAULT_PROCESSOR_GATHER_ASSET_PROFILE_CONCURRENCY = 1;
export const DEFAULT_PROCESSOR_GATHER_HISTORICAL_MARKET_DATA_CONCURRENCY = 1;
export const DEFAULT_PROCESSOR_PORTFOLIO_SNAPSHOT_COMPUTATION_CONCURRENCY = 1;
export const DEFAULT_PROCESSOR_PORTFOLIO_SNAPSHOT_COMPUTATION_TIMEOUT = 30000;

// USX is handled separately
export const DERIVED_CURRENCIES = [
  {
    currency: 'GBp',
    factor: 100,
    rootCurrency: 'GBP'
  },
  {
    currency: 'ILA',
    factor: 100,
    rootCurrency: 'ILS'
  },
  {
    currency: 'ZAc',
    factor: 100,
    rootCurrency: 'ZAR'
  }
];

export const GATHER_ASSET_PROFILE_PROCESS_JOB_NAME = 'GATHER_ASSET_PROFILE';
export const GATHER_ASSET_PROFILE_PROCESS_JOB_OPTIONS: JobOptions = {
  attempts: 12,
  backoff: {
    delay: ms('1 minute'),
    type: 'exponential'
  },
  removeOnComplete: true
};

export const GATHER_HISTORICAL_MARKET_DATA_PROCESS_JOB_NAME =
  'GATHER_HISTORICAL_MARKET_DATA';
export const GATHER_HISTORICAL_MARKET_DATA_PROCESS_JOB_OPTIONS: JobOptions = {
  attempts: 12,
  backoff: {
    delay: ms('1 minute'),
    type: 'exponential'
  },
  removeOnComplete: true
};

<<<<<<< HEAD
export const INVESTMENT_ACTIVITY_TYPES = [
  Type.BUY,
  Type.DIVIDEND,
  Type.SELL
] as Type[];
=======
export const GATHER_MISSING_HISTORICAL_MARKET_DATA_PROCESS_JOB_NAME =
  'GATHER_MISSING_HISTORICAL_MARKET_DATA';
export const GATHER_MISSING_HISTORICAL_MARKET_DATA_PROCESS_JOB_OPTIONS: JobOptions =
  {
    attempts: 12,
    backoff: {
      delay: ms('1 minute'),
      type: 'exponential'
    },
    removeOnComplete: true
  };
>>>>>>> 4d8ed35d

export const PORTFOLIO_SNAPSHOT_PROCESS_JOB_NAME = 'PORTFOLIO';
export const PORTFOLIO_SNAPSHOT_PROCESS_JOB_OPTIONS: JobOptions = {
  removeOnComplete: true
};

export const HEADER_KEY_IMPERSONATION = 'Impersonation-Id';
export const HEADER_KEY_TIMEZONE = 'Timezone';
export const HEADER_KEY_TOKEN = 'Authorization';
export const HEADER_KEY_SKIP_INTERCEPTOR = 'X-Skip-Interceptor';

export const MAX_TOP_HOLDINGS = 50;

export const NUMERICAL_PRECISION_THRESHOLD_3_FIGURES = 100;
export const NUMERICAL_PRECISION_THRESHOLD_5_FIGURES = 10000;
export const NUMERICAL_PRECISION_THRESHOLD_6_FIGURES = 100000;

export const PROPERTY_API_KEY_GHOSTFOLIO = 'API_KEY_GHOSTFOLIO';
export const PROPERTY_API_KEY_OPENROUTER = 'API_KEY_OPENROUTER';
export const PROPERTY_BENCHMARKS = 'BENCHMARKS';
export const PROPERTY_BETTER_UPTIME_MONITOR_ID = 'BETTER_UPTIME_MONITOR_ID';
export const PROPERTY_COUNTRIES_OF_SUBSCRIBERS = 'COUNTRIES_OF_SUBSCRIBERS';
export const PROPERTY_COUPONS = 'COUPONS';
export const PROPERTY_CURRENCIES = 'CURRENCIES';
export const PROPERTY_DATA_SOURCE_MAPPING = 'DATA_SOURCE_MAPPING';
export const PROPERTY_DATA_SOURCES_GHOSTFOLIO_DATA_PROVIDER_MAX_REQUESTS =
  'DATA_SOURCES_GHOSTFOLIO_DATA_PROVIDER_MAX_REQUESTS';
export const PROPERTY_DEMO_ACCOUNT_ID = 'DEMO_ACCOUNT_ID';
export const PROPERTY_DEMO_USER_ID = 'DEMO_USER_ID';
export const PROPERTY_IS_DATA_GATHERING_ENABLED = 'IS_DATA_GATHERING_ENABLED';
export const PROPERTY_IS_READ_ONLY_MODE = 'IS_READ_ONLY_MODE';
export const PROPERTY_IS_USER_SIGNUP_ENABLED = 'IS_USER_SIGNUP_ENABLED';
export const PROPERTY_OPENROUTER_MODEL = 'OPENROUTER_MODEL';
export const PROPERTY_SLACK_COMMUNITY_USERS = 'SLACK_COMMUNITY_USERS';
export const PROPERTY_STRIPE_CONFIG = 'STRIPE_CONFIG';
export const PROPERTY_SYSTEM_MESSAGE = 'SYSTEM_MESSAGE';

export const QUEUE_JOB_STATUS_LIST = [
  'active',
  'completed',
  'delayed',
  'failed',
  'paused',
  'waiting'
] as JobStatus[];

export const REPLACE_NAME_PARTS = [
  'Amundi Index Solutions -',
  'iShares ETF (CH) -',
  'iShares III Public Limited Company -',
  'iShares V PLC -',
  'iShares VI Public Limited Company -',
  'iShares VII PLC -',
  'Multi Units Luxembourg -',
  'VanEck ETFs N.V. -',
  'Vaneck Vectors Ucits Etfs Plc -',
  'Vanguard Funds Public Limited Company -',
  'Vanguard Index Funds -',
  'Xtrackers (IE) Plc -'
];

export const STORYBOOK_PATH = '/development/storybook';

export const SUPPORTED_LANGUAGE_CODES = [
  'ca',
  'de',
  'en',
  'es',
  'fr',
  'it',
  'nl',
  'pl',
  'pt',
  'tr',
  'uk',
  'zh'
];

export const TAG_ID_EMERGENCY_FUND = '4452656d-9fa4-4bd0-ba38-70492e31d180';
export const TAG_ID_EXCLUDE_FROM_ANALYSIS =
  'f2e868af-8333-459f-b161-cbc6544c24bd';
export const TAG_ID_DEMO = 'efa08cb3-9b9d-4974-ac68-db13a19c4874';

export const UNKNOWN_KEY = 'UNKNOWN';<|MERGE_RESOLUTION|>--- conflicted
+++ resolved
@@ -118,13 +118,12 @@
   removeOnComplete: true
 };
 
-<<<<<<< HEAD
 export const INVESTMENT_ACTIVITY_TYPES = [
   Type.BUY,
   Type.DIVIDEND,
   Type.SELL
 ] as Type[];
-=======
+
 export const GATHER_MISSING_HISTORICAL_MARKET_DATA_PROCESS_JOB_NAME =
   'GATHER_MISSING_HISTORICAL_MARKET_DATA';
 export const GATHER_MISSING_HISTORICAL_MARKET_DATA_PROCESS_JOB_OPTIONS: JobOptions =
@@ -136,7 +135,6 @@
     },
     removeOnComplete: true
   };
->>>>>>> 4d8ed35d
 
 export const PORTFOLIO_SNAPSHOT_PROCESS_JOB_NAME = 'PORTFOLIO';
 export const PORTFOLIO_SNAPSHOT_PROCESS_JOB_OPTIONS: JobOptions = {
