--- conflicted
+++ resolved
@@ -40,12 +40,7 @@
     "replace-placeholders-in-build": "node ./replace.build.js",
     "start": "node dist/apps/api/main",
     "start:client": "nx run client:copy-assets && nx run client:serve --configuration=development-en --hmr -o",
-<<<<<<< HEAD
     "start:production": "npm run database:migrate && npm run database:seed && node main",
-=======
-    "start:production": "yarn database:migrate && yarn database:seed && node main",
-    "start:dev": "yarn install && yarn start",
->>>>>>> 17078aea
     "start:server": "nx run api:copy-assets && nx run api:serve --watch",
     "start:storybook": "nx run ui:storybook",
     "test": "npm run test:api && npm run test:common",
@@ -171,15 +166,9 @@
     "@nx/workspace": "19.5.6",
     "@schematics/angular": "18.1.1",
     "@simplewebauthn/types": "9.0.1",
-<<<<<<< HEAD
     "@storybook/addon-essentials": "8.2.6",
     "@storybook/angular": "8.2.6",
     "@storybook/core-server": "8.2.6",
-=======
-    "@storybook/addon-essentials": "7.5.3",
-    "@storybook/angular": "7.5.3",
-    "@storybook/core-server": "7.5.3",
->>>>>>> 17078aea
     "@trivago/prettier-plugin-sort-imports": "4.3.0",
     "@types/big.js": "6.2.2",
     "@types/body-parser": "1.19.5",
@@ -187,13 +176,8 @@
     "@types/color": "3.0.6",
     "@types/google-spreadsheet": "3.1.5",
     "@types/jest": "29.4.4",
-<<<<<<< HEAD
     "@types/lodash": "4.17.7",
     "@types/node": "20.14.10",
-=======
-    "@types/lodash": "4.17.0",
-    "@types/node": "^18.16.9",
->>>>>>> 17078aea
     "@types/papaparse": "5.3.7",
     "@types/passport-google-oauth20": "2.0.16",
     "@typescript-eslint/eslint-plugin": "6.21.0",
