import { PrismaService } from '@ghostfolio/api/services/prisma/prisma.service';

import { Injectable } from '@nestjs/common';

@Injectable()
export class TagService {
  public constructor(private readonly prismaService: PrismaService) {}

  public async getTagsForUser(userId: string) {
    const tags = await this.prismaService.tag.findMany({
      include: {
        _count: {
          select: {
            orders: {
              where: {
                userId
              }
            }
          }
        }
      },
      orderBy: {
        name: 'asc'
      },
      where: {
        OR: [
          {
<<<<<<< HEAD
            orders: {
              some: {
                userId
              }
            }
          },
          {
            symbolProfile: {
              some: {}
            }
=======
            userId
          },
          {
            userId: null
>>>>>>> f5c0d803
          }
        ]
      }
    });

    return tags.map(({ _count, id, name, userId }) => ({
      id,
      name,
      userId,
      isUsed: _count.orders > 0
    }));
  }
}<|MERGE_RESOLUTION|>--- conflicted
+++ resolved
@@ -25,23 +25,10 @@
       where: {
         OR: [
           {
-<<<<<<< HEAD
-            orders: {
-              some: {
-                userId
-              }
-            }
-          },
-          {
-            symbolProfile: {
-              some: {}
-            }
-=======
             userId
           },
           {
             userId: null
->>>>>>> f5c0d803
           }
         ]
       }
