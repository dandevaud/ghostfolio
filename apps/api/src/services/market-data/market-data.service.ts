import { UpdateMarketDataDto } from '@ghostfolio/api/app/admin/update-market-data.dto';
import { DateQuery } from '@ghostfolio/api/app/portfolio/interfaces/date-query.interface';
import { DateQueryHelper } from '@ghostfolio/api/helper/dateQueryHelper';
import { IDataGatheringItem } from '@ghostfolio/api/services/interfaces/interfaces';
import { PrismaService } from '@ghostfolio/api/services/prisma/prisma.service';
import { BatchPrismaClient } from '@ghostfolio/common/chunkhelper';
import { resetHours } from '@ghostfolio/common/helper';
import { AssetProfileIdentifier } from '@ghostfolio/common/interfaces';

import { Injectable } from '@nestjs/common';
import {
  DataSource,
  MarketData,
  MarketDataState,
  Prisma
} from '@prisma/client';
import AwaitLock from 'await-lock';

@Injectable()
export class MarketDataService {
  public constructor(private readonly prismaService: PrismaService) {}

<<<<<<< HEAD
  public async deleteMany({ dataSource, symbol }: AssetProfileIdentifier) {
=======
  lock = new AwaitLock();

  private dateQueryHelper = new DateQueryHelper();

  public async deleteMany({ dataSource, symbol }: UniqueAsset) {
>>>>>>> 17078aea
    return this.prismaService.marketData.deleteMany({
      where: {
        dataSource,
        symbol
      }
    });
  }

  public async get({
    dataSource,
    date = new Date(),
    symbol
  }: IDataGatheringItem): Promise<MarketData> {
    return await this.prismaService.marketData.findFirst({
      where: {
        dataSource,
        symbol,
        date: resetHours(date)
      }
    });
  }

  public async getMax({ dataSource, symbol }: AssetProfileIdentifier) {
    return this.prismaService.marketData.findFirst({
      select: {
        date: true,
        marketPrice: true
      },
      orderBy: [
        {
          marketPrice: 'desc'
        }
      ],
      where: {
        dataSource,
        symbol
      }
    });
  }

  public async getRange({
    assetProfileIdentifiers,
    dateQuery
  }: {
    assetProfileIdentifiers: AssetProfileIdentifier[];
    dateQuery: DateQuery;
  }): Promise<MarketData[]> {
    return this.prismaService.marketData.findMany({
      orderBy: [
        {
          date: 'asc'
        },
        {
          symbol: 'asc'
        }
      ],
      where: {
        dataSource: {
          in: assetProfileIdentifiers.map(({ dataSource }) => {
            return dataSource;
          })
        },
        date: dateQuery,
        symbol: {
          in: assetProfileIdentifiers.map(({ symbol }) => {
            return symbol;
          })
        }
      }
    });
  }

  public async marketDataItems(params: {
    select?: Prisma.MarketDataSelectScalar;
    skip?: number;
    take?: number;
    cursor?: Prisma.MarketDataWhereUniqueInput;
    where?: Prisma.MarketDataWhereInput;
    orderBy?: Prisma.MarketDataOrderByWithRelationInput;
  }): Promise<MarketData[]> {
    const { select, skip, take, cursor, where, orderBy } = params;

    return this.prismaService.marketData.findMany({
      select,
      cursor,
      orderBy,
      skip,
      take,
      where
    });
  }

  public async updateMarketData(params: {
    data: {
      state: MarketDataState;
    } & UpdateMarketDataDto;
    where: Prisma.MarketDataWhereUniqueInput;
  }): Promise<MarketData> {
    const { data, where } = params;
    return this.prismaService.marketData.upsert({
      where,
      create: {
        dataSource: where.dataSource_date_symbol.dataSource,
        date: where.dataSource_date_symbol.date,
        marketPrice: data.marketPrice,
        state: data.state,
        symbol: where.dataSource_date_symbol.symbol
      },
      update: { marketPrice: data.marketPrice, state: data.state }
    });
  }

  /**
   * Upsert market data by imitating missing upsertMany functionality
   * with $transaction
   */
  public async updateMany({
    data
  }: {
    data: Prisma.MarketDataUpdateInput[];
  }): Promise<MarketData[]> {
    const upsertPromises = data.map(
      async ({ dataSource, date, marketPrice, symbol, state }) => {
        return this.prismaService.marketData.upsert({
          create: {
            dataSource: <DataSource>dataSource,
            date: <Date>date,
            marketPrice: <number>marketPrice,
            state: <MarketDataState>state,
            symbol: <string>symbol
          },
          update: {
            marketPrice: <number>marketPrice,
            state: <MarketDataState>state
          },
          where: {
            dataSource_date_symbol: {
              dataSource: <DataSource>dataSource,
              date: <Date>date,
              symbol: <string>symbol
            }
          }
        });
      }
    );
    return await Promise.all(upsertPromises);
  }
}<|MERGE_RESOLUTION|>--- conflicted
+++ resolved
@@ -20,15 +20,15 @@
 export class MarketDataService {
   public constructor(private readonly prismaService: PrismaService) {}
 
-<<<<<<< HEAD
-  public async deleteMany({ dataSource, symbol }: AssetProfileIdentifier) {
-=======
   lock = new AwaitLock();
 
   private dateQueryHelper = new DateQueryHelper();
 
-  public async deleteMany({ dataSource, symbol }: UniqueAsset) {
->>>>>>> 17078aea
+  lock = new AwaitLock();
+
+  private dateQueryHelper = new DateQueryHelper();
+
+  public async deleteMany({ dataSource, symbol }: AssetProfileIdentifier) {
     return this.prismaService.marketData.deleteMany({
       where: {
         dataSource,
