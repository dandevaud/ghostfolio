--- conflicted
+++ resolved
@@ -41,9 +41,6 @@
     });
   }
 
-<<<<<<< HEAD
-  @LogPerformance
-=======
   public async getActiveSymbolProfilesByUserSubscription({
     withUserSubscription = false
   }: {
@@ -79,7 +76,43 @@
     });
   }
 
->>>>>>> 476b287e
+  @LogPerformance
+  public async getActiveSymbolProfilesByUserSubscription({
+    withUserSubscription = false
+  }: {
+    withUserSubscription?: boolean;
+  }) {
+    return this.prismaService.symbolProfile.findMany({
+      include: {
+        Order: {
+          include: {
+            User: true
+          }
+        }
+      },
+      orderBy: [{ symbol: 'asc' }],
+      where: {
+        isActive: true,
+        Order: withUserSubscription
+          ? {
+              some: {
+                User: {
+                  Subscription: { some: { expiresAt: { gt: new Date() } } }
+                }
+              }
+            }
+          : {
+              every: {
+                User: {
+                  Subscription: { none: { expiresAt: { gt: new Date() } } }
+                }
+              }
+            }
+      }
+    });
+  }
+
+  @LogPerformance
   public async getSymbolProfiles(
     aAssetProfileIdentifiers: AssetProfileIdentifier[]
   ): Promise<EnhancedSymbolProfile[]> {
@@ -156,25 +189,6 @@
     });
   }
 
-<<<<<<< HEAD
-  public updateSymbolProfile({
-    assetClass,
-    assetSubClass,
-    comment,
-    countries,
-    currency,
-    dataSource,
-    holdings,
-    name,
-    tags,
-    scraperConfiguration,
-    sectors,
-    symbol,
-    symbolMapping,
-    SymbolProfileOverrides,
-    url
-  }: AssetProfileIdentifier & Prisma.SymbolProfileUpdateInput) {
-=======
   public updateSymbolProfile(
     { dataSource, symbol }: AssetProfileIdentifier,
     {
@@ -186,6 +200,7 @@
       holdings,
       isActive,
       name,
+      tags,
       scraperConfiguration,
       sectors,
       symbolMapping,
@@ -193,7 +208,6 @@
       url
     }: Prisma.SymbolProfileUpdateInput
   ) {
->>>>>>> 476b287e
     return this.prismaService.symbolProfile.update({
       data: {
         assetClass,
