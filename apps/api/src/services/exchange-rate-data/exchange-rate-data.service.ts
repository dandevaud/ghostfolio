--- conflicted
+++ resolved
@@ -516,8 +516,6 @@
     return undefined;
   }
 
-<<<<<<< HEAD
-=======
   private async getExchangeRates({
     currencyFrom,
     currencyTo,
@@ -657,7 +655,6 @@
     return factors;
   }
 
->>>>>>> 973b7ee5
   private async prepareCurrencies(): Promise<string[]> {
     let currencies: string[] = [DEFAULT_CURRENCY];
 
