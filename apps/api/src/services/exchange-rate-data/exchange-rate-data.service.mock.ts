--- conflicted
+++ resolved
@@ -1,53 +1,49 @@
-export const ExchangeRateDataServiceMock = {
-  getExchangeRatesByCurrency: ({ targetCurrency }): Promise<any> => {
-    if (targetCurrency === 'CHF') {
-      return Promise.resolve({
-        CHFCHF: {
-          '2015-01-01': 1,
-          '2017-12-31': 1,
-          '2018-01-01': 1,
-          '2023-01-03': 1,
-          '2023-07-10': 1,
-          '2021-12-18': 1,
-          '2021-11-30': 1,
-          '2022-04-11': 1
-        },
-        USDCHF: {
-          '2015-01-01': 0.9941099999999999,
-          '2017-12-31': 0.9787,
-          '2018-01-01': 0.97373,
-          '2023-01-03': 0.9238,
-          '2023-07-10': 0.8854
-        }
-      });
-    } else if (targetCurrency === 'EUR') {
-      return Promise.resolve({
-        EUREUR: {
-          '2021-12-12': 1
-        },
-        USDEUR: {
-          '2021-12-12': 0.8855
-        }
-      });
-    } else if (targetCurrency === 'USD') {
-      return Promise.resolve({
-        USDUSD: {
-          '2018-01-01': 1,
-          '2021-11-16': 1,
-<<<<<<< HEAD
-          '2023-07-10': 1,
-          '2022-01-14': 1,
-          '2021-12-18': 1,
-          '2021-11-30': 1,
-          '2022-01-31': 1
-=======
-          '2021-12-12': 1,
-          '2023-07-10': 1
->>>>>>> 84e4abcb
-        }
-      });
-    }
-
-    return Promise.resolve({});
-  }
-};+export const ExchangeRateDataServiceMock = {
+  getExchangeRatesByCurrency: ({ targetCurrency }): Promise<any> => {
+    if (targetCurrency === 'CHF') {
+      return Promise.resolve({
+        CHFCHF: {
+          '2015-01-01': 1,
+          '2017-12-31': 1,
+          '2018-01-01': 1,
+          '2023-01-03': 1,
+          '2023-07-10': 1,
+          '2021-12-18': 1,
+          '2021-11-30': 1,
+          '2022-04-11': 1
+        },
+        USDCHF: {
+          '2015-01-01': 0.9941099999999999,
+          '2017-12-31': 0.9787,
+          '2018-01-01': 0.97373,
+          '2023-01-03': 0.9238,
+          '2023-07-10': 0.8854
+        }
+      });
+    } else if (targetCurrency === 'EUR') {
+      return Promise.resolve({
+        EUREUR: {
+          '2021-12-12': 1
+        },
+        USDEUR: {
+          '2021-12-12': 0.8855
+        }
+      });
+    } else if (targetCurrency === 'USD') {
+      return Promise.resolve({
+        USDUSD: {
+          '2018-01-01': 1,
+          '2021-11-16': 1,
+          '2021-12-12': 1,
+          '2023-07-10': 1,
+          '2022-01-14': 1,
+          '2021-12-18': 1,
+          '2021-11-30': 1,
+          '2022-01-31': 1
+        }
+      });
+    }
+
+    return Promise.resolve({});
+  }
+};