import { ConfigurationService } from '@ghostfolio/api/services/configuration/configuration.service';
import {
  DataProviderInterface,
  GetDividendsParams,
  GetHistoricalParams,
  GetQuotesParams,
  GetSearchParams
} from '@ghostfolio/api/services/data-provider/interfaces/data-provider.interface';
import {
  IDataProviderHistoricalResponse,
  IDataProviderResponse
} from '@ghostfolio/api/services/interfaces/interfaces';
import { PrismaService } from '@ghostfolio/api/services/prisma/prisma.service';
import { SymbolProfileService } from '@ghostfolio/api/services/symbol-profile/symbol-profile.service';
import { BatchPrismaClient } from '@ghostfolio/common/chunkhelper';
import {
  DATE_FORMAT,
  extractNumberFromString,
  getYesterday
} from '@ghostfolio/common/helper';
import {
  DataProviderInfo,
  LookupResponse,
  ScraperConfiguration
} from '@ghostfolio/common/interfaces';

import { Injectable, Logger } from '@nestjs/common';
import { DataSource, SymbolProfile } from '@prisma/client';
import * as cheerio from 'cheerio';
import { addDays, format, isBefore } from 'date-fns';
<<<<<<< HEAD
import got, { Headers } from 'got';
=======
>>>>>>> 4b65b627
import * as jsonpath from 'jsonpath';

@Injectable()
export class ManualService implements DataProviderInterface {
  public constructor(
    private readonly configurationService: ConfigurationService,
    private readonly prismaService: PrismaService,
    private readonly symbolProfileService: SymbolProfileService
  ) {}

  public canHandle() {
    return true;
  }

  public async getAssetProfile({
    symbol
  }: {
    symbol: string;
  }): Promise<Partial<SymbolProfile>> {
    const assetProfile: Partial<SymbolProfile> = {
      symbol,
      dataSource: this.getName()
    };

    const [symbolProfile] = await this.symbolProfileService.getSymbolProfiles([
      { symbol, dataSource: this.getName() }
    ]);

    if (symbolProfile) {
      assetProfile.currency = symbolProfile.currency;
      assetProfile.name = symbolProfile.name;
    }

    return assetProfile;
  }

  public getDataProviderInfo(): DataProviderInfo {
    return {
      isPremium: false
    };
  }

  public async getDividends({}: GetDividendsParams) {
    return {};
  }

  public async getHistorical({
    from,
    symbol,
    to
  }: GetHistoricalParams): Promise<{
    [symbol: string]: { [date: string]: IDataProviderHistoricalResponse };
  }> {
    try {
      const [symbolProfile] = await this.symbolProfileService.getSymbolProfiles(
        [{ symbol, dataSource: this.getName() }]
      );
      const { defaultMarketPrice, selector, url } =
        symbolProfile?.scraperConfiguration ?? {};

      if (defaultMarketPrice) {
        const historical: {
          [symbol: string]: { [date: string]: IDataProviderHistoricalResponse };
        } = {
          [symbol]: {}
        };
        let date = from;

        while (isBefore(date, to)) {
          historical[symbol][format(date, DATE_FORMAT)] = {
            marketPrice: defaultMarketPrice
          };

          date = addDays(date, 1);
        }

        return historical;
      } else if (selector === undefined || url === undefined) {
        return {};
      }

      const value = await this.scrape(symbolProfile.scraperConfiguration);

      return {
        [symbol]: {
          [format(getYesterday(), DATE_FORMAT)]: {
            marketPrice: value
          }
        }
      };
    } catch (error) {
      throw new Error(
        `Could not get historical market data for ${symbol} (${this.getName()}) from ${format(
          from,
          DATE_FORMAT
        )} to ${format(to, DATE_FORMAT)}: [${error.name}] ${error.message}`
      );
    }
  }

  public getName(): DataSource {
    return DataSource.MANUAL;
  }

  public async getQuotes({
    symbols
  }: GetQuotesParams): Promise<{ [symbol: string]: IDataProviderResponse }> {
    const response: { [symbol: string]: IDataProviderResponse } = {};

    if (symbols.length <= 0) {
      return response;
    }

    try {
      const symbolProfiles = await this.symbolProfileService.getSymbolProfiles(
        symbols.map((symbol) => {
          return { symbol, dataSource: this.getName() };
        })
      );

      const batch = new BatchPrismaClient(this.prismaService);

      const marketData = await batch
        .over(symbols)
        .with((prisma, _symbols) =>
          prisma.marketData.findMany({
            distinct: ['symbol'],
            orderBy: {
              date: 'desc'
            },
            take: symbols.length,
            where: {
              symbol: {
                in: _symbols
              }
            }
          })
        )
        .then((_result) => _result.flat());

      const symbolProfilesWithScraperConfigurationAndInstantMode =
        symbolProfiles.filter(({ scraperConfiguration }) => {
          return scraperConfiguration?.mode === 'instant';
        });

      const scraperResultPromises =
        symbolProfilesWithScraperConfigurationAndInstantMode.map(
          async ({ scraperConfiguration, symbol }) => {
            try {
              const marketPrice = await this.scrape(scraperConfiguration);
              return { marketPrice, symbol };
            } catch (error) {
              Logger.error(
                `Could not get quote for ${symbol} (${this.getName()}): [${error.name}] ${error.message}`,
                'ManualService'
              );
              return { symbol, marketPrice: undefined };
            }
          }
        );

      // Wait for all scraping requests to complete concurrently
      const scraperResults = await Promise.all(scraperResultPromises);

      for (const { currency, symbol } of symbolProfiles) {
        let { marketPrice } =
          scraperResults.find((result) => {
            return result.symbol === symbol;
          }) ?? {};

        marketPrice =
          marketPrice ??
          marketData.find((marketDataItem) => {
            return marketDataItem.symbol === symbol;
          })?.marketPrice ??
          0;

        response[symbol] = {
          currency,
          marketPrice,
          dataSource: this.getName(),
          marketState: 'delayed'
        };
      }

      return response;
    } catch (error) {
      Logger.error(error, 'ManualService');
    }

    return {};
  }

  public getTestSymbol() {
    return undefined;
  }

  public async search({
    query,
    userId
  }: GetSearchParams): Promise<LookupResponse> {
    const items = await this.prismaService.symbolProfile.findMany({
      select: {
        assetClass: true,
        assetSubClass: true,
        currency: true,
        dataSource: true,
        name: true,
        symbol: true,
        userId: true
      },
      where: {
        AND: [
          {
            dataSource: this.getName()
          },
          {
            OR: [
              {
                name: {
                  mode: 'insensitive',
                  startsWith: query
                }
              },
              {
                symbol: {
                  mode: 'insensitive',
                  startsWith: query
                }
              }
            ]
          },
          {
            OR: [{ userId }, { userId: null }]
          }
        ]
      }
    });

    return {
      items: items.map((item) => {
        return { ...item, dataProviderInfo: this.getDataProviderInfo() };
      })
    };
  }

  public async test(scraperConfiguration: ScraperConfiguration) {
    return this.scrape(scraperConfiguration);
  }

  private async scrape(
    scraperConfiguration: ScraperConfiguration
  ): Promise<number> {
    let locale = scraperConfiguration.locale;

    const response = await fetch(scraperConfiguration.url, {
      headers: scraperConfiguration.headers as HeadersInit,
      signal: AbortSignal.timeout(
        this.configurationService.get('REQUEST_TIMEOUT')
      )
    });

    if (response.headers.get('content-type')?.includes('application/json')) {
      const data = await response.json();

      const value = String(
        jsonpath.query(data, scraperConfiguration.selector)[0]
      );

      return extractNumberFromString({ locale, value });
    } else {
      const $ = cheerio.load(await response.text());

      if (!locale) {
        try {
          locale = $('html').attr('lang');
        } catch {}
      }

      return extractNumberFromString({
        locale,
        value: $(scraperConfiguration.selector).first().text()
      });
    }
  }
}<|MERGE_RESOLUTION|>--- conflicted
+++ resolved
@@ -28,10 +28,6 @@
 import { DataSource, SymbolProfile } from '@prisma/client';
 import * as cheerio from 'cheerio';
 import { addDays, format, isBefore } from 'date-fns';
-<<<<<<< HEAD
-import got, { Headers } from 'got';
-=======
->>>>>>> 4b65b627
 import * as jsonpath from 'jsonpath';
 
 @Injectable()
