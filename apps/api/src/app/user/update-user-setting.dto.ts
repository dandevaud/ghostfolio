--- conflicted
+++ resolved
@@ -31,11 +31,7 @@
   @IsOptional()
   colorScheme?: ColorScheme;
 
-<<<<<<< HEAD
-  @IsIn(<DateRange[]>['1d', '1w', '1m', '3m', '1y', '5y', 'max', 'ytd'])
-=======
-  @IsIn(<DateRange[]>['1d', '1y', '5y', 'max', 'mtd', 'wtd', 'ytd'])
->>>>>>> 29de237c
+  @IsIn(<DateRange[]>['1d', '1w', '1m', '3m', '1y', '5y', 'max', 'mtd', 'wtd', 'ytd'])
   @IsOptional()
   dateRange?: DateRange;
 
