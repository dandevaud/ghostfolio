import type {
  ColorScheme,
  DateRange,
  ViewMode
} from '@ghostfolio/common/types';

import {
  IsArray,
  IsBoolean,
  IsISO4217CurrencyCode,
  IsISO8601,
  IsIn,
  IsNumber,
  IsOptional,
  IsString
} from 'class-validator';
import { eachYearOfInterval, format } from 'date-fns';

export class UpdateUserSettingDto {
  @IsNumber()
  @IsOptional()
  annualInterestRate?: number;

  @IsISO4217CurrencyCode()
  @IsOptional()
  baseCurrency?: string;

  @IsString()
  @IsOptional()
  benchmark?: string;

  @IsIn(<ColorScheme[]>['DARK', 'LIGHT'])
  @IsOptional()
  colorScheme?: ColorScheme;

  @IsIn(<DateRange[]>[
    '1d',
<<<<<<< HEAD
    '1w',
    '1m',
    '3m',
=======
>>>>>>> d9ba524d
    '1y',
    '5y',
    'max',
    'mtd',
    'wtd',
<<<<<<< HEAD
    'ytd'
=======
    'ytd',
    ...eachYearOfInterval({ end: new Date(), start: new Date(0) }).map(
      (date) => {
        return format(date, 'yyyy');
      }
    )
>>>>>>> d9ba524d
  ])
  @IsOptional()
  dateRange?: DateRange;

  @IsNumber()
  @IsOptional()
  emergencyFund?: number;

  @IsArray()
  @IsOptional()
  'filters.accounts'?: string[];

  @IsArray()
  @IsOptional()
  'filters.assetClasses'?: string[];

  @IsArray()
  @IsOptional()
  'filters.tags'?: string[];

  @IsBoolean()
  @IsOptional()
  isExperimentalFeatures?: boolean;

  @IsBoolean()
  @IsOptional()
  isRestrictedView?: boolean;

  @IsString()
  @IsOptional()
  language?: string;

  @IsString()
  @IsOptional()
  locale?: string;

  @IsNumber()
  @IsOptional()
  projectedTotalAmount?: number;

  @IsISO8601()
  @IsOptional()
  retirementDate?: string;

  @IsNumber()
  @IsOptional()
  savingsRate?: number;

  @IsIn(<ViewMode[]>['DEFAULT', 'ZEN'])
  @IsOptional()
  viewMode?: ViewMode;
}<|MERGE_RESOLUTION|>--- conflicted
+++ resolved
@@ -35,27 +35,20 @@
 
   @IsIn(<DateRange[]>[
     '1d',
-<<<<<<< HEAD
     '1w',
     '1m',
     '3m',
-=======
->>>>>>> d9ba524d
     '1y',
     '5y',
     'max',
     'mtd',
     'wtd',
-<<<<<<< HEAD
-    'ytd'
-=======
     'ytd',
     ...eachYearOfInterval({ end: new Date(), start: new Date(0) }).map(
       (date) => {
         return format(date, 'yyyy');
       }
     )
->>>>>>> d9ba524d
   ])
   @IsOptional()
   dateRange?: DateRange;
