import { PrismaService } from '@ghostfolio/api/services/prisma/prisma.service';

import { Injectable } from '@nestjs/common';
import { Prisma, Tag } from '@prisma/client';

@Injectable()
export class TagService {
  public constructor(private readonly prismaService: PrismaService) {}

  public async createTag(data: Prisma.TagCreateInput) {
    return this.prismaService.tag.create({
      data
    });
  }

  public async deleteTag(where: Prisma.TagWhereUniqueInput): Promise<Tag> {
    return this.prismaService.tag.delete({ where });
  }

  public async getTag(
    tagWhereUniqueInput: Prisma.TagWhereUniqueInput
  ): Promise<Tag> {
    return this.prismaService.tag.findUnique({
      where: tagWhereUniqueInput
    });
  }

  public async getTags({
    cursor,
    orderBy,
    skip,
    take,
    where
  }: {
    cursor?: Prisma.TagWhereUniqueInput;
    orderBy?: Prisma.TagOrderByWithRelationInput;
    skip?: number;
    take?: number;
    where?: Prisma.TagWhereInput;
  } = {}) {
    return this.prismaService.tag.findMany({
      cursor,
      orderBy,
      skip,
      take,
      where
    });
  }

  public async getTagsWithActivityCount() {
    const tagsWithOrderCount = await this.prismaService.tag.findMany({
      include: {
        _count: {
          select: { orders: true, symbolProfile: true }
        }
      }
    });

    return tagsWithOrderCount.map(({ _count, id, name, userId }) => {
      return {
        id,
        name,
<<<<<<< HEAD
        userId,
        activityCount: _count.orders
=======
        activityCount: _count.orders,
        holdingCount: _count.symbolProfile
>>>>>>> 665adf5d
      };
    });
  }

  public async updateTag({
    data,
    where
  }: {
    data: Prisma.TagUpdateInput;
    where: Prisma.TagWhereUniqueInput;
  }): Promise<Tag> {
    return this.prismaService.tag.update({
      data,
      where
    });
  }
}<|MERGE_RESOLUTION|>--- conflicted
+++ resolved
@@ -60,13 +60,9 @@
       return {
         id,
         name,
-<<<<<<< HEAD
         userId,
-        activityCount: _count.orders
-=======
         activityCount: _count.orders,
         holdingCount: _count.symbolProfile
->>>>>>> 665adf5d
       };
     });
   }
