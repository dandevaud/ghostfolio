--- conflicted
+++ resolved
@@ -602,16 +602,10 @@
         };
 
         if (
-<<<<<<< HEAD
-          type === 'BUY' ||
+          (dataSource !== 'MANUAL' && type === 'BUY') ||
           type === 'DIVIDEND' ||
           type === 'SELL' ||
           type === 'STAKE'
-=======
-          (dataSource !== 'MANUAL' && type === 'BUY') ||
-          type === 'DIVIDEND' ||
-          type === 'SELL'
->>>>>>> 110f990c
         ) {
           if (!assetProfile?.name) {
             throw new Error(
