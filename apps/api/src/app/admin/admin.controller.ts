import { HasPermission } from '@ghostfolio/api/decorators/has-permission.decorator';
import { HasPermissionGuard } from '@ghostfolio/api/guards/has-permission.guard';
import { TransformDataSourceInRequestInterceptor } from '@ghostfolio/api/interceptors/transform-data-source-in-request.interceptor';
import { ApiService } from '@ghostfolio/api/services/api/api.service';
import { DataGatheringService } from '@ghostfolio/api/services/data-gathering/data-gathering.service';
import { MarketDataService } from '@ghostfolio/api/services/market-data/market-data.service';
import { PropertyDto } from '@ghostfolio/api/services/property/property.dto';
import {
  GATHER_ASSET_PROFILE_PROCESS,
  GATHER_ASSET_PROFILE_PROCESS_OPTIONS
} from '@ghostfolio/common/config';
import {
  getAssetProfileIdentifier,
  resetHours
} from '@ghostfolio/common/helper';
import {
  AdminData,
  AdminMarketData,
  AdminMarketDataDetails,
  EnhancedSymbolProfile
} from '@ghostfolio/common/interfaces';
import { hasPermission, permissions } from '@ghostfolio/common/permissions';
import type {
  MarketDataPreset,
  RequestWithUser
} from '@ghostfolio/common/types';
import {
  Body,
  Controller,
  Delete,
  Get,
  HttpException,
  Inject,
  Param,
  Patch,
  Post,
  Put,
  Query,
  UseGuards,
  UseInterceptors
} from '@nestjs/common';
import { REQUEST } from '@nestjs/core';
import { AuthGuard } from '@nestjs/passport';
import { DataSource, MarketData, Prisma, SymbolProfile } from '@prisma/client';
import { isDate, parseISO } from 'date-fns';
import { StatusCodes, getReasonPhrase } from 'http-status-codes';

import { AdminService } from './admin.service';
import { UpdateAssetProfileDto } from './update-asset-profile.dto';
import { UpdateBulkMarketDataDto } from './update-bulk-market-data.dto';
import { UpdateMarketDataDto } from './update-market-data.dto';

@Controller('admin')
export class AdminController {
  public constructor(
    private readonly adminService: AdminService,
    private readonly apiService: ApiService,
    private readonly dataGatheringService: DataGatheringService,
    private readonly marketDataService: MarketDataService,
    @Inject(REQUEST) private readonly request: RequestWithUser
  ) {}

  @Get()
  @HasPermission(permissions.accessAdminControl)
  @UseGuards(AuthGuard('jwt'), HasPermissionGuard)
  public async getAdminData(): Promise<AdminData> {
    return this.adminService.get();
  }

  @HasPermission(permissions.accessAdminControl)
  @Post('gather')
  @UseGuards(AuthGuard('jwt'), HasPermissionGuard)
  public async gather7Days(): Promise<void> {
    this.dataGatheringService.gather7Days();
  }

  @HasPermission(permissions.accessAdminControl)
  @Post('gather/max')
  @UseGuards(AuthGuard('jwt'), HasPermissionGuard)
  public async gatherMax(): Promise<void> {
    const uniqueAssets = await this.dataGatheringService.getUniqueAssets();

    await this.dataGatheringService.addJobsToQueue(
      uniqueAssets.map(({ dataSource, symbol }) => {
        return {
          data: {
            dataSource,
            symbol
          },
          name: GATHER_ASSET_PROFILE_PROCESS,
          opts: {
            ...GATHER_ASSET_PROFILE_PROCESS_OPTIONS,
            jobId: getAssetProfileIdentifier({ dataSource, symbol })
          }
        };
      })
    );

    this.dataGatheringService.gatherMax();
  }

  @HasPermission(permissions.accessAdminControl)
  @Post('gather/profile-data')
  @UseGuards(AuthGuard('jwt'), HasPermissionGuard)
  public async gatherProfileData(): Promise<void> {
    const uniqueAssets = await this.dataGatheringService.getUniqueAssets();

    await this.dataGatheringService.addJobsToQueue(
      uniqueAssets.map(({ dataSource, symbol }) => {
        return {
          data: {
            dataSource,
            symbol
          },
          name: GATHER_ASSET_PROFILE_PROCESS,
          opts: {
            ...GATHER_ASSET_PROFILE_PROCESS_OPTIONS,
            jobId: getAssetProfileIdentifier({ dataSource, symbol })
          }
        };
      })
    );
  }

  @HasPermission(permissions.accessAdminControl)
  @Post('gather/profile-data/:dataSource/:symbol')
  @UseGuards(AuthGuard('jwt'), HasPermissionGuard)
  public async gatherProfileDataForSymbol(
    @Param('dataSource') dataSource: DataSource,
    @Param('symbol') symbol: string
  ): Promise<void> {
    await this.dataGatheringService.addJobToQueue({
      data: {
        dataSource,
        symbol
      },
      name: GATHER_ASSET_PROFILE_PROCESS,
      opts: {
        ...GATHER_ASSET_PROFILE_PROCESS_OPTIONS,
        jobId: getAssetProfileIdentifier({ dataSource, symbol })
      }
    });
  }

  @Post('gather/:dataSource/:symbol')
  @UseGuards(AuthGuard('jwt'), HasPermissionGuard)
  @HasPermission(permissions.accessAdminControl)
  public async gatherSymbol(
    @Param('dataSource') dataSource: DataSource,
    @Param('symbol') symbol: string
  ): Promise<void> {
    this.dataGatheringService.gatherSymbol({ dataSource, symbol });

    return;
  }

  @HasPermission(permissions.accessAdminControl)
  @Post('gather/:dataSource/:symbol/:dateString')
  @UseGuards(AuthGuard('jwt'), HasPermissionGuard)
  public async gatherSymbolForDate(
    @Param('dataSource') dataSource: DataSource,
    @Param('dateString') dateString: string,
    @Param('symbol') symbol: string
  ): Promise<MarketData> {
    const date = parseISO(dateString);

    if (!isDate(date)) {
      throw new HttpException(
        getReasonPhrase(StatusCodes.BAD_REQUEST),
        StatusCodes.BAD_REQUEST
      );
    }

    return this.dataGatheringService.gatherSymbolForDate({
      dataSource,
      date,
      symbol
    });
  }

  @Get('market-data')
  @UseGuards(AuthGuard('jwt'), HasPermissionGuard)
  @HasPermission(permissions.accessAdminControl)
  public async getMarketData(
    @Query('assetSubClasses') filterByAssetSubClasses?: string,
    @Query('presetId') presetId?: MarketDataPreset,
    @Query('query') filterBySearchQuery?: string,
    @Query('skip') skip?: number,
    @Query('sortColumn') sortColumn?: string,
    @Query('sortDirection') sortDirection?: Prisma.SortOrder,
    @Query('take') take?: number
  ): Promise<AdminMarketData> {
    const filters = this.apiService.buildFiltersFromQueryParams({
      filterByAssetSubClasses,
      filterBySearchQuery
    });

    return this.adminService.getMarketData({
      filters,
      presetId,
      sortColumn,
      sortDirection,
      skip: isNaN(skip) ? undefined : skip,
      take: isNaN(take) ? undefined : take
    });
  }

  @Get('market-data/:dataSource/:symbol')
  @HasPermission(permissions.accessAdminControl)
  @UseGuards(AuthGuard('jwt'), HasPermissionGuard)
  public async getMarketDataBySymbol(
    @Param('dataSource') dataSource: DataSource,
    @Param('symbol') symbol: string
  ): Promise<AdminMarketDataDetails> {
    return this.adminService.getMarketDataBySymbol({ dataSource, symbol });
  }

  @HasPermission(permissions.accessAdminControl)
  @Post('market-data/:dataSource/:symbol')
  @UseGuards(AuthGuard('jwt'), HasPermissionGuard)
  public async updateMarketData(
    @Body() data: UpdateBulkMarketDataDto,
    @Param('dataSource') dataSource: DataSource,
    @Param('symbol') symbol: string
  ) {
    const dataBulkUpdate: Prisma.MarketDataUpdateInput[] = data.marketData.map(
      ({ date, marketPrice }) => ({
        dataSource,
        marketPrice,
        symbol,
        date: resetHours(parseISO(date)),
        state: 'CLOSE'
      })
    );

    return this.marketDataService.updateMany({
      data: dataBulkUpdate
    });
  }

  /**
   * @deprecated
   */
  @HasPermission(permissions.accessAdminControl)
  @Put('market-data/:dataSource/:symbol/:dateString')
  @UseGuards(AuthGuard('jwt'), HasPermissionGuard)
  public async update(
    @Param('dataSource') dataSource: DataSource,
    @Param('dateString') dateString: string,
    @Param('symbol') symbol: string,
    @Body() data: UpdateMarketDataDto
  ) {
    const date = parseISO(dateString);

    return this.marketDataService.updateMarketData({
      data: { marketPrice: data.marketPrice, state: 'CLOSE' },
      where: {
        dataSource_date_symbol: {
          dataSource,
          date,
          symbol
        }
      }
    });
  }

  @HasPermission(permissions.accessAdminControl)
  @Post('profile-data/:dataSource/:symbol')
  @UseGuards(AuthGuard('jwt'), HasPermissionGuard)
  @UseInterceptors(TransformDataSourceInRequestInterceptor)
  public async addProfileData(
    @Param('dataSource') dataSource: DataSource,
    @Param('symbol') symbol: string
  ): Promise<SymbolProfile | never> {
    return this.adminService.addAssetProfile({
      dataSource,
      symbol,
      currency: this.request.user.Settings.settings.baseCurrency
    });
  }

  @Delete('profile-data/:dataSource/:symbol')
  @HasPermission(permissions.accessAdminControl)
  @UseGuards(AuthGuard('jwt'), HasPermissionGuard)
  public async deleteProfileData(
    @Param('dataSource') dataSource: DataSource,
    @Param('symbol') symbol: string
  ): Promise<void> {
    return this.adminService.deleteProfileData({ dataSource, symbol });
  }

  @HasPermission(permissions.accessAdminControl)
  @Patch('profile-data/:dataSource/:symbol')
  @UseGuards(AuthGuard('jwt'), HasPermissionGuard)
  public async patchAssetProfileData(
    @Body() assetProfileData: UpdateAssetProfileDto,
    @Param('dataSource') dataSource: DataSource,
    @Param('symbol') symbol: string
  ): Promise<EnhancedSymbolProfile> {
<<<<<<< HEAD
    if (
      !hasPermission(
        this.request.user.permissions,
        permissions.accessAdminControl
      )
    ) {
      throw new HttpException(
        getReasonPhrase(StatusCodes.FORBIDDEN),
        StatusCodes.FORBIDDEN
      );
    }

    if (dataSource === 'MANUAL') {
      await this.adminService.patchAssetProfileData({
        dataSource,
        symbol,
        tags: {
          set: []
        }
      });

      return this.adminService.patchAssetProfileData({
        ...assetProfileData,
        dataSource,
        symbol,
        tags: {
          connect: assetProfileData.tags?.map(({ id }) => {
            return { id };
          })
        }
      });
    } else {
      await this.adminService.patchAssetProfileData({
        dataSource,
        symbol,
        tags: {
          set: []
        }
      });

      return this.adminService.patchAssetProfileData({
        ...assetProfileData,
        dataSource,
        symbol,
        tags: {
          connect: assetProfileData.tags?.map(({ id }) => {
            return { id };
          })
        }
      });
    }
=======
    return this.adminService.patchAssetProfileData({
      ...assetProfileData,
      dataSource,
      symbol
    });
>>>>>>> b183c450
  }

  @HasPermission(permissions.accessAdminControl)
  @Put('settings/:key')
  @UseGuards(AuthGuard('jwt'), HasPermissionGuard)
  public async updateProperty(
    @Param('key') key: string,
    @Body() data: PropertyDto
  ) {
    return await this.adminService.putSetting(key, data.value);
  }
}<|MERGE_RESOLUTION|>--- conflicted
+++ resolved
@@ -297,7 +297,6 @@
     @Param('dataSource') dataSource: DataSource,
     @Param('symbol') symbol: string
   ): Promise<EnhancedSymbolProfile> {
-<<<<<<< HEAD
     if (
       !hasPermission(
         this.request.user.permissions,
@@ -349,13 +348,6 @@
         }
       });
     }
-=======
-    return this.adminService.patchAssetProfileData({
-      ...assetProfileData,
-      dataSource,
-      symbol
-    });
->>>>>>> b183c450
   }
 
   @HasPermission(permissions.accessAdminControl)
