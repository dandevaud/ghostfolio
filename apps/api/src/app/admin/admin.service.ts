--- conflicted
+++ resolved
@@ -222,7 +222,6 @@
       }
     }
 
-<<<<<<< HEAD
     const extendedPrismaClient = this.getExtendedPrismaClient();
 
     try {
@@ -252,7 +251,8 @@
             },
             scraperConfiguration: true,
             sectors: true,
-            symbol: true
+            symbol: true,
+            tags: true
           }
         }),
         this.prismaService.symbolProfile.count({ where })
@@ -273,7 +273,8 @@
             name,
             Order,
             sectors,
-            symbol
+            symbol,
+            tags
           }) => {
             const countriesCount = countries
               ? Object.keys(countries).length
@@ -301,89 +302,13 @@
               sectorsCount,
               activitiesCount: _count.Order,
               date: Order?.[0]?.date,
-              isUsedByUsersWithSubscription: await isUsedByUsersWithSubscription
+              isUsedByUsersWithSubscription:
+                await isUsedByUsersWithSubscription,
+              tags
             };
           }
         )
       );
-=======
-    let [assetProfiles, count] = await Promise.all([
-      this.prismaService.symbolProfile.findMany({
-        orderBy,
-        skip,
-        take,
-        where,
-        select: {
-          _count: {
-            select: { Order: true }
-          },
-          assetClass: true,
-          assetSubClass: true,
-          comment: true,
-          countries: true,
-          currency: true,
-          dataSource: true,
-          id: true,
-          name: true,
-          Order: {
-            orderBy: [{ date: 'asc' }],
-            select: { date: true },
-            take: 1
-          },
-          scraperConfiguration: true,
-          sectors: true,
-          symbol: true,
-          tags: true
-        }
-      }),
-      this.prismaService.symbolProfile.count({ where })
-    ]);
-
-    let marketData: AdminMarketDataItem[] = assetProfiles.map(
-      ({
-        _count,
-        assetClass,
-        assetSubClass,
-        comment,
-        countries,
-        currency,
-        dataSource,
-        id,
-        name,
-        Order,
-        sectors,
-        symbol,
-        tags
-      }) => {
-        const countriesCount = countries ? Object.keys(countries).length : 0;
-        const marketDataItemCount =
-          marketDataItems.find((marketDataItem) => {
-            return (
-              marketDataItem.dataSource === dataSource &&
-              marketDataItem.symbol === symbol
-            );
-          })?._count ?? 0;
-        const sectorsCount = sectors ? Object.keys(sectors).length : 0;
-
-        return {
-          assetClass,
-          assetSubClass,
-          comment,
-          currency,
-          countriesCount,
-          dataSource,
-          id,
-          name,
-          symbol,
-          marketDataItemCount,
-          sectorsCount,
-          activitiesCount: _count.Order,
-          date: Order?.[0]?.date,
-          tags
-        };
-      }
-    );
->>>>>>> 17078aea
 
       if (presetId) {
         if (presetId === 'ETF_WITHOUT_COUNTRIES') {
@@ -475,7 +400,6 @@
     symbol,
     symbolMapping,
     url
-<<<<<<< HEAD
   }: AssetProfileIdentifier & Prisma.SymbolProfileUpdateInput) {
     const symbolProfileOverrides = {
       assetClass: assetClass as AssetClass,
@@ -506,73 +430,8 @@
             }
           })
     };
-=======
-  }: Prisma.SymbolProfileUpdateInput & UniqueAsset) {
-    if (dataSource === 'MANUAL') {
-      await this.symbolProfileService.updateSymbolProfile({
-        assetClass,
-        assetSubClass,
-        comment,
-        countries,
-        currency,
-        dataSource,
-        name,
-        tags,
-        scraperConfiguration,
-        symbol,
-        sectors,
-        symbolMapping
-      });
-    } else {
-      await this.symbolProfileService.updateSymbolProfile({
-        comment,
-        countries,
-        dataSource,
-        name,
-        tags,
-        scraperConfiguration,
-        sectors,
-        symbol,
-        symbolMapping
-      });
->>>>>>> 17078aea
-
-      let symbolProfileId =
-        await this.symbolProfileOverwriteService.GetSymbolProfileId(
-          symbol,
-          dataSource
-        );
-      if (symbolProfileId) {
-        await this.symbolProfileOverwriteService.updateSymbolProfileOverrides({
-          assetClass,
-          assetSubClass,
-          symbolProfileId
-        });
-      } else {
-        let profiles = await this.symbolProfileService.getSymbolProfiles([
-          {
-            dataSource,
-            symbol
-          }
-        ]);
-        symbolProfileId = profiles[0].id;
-        await this.symbolProfileOverwriteService.add({
-          SymbolProfile: {
-            connect: {
-              dataSource_symbol: {
-                dataSource,
-                symbol
-              }
-            }
-          }
-        });
-        await this.symbolProfileOverwriteService.updateSymbolProfileOverrides({
-          assetClass,
-          assetSubClass,
-          symbolProfileId
-        });
-      }
-    }
+
+    await this.symbolProfileService.updateSymbolProfile(updatedSymbolProfile);
 
     const [symbolProfile] = await this.symbolProfileService.getSymbolProfiles([
       {
@@ -668,7 +527,6 @@
               await this.orderService.getStatisticsByCurrency(currency));
           }
 
-<<<<<<< HEAD
           const marketDataItemCount =
             marketDataItems.find((marketDataItem) => {
               return (
@@ -678,35 +536,18 @@
             })?._count ?? 0;
 
           return {
-            activitiesCount,
-            currency,
             dataSource,
             marketDataItemCount,
             symbol,
             assetClass: AssetClass.LIQUIDITY,
-            assetSubClass: AssetSubClass.CASH,
             countriesCount: 0,
-            date: dateOfFirstActivity,
+            currency: symbol.replace(DEFAULT_CURRENCY, ''),
             id: undefined,
             name: symbol,
-            sectorsCount: 0
+            sectorsCount: 0,
+            tags: []
           };
         });
-=======
-        return {
-          dataSource,
-          marketDataItemCount,
-          symbol,
-          assetClass: AssetClass.LIQUIDITY,
-          countriesCount: 0,
-          currency: symbol.replace(DEFAULT_CURRENCY, ''),
-          id: undefined,
-          name: symbol,
-          sectorsCount: 0,
-          tags: []
-        };
-      });
->>>>>>> 17078aea
 
     const marketData = await Promise.all(marketDataPromise);
     return { marketData, count: marketData.length };
