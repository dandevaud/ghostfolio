--- conflicted
+++ resolved
@@ -400,19 +400,12 @@
               symbol,
               marketDataItemCount,
               sectorsCount,
-<<<<<<< HEAD
-              activitiesCount: _count.Order,
-              date: Order?.[0]?.date,
-              isUsedByUsersWithSubscription:
-                await isUsedByUsersWithSubscription,
-              tags
-=======
               activitiesCount: _count.activities,
               date: activities?.[0]?.date,
               isUsedByUsersWithSubscription:
                 await isUsedByUsersWithSubscription,
-              watchedByCount: _count.watchedBy
->>>>>>> fe5d6f70
+              watchedByCount: _count.watchedBy,
+              tags
             };
           }
         )
@@ -792,11 +785,8 @@
           isActive: true,
           name: symbol,
           sectorsCount: 0,
-<<<<<<< HEAD
+          watchedByCount: 0,
           tags: []
-=======
-          watchedByCount: 0
->>>>>>> fe5d6f70
         };
       }
     );
