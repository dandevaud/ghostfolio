--- conflicted
+++ resolved
@@ -336,12 +336,12 @@
     symbol,
     symbolMapping
   }: Prisma.SymbolProfileUpdateInput & UniqueAsset) {
-<<<<<<< HEAD
     if (dataSource === 'MANUAL') {
       await this.symbolProfileService.updateSymbolProfile({
         assetClass,
         assetSubClass,
         comment,
+        currency,
         dataSource,
         name,
         tags,
@@ -396,19 +396,6 @@
         });
       }
     }
-=======
-    await this.symbolProfileService.updateSymbolProfile({
-      assetClass,
-      assetSubClass,
-      comment,
-      currency,
-      dataSource,
-      name,
-      scraperConfiguration,
-      symbol,
-      symbolMapping
-    });
->>>>>>> 3723a1d8
 
     const [symbolProfile] = await this.symbolProfileService.getSymbolProfiles([
       {
