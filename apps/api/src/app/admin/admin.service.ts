--- conflicted
+++ resolved
@@ -339,28 +339,31 @@
     symbol,
     symbolMapping
   }: Prisma.SymbolProfileUpdateInput & UniqueAsset) {
-<<<<<<< HEAD
     if (dataSource === 'MANUAL') {
       await this.symbolProfileService.updateSymbolProfile({
         assetClass,
         assetSubClass,
         comment,
+        countries,
         currency,
         dataSource,
         name,
         tags,
         scraperConfiguration,
         symbol,
+        sectors,
         symbolMapping
       });
     } else {
       await this.symbolProfileService.updateSymbolProfile({
         comment,
+        countries,
         dataSource,
         name,
         tags,
         scraperConfiguration,
-        symbol,
+        sectors,
+      symbol,
         symbolMapping
       });
 
@@ -400,21 +403,6 @@
         });
       }
     }
-=======
-    await this.symbolProfileService.updateSymbolProfile({
-      assetClass,
-      assetSubClass,
-      comment,
-      countries,
-      currency,
-      dataSource,
-      name,
-      scraperConfiguration,
-      sectors,
-      symbol,
-      symbolMapping
-    });
->>>>>>> 29de237c
 
     const [symbolProfile] = await this.symbolProfileService.getSymbolProfiles([
       {
