import { OrderService } from '@ghostfolio/api/app/order/order.service';
import { SubscriptionService } from '@ghostfolio/api/app/subscription/subscription.service';
import { environment } from '@ghostfolio/api/environments/environment';
import { BenchmarkService } from '@ghostfolio/api/services/benchmark/benchmark.service';
import { ConfigurationService } from '@ghostfolio/api/services/configuration/configuration.service';
import { DataProviderService } from '@ghostfolio/api/services/data-provider/data-provider.service';
import { ExchangeRateDataService } from '@ghostfolio/api/services/exchange-rate-data/exchange-rate-data.service';
import { MarketDataService } from '@ghostfolio/api/services/market-data/market-data.service';
import { PrismaService } from '@ghostfolio/api/services/prisma/prisma.service';
import { PropertyService } from '@ghostfolio/api/services/property/property.service';
import { SymbolProfileService } from '@ghostfolio/api/services/symbol-profile/symbol-profile.service';
import {
  DEFAULT_CURRENCY,
  PROPERTY_CURRENCIES,
  PROPERTY_IS_READ_ONLY_MODE,
  PROPERTY_IS_USER_SIGNUP_ENABLED
} from '@ghostfolio/common/config';
import {
  getAssetProfileIdentifier,
  getCurrencyFromSymbol,
  isCurrency
} from '@ghostfolio/common/helper';
import {
  AdminData,
  AdminMarketData,
  AdminMarketDataDetails,
  AdminMarketDataItem,
  AdminUsers,
  AssetProfileIdentifier,
  EnhancedSymbolProfile,
  Filter
} from '@ghostfolio/common/interfaces';
import { Sector } from '@ghostfolio/common/interfaces/sector.interface';
import { MarketDataPreset } from '@ghostfolio/common/types';

import { BadRequestException, Injectable, Logger } from '@nestjs/common';
import {
  AssetClass,
  AssetSubClass,
  Prisma,
  PrismaClient,
  Property,
  SymbolProfile,
  DataSource
} from '@prisma/client';
import { differenceInDays } from 'date-fns';
import { groupBy } from 'lodash';

@Injectable()
export class AdminService {
  public constructor(
    private readonly benchmarkService: BenchmarkService,
    private readonly configurationService: ConfigurationService,
    private readonly dataProviderService: DataProviderService,
    private readonly exchangeRateDataService: ExchangeRateDataService,
    private readonly marketDataService: MarketDataService,
    private readonly orderService: OrderService,
    private readonly prismaService: PrismaService,
    private readonly propertyService: PropertyService,
    private readonly subscriptionService: SubscriptionService,
    private readonly symbolProfileService: SymbolProfileService
  ) {}

  public async addAssetProfile({
    currency,
    dataSource,
    symbol
  }: AssetProfileIdentifier & { currency?: string }): Promise<
    SymbolProfile | never
  > {
    try {
      if (dataSource === 'MANUAL') {
        return this.symbolProfileService.add({
          currency,
          dataSource,
          symbol
        });
      }

      const assetProfiles = await this.dataProviderService.getAssetProfiles([
        { dataSource, symbol }
      ]);

      if (!assetProfiles[symbol]?.currency) {
        throw new BadRequestException(
          `Asset profile not found for ${symbol} (${dataSource})`
        );
      }

      return this.symbolProfileService.add(
        assetProfiles[symbol] as Prisma.SymbolProfileCreateInput
      );
    } catch (error) {
      if (
        error instanceof Prisma.PrismaClientKnownRequestError &&
        error.code === 'P2002'
      ) {
        throw new BadRequestException(
          `Asset profile of ${symbol} (${dataSource}) already exists`
        );
      }

      throw error;
    }
  }

  public async deleteProfileData({
    dataSource,
    symbol
  }: AssetProfileIdentifier) {
    await this.marketDataService.deleteMany({ dataSource, symbol });

    const currency = getCurrencyFromSymbol(symbol);
    const customCurrencies = (await this.propertyService.getByKey(
      PROPERTY_CURRENCIES
    )) as string[];

    if (customCurrencies.includes(currency)) {
      const updatedCustomCurrencies = customCurrencies.filter(
        (customCurrency) => {
          return customCurrency !== currency;
        }
      );

      await this.putSetting(
        PROPERTY_CURRENCIES,
        JSON.stringify(updatedCustomCurrencies)
      );
    } else {
      await this.symbolProfileService.delete({ dataSource, symbol });
    }
  }

  public async get(): Promise<AdminData> {
    const exchangeRates = this.exchangeRateDataService
      .getCurrencies()
      .filter((currency) => {
        return currency !== DEFAULT_CURRENCY;
      })
      .map((currency) => {
        const label1 = DEFAULT_CURRENCY;
        const label2 = currency;

        return {
          label1,
          label2,
          dataSource:
            DataSource[
              this.configurationService.get('DATA_SOURCE_EXCHANGE_RATES')
            ],
          symbol: `${label1}${label2}`,
          value: this.exchangeRateDataService.toCurrency(
            1,
            DEFAULT_CURRENCY,
            currency
          )
        };
      });

    const [settings, transactionCount, userCount] = await Promise.all([
      this.propertyService.get(),
      this.prismaService.order.count(),
      this.countUsersWithAnalytics()
    ]);

    return {
      exchangeRates,
      settings,
      transactionCount,
      userCount,
      version: environment.version
    };
  }

  public async getMarketData({
    filters,
    presetId,
    sortColumn,
    sortDirection,
    skip,
    take = Number.MAX_SAFE_INTEGER
  }: {
    filters?: Filter[];
    presetId?: MarketDataPreset;
    skip?: number;
    sortColumn?: string;
    sortDirection?: Prisma.SortOrder;
    take?: number;
  }): Promise<AdminMarketData> {
    let orderBy: Prisma.Enumerable<Prisma.SymbolProfileOrderByWithRelationInput> =
      [{ symbol: 'asc' }];
    const where: Prisma.SymbolProfileWhereInput = {};

    if (presetId === 'BENCHMARKS') {
      const benchmarkAssetProfiles =
        await this.benchmarkService.getBenchmarkAssetProfiles();

      where.id = {
        in: benchmarkAssetProfiles.map(({ id }) => {
          return id;
        })
      };
    } else if (presetId === 'CURRENCIES') {
      return this.getMarketDataForCurrencies();
    } else if (
      presetId === 'ETF_WITHOUT_COUNTRIES' ||
      presetId === 'ETF_WITHOUT_SECTORS'
    ) {
      filters = [{ id: 'ETF', type: 'ASSET_SUB_CLASS' }];
    }

    const searchQuery = filters.find(({ type }) => {
      return type === 'SEARCH_QUERY';
    })?.id;

    const { ASSET_SUB_CLASS: filtersByAssetSubClass } = groupBy(
      filters,
      ({ type }) => {
        return type;
      }
    );

    const marketDataItems = await this.prismaService.marketData.groupBy({
      _count: true,
      by: ['dataSource', 'symbol']
    });

    if (filtersByAssetSubClass) {
      where.assetSubClass = AssetSubClass[filtersByAssetSubClass[0].id];
    }

    if (searchQuery) {
      where.OR = [
        { id: { mode: 'insensitive', startsWith: searchQuery } },
        { isin: { mode: 'insensitive', startsWith: searchQuery } },
        { name: { mode: 'insensitive', startsWith: searchQuery } },
        { symbol: { mode: 'insensitive', startsWith: searchQuery } }
      ];
    }

    if (sortColumn) {
      orderBy = [{ [sortColumn]: sortDirection }];

      if (sortColumn === 'activitiesCount') {
        orderBy = {
          Order: {
            _count: sortDirection
          }
        };
      }
    }

    const extendedPrismaClient = this.getExtendedPrismaClient();

    try {
      const symbolProfileResult = await Promise.all([
        extendedPrismaClient.symbolProfile.findMany({
          orderBy,
          skip,
          take,
          where,
          select: {
            _count: {
              select: { Order: true }
            },
            assetClass: true,
            assetSubClass: true,
            comment: true,
            countries: true,
            currency: true,
            dataSource: true,
            id: true,
            isUsedByUsersWithSubscription: true,
            name: true,
            Order: {
              orderBy: [{ date: 'asc' }],
              select: { date: true },
              take: 1
            },
            scraperConfiguration: true,
            sectors: true,
            symbol: true,
<<<<<<< HEAD
            tags: true
=======
            SymbolProfileOverrides: true
>>>>>>> a137bbbd
          }
        }),
        this.prismaService.symbolProfile.count({ where })
      ]);
      const assetProfiles = symbolProfileResult[0];
      let count = symbolProfileResult[1];

      const lastMarketPrices = await this.prismaService.marketData.findMany({
        distinct: ['dataSource', 'symbol'],
        orderBy: { date: 'desc' },
        select: {
          dataSource: true,
          marketPrice: true,
          symbol: true
        },
        where: {
          dataSource: {
            in: assetProfiles.map(({ dataSource }) => {
              return dataSource;
            })
          },
          symbol: {
            in: assetProfiles.map(({ symbol }) => {
              return symbol;
            })
          }
        }
      });

      const lastMarketPriceMap = new Map<string, number>();

      for (const { dataSource, marketPrice, symbol } of lastMarketPrices) {
        lastMarketPriceMap.set(
          getAssetProfileIdentifier({ dataSource, symbol }),
          marketPrice
        );
      }

      let marketData: AdminMarketDataItem[] = await Promise.all(
        assetProfiles.map(
          async ({
            _count,
            assetClass,
            assetSubClass,
            comment,
            countries,
            currency,
            dataSource,
            id,
            isUsedByUsersWithSubscription,
            name,
            Order,
            sectors,
            symbol,
<<<<<<< HEAD
            tags
=======
            SymbolProfileOverrides
>>>>>>> a137bbbd
          }) => {
            let countriesCount = countries ? Object.keys(countries).length : 0;

            const lastMarketPrice = lastMarketPriceMap.get(
              getAssetProfileIdentifier({ dataSource, symbol })
            );

            const marketDataItemCount =
              marketDataItems.find((marketDataItem) => {
                return (
                  marketDataItem.dataSource === dataSource &&
                  marketDataItem.symbol === symbol
                );
              })?._count ?? 0;

            let sectorsCount = sectors ? Object.keys(sectors).length : 0;

            if (SymbolProfileOverrides) {
              assetClass = SymbolProfileOverrides.assetClass ?? assetClass;
              assetSubClass =
                SymbolProfileOverrides.assetSubClass ?? assetSubClass;

              if (
                (
                  SymbolProfileOverrides.countries as unknown as Prisma.JsonArray
                )?.length > 0
              ) {
                countriesCount = (
                  SymbolProfileOverrides.countries as unknown as Prisma.JsonArray
                ).length;
              }

              name = SymbolProfileOverrides.name ?? name;

              if (
                (SymbolProfileOverrides.sectors as unknown as Sector[])
                  ?.length > 0
              ) {
                sectorsCount = (
                  SymbolProfileOverrides.sectors as unknown as Prisma.JsonArray
                ).length;
              }
            }

            return {
              assetClass,
              assetSubClass,
              comment,
              currency,
              countriesCount,
              dataSource,
              id,
              lastMarketPrice,
              name,
              symbol,
              marketDataItemCount,
              sectorsCount,
              activitiesCount: _count.Order,
              date: Order?.[0]?.date,
              isUsedByUsersWithSubscription:
                await isUsedByUsersWithSubscription,
              tags
            };
          }
        )
      );

      if (presetId) {
        if (presetId === 'ETF_WITHOUT_COUNTRIES') {
          marketData = marketData.filter(({ countriesCount }) => {
            return countriesCount === 0;
          });
        } else if (presetId === 'ETF_WITHOUT_SECTORS') {
          marketData = marketData.filter(({ sectorsCount }) => {
            return sectorsCount === 0;
          });
        }

        count = marketData.length;
      }

      return {
        count,
        marketData
      };
    } finally {
      await extendedPrismaClient.$disconnect();

      Logger.debug('Disconnect extended prisma client', 'AdminService');
    }
  }

  public async getMarketDataBySymbol({
    dataSource,
    symbol
  }: AssetProfileIdentifier): Promise<AdminMarketDataDetails> {
    let activitiesCount: EnhancedSymbolProfile['activitiesCount'] = 0;
    let currency: EnhancedSymbolProfile['currency'] = '-';
    let dateOfFirstActivity: EnhancedSymbolProfile['dateOfFirstActivity'];

    if (isCurrency(getCurrencyFromSymbol(symbol))) {
      currency = getCurrencyFromSymbol(symbol);
      ({ activitiesCount, dateOfFirstActivity } =
        await this.orderService.getStatisticsByCurrency(currency));
    }

    const [[assetProfile], marketData] = await Promise.all([
      this.symbolProfileService.getSymbolProfiles([
        {
          dataSource,
          symbol
        }
      ]),
      this.marketDataService.marketDataItems({
        orderBy: {
          date: 'asc'
        },
        where: {
          dataSource,
          symbol
        }
      })
    ]);

    if (assetProfile) {
      assetProfile.dataProviderInfo = this.dataProviderService
        .getDataProvider(assetProfile.dataSource)
        .getDataProviderInfo();
    }

    return {
      marketData,
      assetProfile: assetProfile ?? {
        activitiesCount,
        currency,
        dataSource,
        dateOfFirstActivity,
        symbol
      }
    };
  }

  public async getUsers({
    skip,
    take = Number.MAX_SAFE_INTEGER
  }: {
    skip?: number;
    take?: number;
  }): Promise<AdminUsers> {
    const [count, users] = await Promise.all([
      this.countUsersWithAnalytics(),
      this.getUsersWithAnalytics({ skip, take })
    ]);

    return { count, users };
  }

  public async patchAssetProfileData({
    assetClass,
    assetSubClass,
    comment,
    countries,
    currency,
    dataSource,
    holdings,
    name,
    tags,
    scraperConfiguration,
    sectors,
    symbol,
    symbolMapping,
    url
  }: AssetProfileIdentifier & Prisma.SymbolProfileUpdateInput) {
    const symbolProfileOverrides = {
      assetClass: assetClass as AssetClass,
      assetSubClass: assetSubClass as AssetSubClass,
      name: name as string,
      url: url as string
    };

    const updatedSymbolProfile: AssetProfileIdentifier &
      Prisma.SymbolProfileUpdateInput = {
      comment,
      countries,
      currency,
      dataSource,
      holdings,
      scraperConfiguration,
      sectors,
      symbol,
      symbolMapping,
      tags,
      ...(dataSource === 'MANUAL'
        ? { assetClass, assetSubClass, name, url }
        : {
            SymbolProfileOverrides: {
              upsert: {
                create: symbolProfileOverrides,
                update: symbolProfileOverrides
              }
            }
          })
    };

    await this.symbolProfileService.updateSymbolProfile(updatedSymbolProfile);

    const [symbolProfile] = await this.symbolProfileService.getSymbolProfiles([
      {
        dataSource,
        symbol
      }
    ]);

    return symbolProfile;
  }

  public async putSetting(key: string, value: string) {
    let response: Property;

    if (value) {
      response = await this.propertyService.put({ key, value });
    } else {
      response = await this.propertyService.delete({ key });
    }

    if (key === PROPERTY_IS_READ_ONLY_MODE && value === 'true') {
      await this.putSetting(PROPERTY_IS_USER_SIGNUP_ENABLED, 'false');
    } else if (key === PROPERTY_CURRENCIES) {
      await this.exchangeRateDataService.initialize();
    }

    return response;
  }

  private async countUsersWithAnalytics() {
    let where: Prisma.UserWhereInput;

    if (this.configurationService.get('ENABLE_FEATURE_SUBSCRIPTION')) {
      where = {
        NOT: {
          Analytics: null
        }
      };
    }

    return this.prismaService.user.count({
      where
    });
  }

  private getExtendedPrismaClient() {
    Logger.debug('Connect extended prisma client', 'AdminService');

    const symbolProfileExtension = Prisma.defineExtension((client) => {
      return client.$extends({
        result: {
          symbolProfile: {
            isUsedByUsersWithSubscription: {
              compute: async ({ id }) => {
                const { _count } =
                  await this.prismaService.symbolProfile.findUnique({
                    select: {
                      _count: {
                        select: {
                          Order: {
                            where: {
                              User: {
                                Subscription: {
                                  some: {
                                    expiresAt: {
                                      gt: new Date()
                                    }
                                  }
                                }
                              }
                            }
                          }
                        }
                      }
                    },
                    where: {
                      id
                    }
                  });

                return _count.Order > 0;
              }
            }
          }
        }
      });
    });

    return new PrismaClient().$extends(symbolProfileExtension);
  }

  private async getMarketDataForCurrencies(): Promise<AdminMarketData> {
    const currencyPairs = this.exchangeRateDataService.getCurrencyPairs();

    const [lastMarketPrices, marketDataItems] = await Promise.all([
      this.prismaService.marketData.findMany({
        distinct: ['dataSource', 'symbol'],
        orderBy: { date: 'desc' },
        select: {
          dataSource: true,
          marketPrice: true,
          symbol: true
        },
        where: {
          dataSource: {
            in: currencyPairs.map(({ dataSource }) => {
              return dataSource;
            })
          },
          symbol: {
            in: currencyPairs.map(({ symbol }) => {
              return symbol;
            })
          }
        }
      }),
      this.prismaService.marketData.groupBy({
        _count: true,
        by: ['dataSource', 'symbol']
      })
    ]);

    const lastMarketPriceMap = new Map<string, number>();

    for (const { dataSource, marketPrice, symbol } of lastMarketPrices) {
      lastMarketPriceMap.set(
        getAssetProfileIdentifier({ dataSource, symbol }),
        marketPrice
      );
    }

    const marketDataPromise: Promise<AdminMarketDataItem>[] = currencyPairs.map(
      async ({ dataSource, symbol }) => {
        let activitiesCount: EnhancedSymbolProfile['activitiesCount'] = 0;
        let currency: EnhancedSymbolProfile['currency'] = '-';
        let dateOfFirstActivity: EnhancedSymbolProfile['dateOfFirstActivity'];

        if (isCurrency(getCurrencyFromSymbol(symbol))) {
          currency = getCurrencyFromSymbol(symbol);
          ({ activitiesCount, dateOfFirstActivity } =
            await this.orderService.getStatisticsByCurrency(currency));
        }

        const lastMarketPrice = lastMarketPriceMap.get(
          getAssetProfileIdentifier({ dataSource, symbol })
        );

        const marketDataItemCount =
          marketDataItems.find((marketDataItem) => {
            return (
              marketDataItem.dataSource === dataSource &&
              marketDataItem.symbol === symbol
            );
          })?._count ?? 0;

        return {
          activitiesCount,
          currency,
          dataSource,
          lastMarketPrice,
          marketDataItemCount,
          symbol,
          assetClass: AssetClass.LIQUIDITY,
          assetSubClass: AssetSubClass.CASH,
          countriesCount: 0,
          date: dateOfFirstActivity,
          id: undefined,
          name: symbol,
          sectorsCount: 0,
          tags: []
        };
      }
    );

    const marketData = await Promise.all(marketDataPromise);
    return { marketData, count: marketData.length };
  }

  private async getUsersWithAnalytics({
    skip,
    take
  }: {
    skip?: number;
    take?: number;
  }): Promise<AdminUsers['users']> {
    let orderBy: Prisma.UserOrderByWithRelationInput = {
      createdAt: 'desc'
    };
    let where: Prisma.UserWhereInput;

    if (this.configurationService.get('ENABLE_FEATURE_SUBSCRIPTION')) {
      orderBy = {
        Analytics: {
          lastRequestAt: 'desc'
        }
      };
      where = {
        NOT: {
          Analytics: null
        }
      };
    }

    const usersWithAnalytics = await this.prismaService.user.findMany({
      orderBy,
      skip,
      take,
      where,
      select: {
        _count: {
          select: { Account: true, Order: true }
        },
        Analytics: {
          select: {
            activityCount: true,
            country: true,
            dataProviderGhostfolioDailyRequests: true,
            updatedAt: true
          }
        },
        createdAt: true,
        id: true,
        role: true,
        Subscription: true
      }
    });

    return usersWithAnalytics.map(
      ({ _count, Analytics, createdAt, id, role, Subscription }) => {
        const daysSinceRegistration =
          differenceInDays(new Date(), createdAt) + 1;
        const engagement = Analytics
          ? Analytics.activityCount / daysSinceRegistration
          : undefined;

        const subscription = this.configurationService.get(
          'ENABLE_FEATURE_SUBSCRIPTION'
        )
          ? this.subscriptionService.getSubscription({
              createdAt,
              subscriptions: Subscription
            })
          : undefined;

        return {
          createdAt,
          engagement,
          id,
          role,
          subscription,
          accountCount: _count.Account || 0,
          country: Analytics?.country,
          dailyApiRequests: Analytics?.dataProviderGhostfolioDailyRequests || 0,
          lastActivity: Analytics?.updatedAt,
          transactionCount: _count.Order || 0
        };
      }
    );
  }
}<|MERGE_RESOLUTION|>--- conflicted
+++ resolved
@@ -280,11 +280,8 @@
             scraperConfiguration: true,
             sectors: true,
             symbol: true,
-<<<<<<< HEAD
+            SymbolProfileOverrides: true,
             tags: true
-=======
-            SymbolProfileOverrides: true
->>>>>>> a137bbbd
           }
         }),
         this.prismaService.symbolProfile.count({ where })
@@ -339,11 +336,8 @@
             Order,
             sectors,
             symbol,
-<<<<<<< HEAD
+            SymbolProfileOverrides,
             tags
-=======
-            SymbolProfileOverrides
->>>>>>> a137bbbd
           }) => {
             let countriesCount = countries ? Object.keys(countries).length : 0;
 
