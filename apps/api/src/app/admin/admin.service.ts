--- conflicted
+++ resolved
@@ -344,27 +344,14 @@
     symbolMapping,
     url
   }: Prisma.SymbolProfileUpdateInput & UniqueAsset) {
-<<<<<<< HEAD
     if (dataSource === 'MANUAL') {
       await this.symbolProfileService.updateSymbolProfile({
         assetClass,
         assetSubClass,
-=======
-    const symbolProfileOverrides = {
-      assetClass: assetClass as AssetClass,
-      assetSubClass: assetSubClass as AssetSubClass,
-      name: name as string,
-      url: url as string
-    };
-
-    const updatedSymbolProfile: Prisma.SymbolProfileUpdateInput & UniqueAsset =
-      {
->>>>>>> d9ba524d
         comment,
         countries,
         currency,
         dataSource,
-<<<<<<< HEAD
         name,
         tags,
         scraperConfiguration,
@@ -421,25 +408,6 @@
         });
       }
     }
-=======
-        scraperConfiguration,
-        sectors,
-        symbol,
-        symbolMapping,
-        ...(dataSource === 'MANUAL'
-          ? { assetClass, assetSubClass, name, url }
-          : {
-              SymbolProfileOverrides: {
-                upsert: {
-                  create: symbolProfileOverrides,
-                  update: symbolProfileOverrides
-                }
-              }
-            })
-      };
-
-    await this.symbolProfileService.updateSymbolProfile(updatedSymbolProfile);
->>>>>>> d9ba524d
 
     const [symbolProfile] = await this.symbolProfileService.getSymbolProfiles([
       {
