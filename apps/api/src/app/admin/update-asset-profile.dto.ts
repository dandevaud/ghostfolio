--- conflicted
+++ resolved
@@ -1,10 +1,12 @@
 import { IsCurrencyCode } from '@ghostfolio/api/validators/is-currency-code';
 
-<<<<<<< HEAD
-import { AssetClass, AssetSubClass, Prisma, Tag } from '@prisma/client';
-=======
-import { AssetClass, AssetSubClass, DataSource, Prisma } from '@prisma/client';
->>>>>>> 476b287e
+import {
+  AssetClass,
+  AssetSubClass,
+  DataSource,
+  Prisma,
+  Tag
+} from '@prisma/client';
 import {
   IsArray,
   IsEnum,
