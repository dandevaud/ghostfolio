--- conflicted
+++ resolved
@@ -1,10 +1,6 @@
-<<<<<<< HEAD
 import { IsCurrencyCode } from '@ghostfolio/api/validators/is-currency-code';
 
-import { AssetClass, AssetSubClass, Prisma } from '@prisma/client';
-=======
 import { AssetClass, AssetSubClass, Prisma, Tag } from '@prisma/client';
->>>>>>> 17078aea
 import {
   IsArray,
   IsEnum,
