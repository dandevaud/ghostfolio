--- conflicted
+++ resolved
@@ -69,9 +69,9 @@
         .spyOn(Date, 'now')
         .mockImplementation(() => parseDate('2021-12-18').getTime());
 
-      const chartData = await portfolioCalculator.getChartData({
-        start: parseDate('2021-11-22')
-      });
+      // const chartData = await portfolioCalculator.getChartData({ 
+      //   start: parseDate('2021-11-22')
+      // });
 
       const currentPositions = await portfolioCalculator.getCurrentPositions(
         parseDate('2021-11-22')
@@ -127,12 +127,9 @@
             marketPriceInBaseCurrency: 148.9,
             quantity: new Big('0'),
             symbol: 'BALN.SW',
-<<<<<<< HEAD
+            timeWeightedInvestment: new Big('285.8'),
             tags: undefined,
-=======
-            timeWeightedInvestment: new Big('285.8'),
             timeWeightedInvestmentWithCurrencyEffect: new Big('285.8'),
->>>>>>> 29de237c
             transactionCount: 2
           }
         ],
