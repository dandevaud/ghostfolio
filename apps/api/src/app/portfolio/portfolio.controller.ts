--- conflicted
+++ resolved
@@ -120,7 +120,6 @@
       hasReadRestrictedAccessPermission ||
       this.userService.isRestrictedView(this.request.user)
     ) {
-<<<<<<< HEAD
       let investmentTuple: [number, number] = [0, 0];
       for (let holding of Object.entries(holdings)) {
         var portfolioPosition = holding[1];
@@ -153,22 +152,6 @@
           'totalSell'
         ]);
       }
-=======
-      const totalInvestment = Object.values(holdings)
-        .map(({ investment }) => {
-          return investment;
-        })
-        .reduce((a, b) => a + b, 0);
-
-      const totalValue = Object.values(holdings)
-        .filter(({ assetClass, assetSubClass }) => {
-          return assetClass !== 'CASH' && assetSubClass !== 'CASH';
-        })
-        .map(({ valueInBaseCurrency }) => {
-          return valueInBaseCurrency;
-        })
-        .reduce((a, b) => a + b, 0);
->>>>>>> e6dcc57b
 
       for (const [symbol, portfolioPosition] of Object.entries(holdings)) {
         portfolioPosition.investment =
@@ -400,11 +383,8 @@
     @Query('range') dateRange: DateRange = 'max',
     @Query('tags') filterByTags?: string,
     @Query('withExcludedAccounts') withExcludedAccounts = false,
-<<<<<<< HEAD
-    @Query('timeWeightedPerformance') calculateTimeWeightedPerformance = false
-=======
+    @Query('timeWeightedPerformance') calculateTimeWeightedPerformance = false,
     @Query('withItems') withItems = false
->>>>>>> e6dcc57b
   ): Promise<PortfolioPerformanceResponse> {
     const hasReadRestrictedAccessPermission =
       this.userService.hasReadRestrictedAccessPermission({
@@ -423,13 +403,9 @@
       filters,
       impersonationId,
       withExcludedAccounts,
-<<<<<<< HEAD
+      withItems,
       userId: this.request.user.id,
       calculateTimeWeightedPerformance
-=======
-      withItems,
-      userId: this.request.user.id
->>>>>>> e6dcc57b
     });
 
     if (
