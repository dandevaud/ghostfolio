import { AccessService } from '@ghostfolio/api/app/access/access.service';
import { UserService } from '@ghostfolio/api/app/user/user.service';
import {
  hasNotDefinedValuesInObject,
  nullifyValuesInObject
} from '@ghostfolio/api/helper/object.helper';
import { RedactValuesInResponseInterceptor } from '@ghostfolio/api/interceptors/redact-values-in-response.interceptor';
import { TransformDataSourceInRequestInterceptor } from '@ghostfolio/api/interceptors/transform-data-source-in-request.interceptor';
import { TransformDataSourceInResponseInterceptor } from '@ghostfolio/api/interceptors/transform-data-source-in-response.interceptor';
import { ApiService } from '@ghostfolio/api/services/api/api.service';
import { ConfigurationService } from '@ghostfolio/api/services/configuration/configuration.service';
import { ExchangeRateDataService } from '@ghostfolio/api/services/exchange-rate-data/exchange-rate-data.service';
import { HEADER_KEY_IMPERSONATION } from '@ghostfolio/common/config';
import {
  PortfolioDetails,
  PortfolioDividends,
  PortfolioInvestments,
  PortfolioPerformanceResponse,
  PortfolioPublicDetails,
  PortfolioReport
} from '@ghostfolio/common/interfaces';
import type {
  DateRange,
  GroupBy,
  RequestWithUser
} from '@ghostfolio/common/types';
import {
  Controller,
  Get,
  Headers,
  HttpException,
  Inject,
  Param,
  Query,
  UseGuards,
  UseInterceptors,
  Version
} from '@nestjs/common';
import { REQUEST } from '@nestjs/core';
import { AuthGuard } from '@nestjs/passport';
import Big from 'big.js';
import { StatusCodes, getReasonPhrase } from 'http-status-codes';

import { PortfolioPositionDetail } from './interfaces/portfolio-position-detail.interface';
import { PortfolioPositions } from './interfaces/portfolio-positions.interface';
import { PortfolioService } from './portfolio.service';

@Controller('portfolio')
export class PortfolioController {
  private baseCurrency: string;

  public constructor(
    private readonly accessService: AccessService,
    private readonly apiService: ApiService,
    private readonly configurationService: ConfigurationService,
    private readonly exchangeRateDataService: ExchangeRateDataService,
    private readonly portfolioService: PortfolioService,
    @Inject(REQUEST) private readonly request: RequestWithUser,
    private readonly userService: UserService
  ) {
    this.baseCurrency = this.configurationService.get('BASE_CURRENCY');
  }

  @Get('details')
  @UseGuards(AuthGuard('jwt'))
  @UseInterceptors(RedactValuesInResponseInterceptor)
  @UseInterceptors(TransformDataSourceInResponseInterceptor)
  public async getDetails(
    @Headers(HEADER_KEY_IMPERSONATION.toLowerCase()) impersonationId: string,
    @Query('accounts') filterByAccounts?: string,
    @Query('assetClasses') filterByAssetClasses?: string,
    @Query('range') dateRange: DateRange = 'max',
    @Query('tags') filterByTags?: string
  ): Promise<PortfolioDetails & { hasError: boolean }> {
    let hasDetails = true;
    let hasError = false;

    if (this.configurationService.get('ENABLE_FEATURE_SUBSCRIPTION')) {
      hasDetails = this.request.user.subscription.type === 'Premium';
    }

    const filters = this.apiService.buildFiltersFromQueryParams({
      filterByAccounts,
      filterByAssetClasses,
      filterByTags
    });

    const {
      accounts,
      filteredValueInBaseCurrency,
      filteredValueInPercentage,
      hasErrors,
      holdings,
      platforms,
      summary,
      totalValueInBaseCurrency
    } = await this.portfolioService.getDetails({
      dateRange,
      filters,
      impersonationId,
      userId: this.request.user.id
    });

    if (hasErrors || hasNotDefinedValuesInObject(holdings)) {
      hasError = true;
    }

    let portfolioSummary = summary;

    if (
      impersonationId ||
      this.userService.isRestrictedView(this.request.user)
    ) {
      let investmentTuple: [number, number] = [0, 0];
      for (let holding of Object.entries(holdings)) {
        var portfolioPosition = holding[1];
        investmentTuple[0] += portfolioPosition.investment;
        investmentTuple[1] += this.exchangeRateDataService.toCurrency(
          portfolioPosition.quantity * portfolioPosition.marketPrice,
          portfolioPosition.currency,
          this.request.user.Settings.settings.baseCurrency
        );
      }
      const totalInvestment = investmentTuple[0];

      const totalValue = investmentTuple[1];

      if (hasDetails === false) {
        portfolioSummary = nullifyValuesInObject(summary, [
          'cash',
          'committedFunds',
          'currentGrossPerformance',
          'currentNetPerformance',
          'currentValue',
          'dividend',
          'emergencyFund',
          'excludedAccountsAndActivities',
          'fees',
          'items',
          'liabilities',
          'netWorth',
          'totalBuy',
          'totalSell'
        ]);
      }

      for (const [symbol, portfolioPosition] of Object.entries(holdings)) {
        portfolioPosition.grossPerformance = null;
        portfolioPosition.investment =
          portfolioPosition.investment / totalInvestment;
        portfolioPosition.netPerformance = null;
        portfolioPosition.quantity = null;
        portfolioPosition.valueInPercentage =
          portfolioPosition.valueInBaseCurrency / totalValue;
        (portfolioPosition.assetClass = hasDetails
          ? portfolioPosition.assetClass
          : undefined),
          (portfolioPosition.assetSubClass = hasDetails
            ? portfolioPosition.assetSubClass
            : undefined),
          (portfolioPosition.countries = hasDetails
            ? portfolioPosition.countries
            : []),
          (portfolioPosition.currency = hasDetails
            ? portfolioPosition.currency
            : undefined),
          (portfolioPosition.markets = hasDetails
            ? portfolioPosition.markets
            : undefined),
          (portfolioPosition.sectors = hasDetails
            ? portfolioPosition.sectors
            : []);
      }

      for (const [name, { valueInBaseCurrency }] of Object.entries(accounts)) {
        accounts[name].valueInPercentage = valueInBaseCurrency / totalValue;
      }

      for (const [name, { valueInBaseCurrency }] of Object.entries(platforms)) {
        platforms[name].valueInPercentage = valueInBaseCurrency / totalValue;
      }
    }

<<<<<<< HEAD
=======
    if (
      hasDetails === false ||
      impersonationId ||
      this.userService.isRestrictedView(this.request.user)
    ) {
      portfolioSummary = nullifyValuesInObject(summary, [
        'cash',
        'committedFunds',
        'currentGrossPerformance',
        'currentNetPerformance',
        'currentValue',
        'dividend',
        'emergencyFund',
        'excludedAccountsAndActivities',
        'fees',
        'fireWealth',
        'items',
        'liabilities',
        'netWorth',
        'totalBuy',
        'totalInvestment',
        'totalSell'
      ]);
    }

    for (const [symbol, portfolioPosition] of Object.entries(holdings)) {
      holdings[symbol] = {
        ...portfolioPosition,
        assetClass: hasDetails ? portfolioPosition.assetClass : undefined,
        assetSubClass: hasDetails ? portfolioPosition.assetSubClass : undefined,
        countries: hasDetails ? portfolioPosition.countries : [],
        currency: hasDetails ? portfolioPosition.currency : undefined,
        markets: hasDetails ? portfolioPosition.markets : undefined,
        marketsAdvanced: hasDetails
          ? portfolioPosition.marketsAdvanced
          : undefined,
        sectors: hasDetails ? portfolioPosition.sectors : []
      };
    }

>>>>>>> af008aa7
    return {
      accounts,
      filteredValueInBaseCurrency,
      filteredValueInPercentage,
      hasError,
      holdings,
      platforms,
      totalValueInBaseCurrency,
      summary: portfolioSummary
    };
  }

  @Get('dividends')
  @UseGuards(AuthGuard('jwt'))
  public async getDividends(
    @Headers(HEADER_KEY_IMPERSONATION.toLowerCase()) impersonationId: string,
    @Query('accounts') filterByAccounts?: string,
    @Query('assetClasses') filterByAssetClasses?: string,
    @Query('groupBy') groupBy?: GroupBy,
    @Query('range') dateRange: DateRange = 'max',
    @Query('tags') filterByTags?: string
  ): Promise<PortfolioDividends> {
    const filters = this.apiService.buildFiltersFromQueryParams({
      filterByAccounts,
      filterByAssetClasses,
      filterByTags
    });

    let dividends = await this.portfolioService.getDividends({
      dateRange,
      filters,
      groupBy,
      impersonationId
    });

    if (
      impersonationId ||
      this.userService.isRestrictedView(this.request.user)
    ) {
      const maxDividend = dividends.reduce(
        (investment, item) => Math.max(investment, item.investment),
        1
      );

      dividends = dividends.map((item) => ({
        date: item.date,
        investment: item.investment / maxDividend
      }));
    }

    if (
      this.configurationService.get('ENABLE_FEATURE_SUBSCRIPTION') &&
      this.request.user.subscription.type === 'Basic'
    ) {
      dividends = dividends.map((item) => {
        return nullifyValuesInObject(item, ['investment']);
      });
    }

    return { dividends };
  }

  @Get('investments')
  @UseGuards(AuthGuard('jwt'))
  public async getInvestments(
    @Headers(HEADER_KEY_IMPERSONATION.toLowerCase()) impersonationId: string,
    @Query('accounts') filterByAccounts?: string,
    @Query('assetClasses') filterByAssetClasses?: string,
    @Query('groupBy') groupBy?: GroupBy,
    @Query('range') dateRange: DateRange = 'max',
    @Query('tags') filterByTags?: string
  ): Promise<PortfolioInvestments> {
    const filters = this.apiService.buildFiltersFromQueryParams({
      filterByAccounts,
      filterByAssetClasses,
      filterByTags
    });

    let { investments, streaks } = await this.portfolioService.getInvestments({
      dateRange,
      filters,
      groupBy,
      impersonationId,
      savingsRate: this.request.user?.Settings?.settings.savingsRate
    });

    if (
      impersonationId ||
      this.userService.isRestrictedView(this.request.user)
    ) {
      const maxInvestment = investments.reduce(
        (investment, item) => Math.max(investment, item.investment),
        1
      );

      investments = investments.map((item) => ({
        date: item.date,
        investment: item.investment / maxInvestment
      }));

      streaks = nullifyValuesInObject(streaks, [
        'currentStreak',
        'longestStreak'
      ]);
    }

    if (
      this.configurationService.get('ENABLE_FEATURE_SUBSCRIPTION') &&
      this.request.user.subscription.type === 'Basic'
    ) {
      investments = investments.map((item) => {
        return nullifyValuesInObject(item, ['investment']);
      });

      streaks = nullifyValuesInObject(streaks, [
        'currentStreak',
        'longestStreak'
      ]);
    }

    return { investments, streaks };
  }

  @Get('performance')
  @UseGuards(AuthGuard('jwt'))
  @UseInterceptors(TransformDataSourceInResponseInterceptor)
  @Version('2')
  public async getPerformanceV2(
    @Headers(HEADER_KEY_IMPERSONATION.toLowerCase()) impersonationId: string,
    @Query('accounts') filterByAccounts?: string,
    @Query('assetClasses') filterByAssetClasses?: string,
    @Query('range') dateRange: DateRange = 'max',
    @Query('tags') filterByTags?: string
  ): Promise<PortfolioPerformanceResponse> {
    const filters = this.apiService.buildFiltersFromQueryParams({
      filterByAccounts,
      filterByAssetClasses,
      filterByTags
    });

    const performanceInformation = await this.portfolioService.getPerformance({
      dateRange,
      filters,
      impersonationId,
      userId: this.request.user.id
    });

    if (
      impersonationId ||
      this.request.user.Settings.settings.viewMode === 'ZEN' ||
      this.userService.isRestrictedView(this.request.user)
    ) {
      performanceInformation.chart = performanceInformation.chart.map(
        ({ date, netPerformanceInPercentage, totalInvestment, value }) => {
          return {
            date,
            netPerformanceInPercentage,
            totalInvestment: new Big(totalInvestment)
              .div(performanceInformation.performance.totalInvestment)
              .toNumber(),
            valueInPercentage: new Big(value)
              .div(performanceInformation.performance.currentValue)
              .toNumber()
          };
        }
      );

      performanceInformation.performance = nullifyValuesInObject(
        performanceInformation.performance,
        [
          'currentGrossPerformance',
          'currentNetPerformance',
          'currentValue',
          'totalInvestment'
        ]
      );
    }

    if (
      this.configurationService.get('ENABLE_FEATURE_SUBSCRIPTION') &&
      this.request.user.subscription.type === 'Basic'
    ) {
      performanceInformation.chart = performanceInformation.chart.map(
        (item) => {
          return nullifyValuesInObject(item, ['totalInvestment', 'value']);
        }
      );
    }

    return performanceInformation;
  }

  @Get('positions')
  @UseGuards(AuthGuard('jwt'))
  @UseInterceptors(RedactValuesInResponseInterceptor)
  @UseInterceptors(TransformDataSourceInResponseInterceptor)
  public async getPositions(
    @Headers(HEADER_KEY_IMPERSONATION.toLowerCase()) impersonationId: string,
    @Query('accounts') filterByAccounts?: string,
    @Query('assetClasses') filterByAssetClasses?: string,
    @Query('range') dateRange: DateRange = 'max',
    @Query('tags') filterByTags?: string
  ): Promise<PortfolioPositions> {
    const filters = this.apiService.buildFiltersFromQueryParams({
      filterByAccounts,
      filterByAssetClasses,
      filterByTags
    });

    return this.portfolioService.getPositions({
      dateRange,
      filters,
      impersonationId
    });
  }

  @Get('public/:accessId')
  @UseInterceptors(TransformDataSourceInResponseInterceptor)
  public async getPublic(
    @Param('accessId') accessId
  ): Promise<PortfolioPublicDetails> {
    const access = await this.accessService.access({ id: accessId });
    const user = await this.userService.user({
      id: access.userId
    });

    if (!access) {
      throw new HttpException(
        getReasonPhrase(StatusCodes.NOT_FOUND),
        StatusCodes.NOT_FOUND
      );
    }

    let hasDetails = true;
    if (this.configurationService.get('ENABLE_FEATURE_SUBSCRIPTION')) {
      hasDetails = user.subscription.type === 'Premium';
    }

    const { holdings } = await this.portfolioService.getDetails({
      dateRange: 'max',
      filters: [{ id: 'EQUITY', type: 'ASSET_CLASS' }],
      impersonationId: access.userId,
      userId: user.id
    });

    const portfolioPublicDetails: PortfolioPublicDetails = {
      hasDetails,
      alias: access.alias,
      holdings: {}
    };

    const totalValue = Object.values(holdings)
      .map((portfolioPosition) => {
        return this.exchangeRateDataService.toCurrency(
          portfolioPosition.quantity * portfolioPosition.marketPrice,
          portfolioPosition.currency,
          this.request.user?.Settings?.settings.baseCurrency ??
            this.baseCurrency
        );
      })
      .reduce((a, b) => a + b, 0);

    for (const [symbol, portfolioPosition] of Object.entries(holdings)) {
      portfolioPublicDetails.holdings[symbol] = {
        allocationInPercentage:
          portfolioPosition.valueInBaseCurrency / totalValue,
        countries: hasDetails ? portfolioPosition.countries : [],
        currency: hasDetails ? portfolioPosition.currency : undefined,
        dataSource: portfolioPosition.dataSource,
        dateOfFirstActivity: portfolioPosition.dateOfFirstActivity,
        markets: hasDetails ? portfolioPosition.markets : undefined,
        name: portfolioPosition.name,
        netPerformancePercent: portfolioPosition.netPerformancePercent,
        sectors: hasDetails ? portfolioPosition.sectors : [],
        symbol: portfolioPosition.symbol,
        url: portfolioPosition.url,
        valueInPercentage: portfolioPosition.valueInBaseCurrency / totalValue
      };
    }

    return portfolioPublicDetails;
  }

  @Get('position/:dataSource/:symbol')
  @UseInterceptors(RedactValuesInResponseInterceptor)
  @UseInterceptors(TransformDataSourceInRequestInterceptor)
  @UseInterceptors(TransformDataSourceInResponseInterceptor)
  @UseGuards(AuthGuard('jwt'))
  public async getPosition(
    @Headers(HEADER_KEY_IMPERSONATION.toLowerCase()) impersonationId: string,
    @Param('dataSource') dataSource,
    @Param('symbol') symbol
  ): Promise<PortfolioPositionDetail> {
    const position = await this.portfolioService.getPosition(
      dataSource,
      impersonationId,
      symbol
    );

    if (position) {
      return position;
    }

    throw new HttpException(
      getReasonPhrase(StatusCodes.NOT_FOUND),
      StatusCodes.NOT_FOUND
    );
  }

  @Get('report')
  @UseGuards(AuthGuard('jwt'))
  public async getReport(
    @Headers(HEADER_KEY_IMPERSONATION.toLowerCase()) impersonationId: string
  ): Promise<PortfolioReport> {
    const report = await this.portfolioService.getReport(impersonationId);

    if (
      this.configurationService.get('ENABLE_FEATURE_SUBSCRIPTION') &&
      this.request.user.subscription.type === 'Basic'
    ) {
      for (const rule in report.rules) {
        if (report.rules[rule]) {
          report.rules[rule] = [];
        }
      }
    }

    return report;
  }
}<|MERGE_RESOLUTION|>--- conflicted
+++ resolved
@@ -181,8 +181,6 @@
       }
     }
 
-<<<<<<< HEAD
-=======
     if (
       hasDetails === false ||
       impersonationId ||
@@ -223,7 +221,6 @@
       };
     }
 
->>>>>>> af008aa7
     return {
       accounts,
       filteredValueInBaseCurrency,
