import { LogPerformance } from '@ghostfolio/api/aop/logging.interceptor';
import { AccessService } from '@ghostfolio/api/app/access/access.service';
import { OrderService } from '@ghostfolio/api/app/order/order.service';
import { UserService } from '@ghostfolio/api/app/user/user.service';
import { HasPermissionGuard } from '@ghostfolio/api/guards/has-permission.guard';
import {
  hasNotDefinedValuesInObject,
  nullifyValuesInObject
} from '@ghostfolio/api/helper/object.helper';
import { getInterval } from '@ghostfolio/api/helper/portfolio.helper';
import { RedactValuesInResponseInterceptor } from '@ghostfolio/api/interceptors/redact-values-in-response.interceptor';
import { TransformDataSourceInRequestInterceptor } from '@ghostfolio/api/interceptors/transform-data-source-in-request.interceptor';
import { TransformDataSourceInResponseInterceptor } from '@ghostfolio/api/interceptors/transform-data-source-in-response.interceptor';
import { ApiService } from '@ghostfolio/api/services/api/api.service';
import { ConfigurationService } from '@ghostfolio/api/services/configuration/configuration.service';
import { ExchangeRateDataService } from '@ghostfolio/api/services/exchange-rate-data/exchange-rate-data.service';
import { ImpersonationService } from '@ghostfolio/api/services/impersonation/impersonation.service';
import {
  DEFAULT_CURRENCY,
  HEADER_KEY_IMPERSONATION
} from '@ghostfolio/common/config';
import {
  PortfolioDetails,
  PortfolioDividends,
  PortfolioHoldingsResponse,
  PortfolioInvestments,
  PortfolioPerformanceResponse,
  PortfolioPublicDetails,
  PortfolioReport
} from '@ghostfolio/common/interfaces';
import type {
  DateRange,
  GroupBy,
  RequestWithUser
} from '@ghostfolio/common/types';

import {
  Controller,
  Get,
  Headers,
  HttpException,
  Inject,
  Param,
  Query,
  UseGuards,
  UseInterceptors,
  Version
} from '@nestjs/common';
import { REQUEST } from '@nestjs/core';
import { AuthGuard } from '@nestjs/passport';
import { Big } from 'big.js';
import { StatusCodes, getReasonPhrase } from 'http-status-codes';

import { PortfolioPositionDetail } from './interfaces/portfolio-position-detail.interface';
import { PortfolioPositions } from './interfaces/portfolio-positions.interface';
import { PortfolioService } from './portfolio.service';

@Controller('portfolio')
export class PortfolioController {
  public constructor(
    private readonly accessService: AccessService,
    private readonly apiService: ApiService,
    private readonly configurationService: ConfigurationService,
    private readonly exchangeRateDataService: ExchangeRateDataService,
    private readonly impersonationService: ImpersonationService,
    private readonly orderService: OrderService,
    private readonly portfolioService: PortfolioService,
    @Inject(REQUEST) private readonly request: RequestWithUser,
    private readonly userService: UserService
  ) {}

  @Get('details')
  @UseGuards(AuthGuard('jwt'), HasPermissionGuard)
  @UseInterceptors(RedactValuesInResponseInterceptor)
  @UseInterceptors(TransformDataSourceInResponseInterceptor)
  public async getDetails(
    @Headers(HEADER_KEY_IMPERSONATION.toLowerCase()) impersonationId: string,
    @Query('accounts') filterByAccounts?: string,
    @Query('assetClasses') filterByAssetClasses?: string,
    @Query('range') dateRange: DateRange = 'max',
    @Query('tags') filterByTags?: string,
<<<<<<< HEAD
    @Query('isAllocation') isAllocation: boolean = false
=======
    @Query('withMarkets') withMarketsParam = 'false'
>>>>>>> d9ba524d
  ): Promise<PortfolioDetails & { hasError: boolean }> {
    const withMarkets = withMarketsParam === 'true';

    let hasDetails = true;
    let hasError = false;
    const hasReadRestrictedAccessPermission =
      this.userService.hasReadRestrictedAccessPermission({
        impersonationId,
        user: this.request.user
      });

    if (this.configurationService.get('ENABLE_FEATURE_SUBSCRIPTION')) {
      hasDetails = this.request.user.subscription.type === 'Premium';
    }

    const filters = this.apiService.buildFiltersFromQueryParams({
      filterByAccounts,
      filterByAssetClasses,
      filterByTags
    });

<<<<<<< HEAD
    const {
      accounts,
      filteredValueInBaseCurrency,
      filteredValueInPercentage,
      hasErrors,
      holdings,
      platforms,
      summary,
      totalValueInBaseCurrency
    } = await this.portfolioService.getDetails({
      dateRange,
      filters,
      impersonationId,
      userId: this.request.user.id,
      isAllocation
    });
=======
    const { accounts, hasErrors, holdings, platforms, summary } =
      await this.portfolioService.getDetails({
        dateRange,
        filters,
        impersonationId,
        withMarkets,
        userId: this.request.user.id,
        withSummary: true
      });
>>>>>>> d9ba524d

    if (hasErrors || hasNotDefinedValuesInObject(holdings)) {
      hasError = true;
    }

    let portfolioSummary = summary;

    if (
      hasReadRestrictedAccessPermission ||
      this.userService.isRestrictedView(this.request.user)
    ) {
      let investmentTuple: [number, number] = [0, 0];
      for (let holding of Object.entries(holdings)) {
        var portfolioPosition = holding[1];
        investmentTuple[0] += portfolioPosition.investment;
        investmentTuple[1] += this.exchangeRateDataService.toCurrency(
          portfolioPosition.quantity * portfolioPosition.marketPrice,
          portfolioPosition.currency,
          this.request.user.Settings.settings.baseCurrency
        );
      }
      const totalInvestment = investmentTuple[0];

      const totalValue = investmentTuple[1];

      if (hasDetails === false) {
        portfolioSummary = nullifyValuesInObject(summary, [
          'cash',
          'committedFunds',
          'currentGrossPerformance',
          'currentNetPerformance',
          'currentValue',
          'dividend',
          'emergencyFund',
          'excludedAccountsAndActivities',
          'fees',
          'items',
          'liabilities',
          'netWorth',
          'totalBuy',
          'totalSell'
        ]);
      }

      for (const [symbol, portfolioPosition] of Object.entries(holdings)) {
        portfolioPosition.investment =
          portfolioPosition.investment / totalInvestment;
        portfolioPosition.valueInPercentage =
          portfolioPosition.valueInBaseCurrency / totalValue;
        (portfolioPosition.assetClass = hasDetails
          ? portfolioPosition.assetClass
          : undefined),
          (portfolioPosition.assetSubClass = hasDetails
            ? portfolioPosition.assetSubClass
            : undefined),
          (portfolioPosition.countries = hasDetails
            ? portfolioPosition.countries
            : []),
          (portfolioPosition.currency = hasDetails
            ? portfolioPosition.currency
            : undefined),
          (portfolioPosition.markets = hasDetails
            ? portfolioPosition.markets
            : undefined),
          (portfolioPosition.sectors = hasDetails
            ? portfolioPosition.sectors
            : []);
      }

      for (const [name, { valueInBaseCurrency }] of Object.entries(accounts)) {
        accounts[name].valueInPercentage = valueInBaseCurrency / totalValue;
      }

      for (const [name, { valueInBaseCurrency }] of Object.entries(platforms)) {
        platforms[name].valueInPercentage = valueInBaseCurrency / totalValue;
      }
    }

    if (
      hasDetails === false ||
      hasReadRestrictedAccessPermission ||
      this.userService.isRestrictedView(this.request.user)
    ) {
      portfolioSummary = nullifyValuesInObject(summary, [
        'cash',
        'committedFunds',
        'currentGrossPerformance',
        'currentGrossPerformanceWithCurrencyEffect',
        'currentNetPerformance',
        'currentNetPerformanceWithCurrencyEffect',
        'currentNetWorth',
        'currentValue',
        'dividendInBaseCurrency',
        'emergencyFund',
        'excludedAccountsAndActivities',
        'fees',
        'filteredValueInBaseCurrency',
        'fireWealth',
        'interest',
        'items',
        'liabilities',
        'totalBuy',
        'totalInvestment',
        'totalSell',
        'totalValueInBaseCurrency'
      ]);
    }

    for (const [symbol, portfolioPosition] of Object.entries(holdings)) {
      holdings[symbol] = {
        ...portfolioPosition,
        assetClass:
          hasDetails || portfolioPosition.assetClass === 'CASH'
            ? portfolioPosition.assetClass
            : undefined,
        assetSubClass:
          hasDetails || portfolioPosition.assetSubClass === 'CASH'
            ? portfolioPosition.assetSubClass
            : undefined,
        countries: hasDetails ? portfolioPosition.countries : [],
        currency: hasDetails ? portfolioPosition.currency : undefined,
        markets: hasDetails ? portfolioPosition.markets : undefined,
        marketsAdvanced: hasDetails
          ? portfolioPosition.marketsAdvanced
          : undefined,
        sectors: hasDetails ? portfolioPosition.sectors : []
      };
    }

    return {
      accounts,
      hasError,
      holdings,
      platforms,
      summary: portfolioSummary
    };
  }

  @Get('dividends')
  @UseGuards(AuthGuard('jwt'), HasPermissionGuard)
  public async getDividends(
    @Headers(HEADER_KEY_IMPERSONATION.toLowerCase()) impersonationId: string,
    @Query('accounts') filterByAccounts?: string,
    @Query('assetClasses') filterByAssetClasses?: string,
    @Query('groupBy') groupBy?: GroupBy,
    @Query('range') dateRange: DateRange = 'max',
    @Query('tags') filterByTags?: string
  ): Promise<PortfolioDividends> {
    const hasReadRestrictedAccessPermission =
      this.userService.hasReadRestrictedAccessPermission({
        impersonationId,
        user: this.request.user
      });

    const filters = this.apiService.buildFiltersFromQueryParams({
      filterByAccounts,
      filterByAssetClasses,
      filterByTags
    });

    const impersonationUserId =
      await this.impersonationService.validateImpersonationId(impersonationId);
    const userCurrency = this.request.user.Settings.settings.baseCurrency;

    const { endDate, startDate } = getInterval(dateRange);

    const { activities } = await this.orderService.getOrders({
      endDate,
      filters,
      startDate,
      userCurrency,
      userId: impersonationUserId || this.request.user.id,
      types: ['DIVIDEND']
    });

    let dividends = await this.portfolioService.getDividends({
      activities,
      groupBy
    });

    if (
      hasReadRestrictedAccessPermission ||
      this.userService.isRestrictedView(this.request.user)
    ) {
      const maxDividend = dividends.reduce(
        (investment, item) => Math.max(investment, item.investment),
        1
      );

      dividends = dividends.map((item) => ({
        date: item.date,
        investment: item.investment / maxDividend
      }));
    }

    if (
      this.configurationService.get('ENABLE_FEATURE_SUBSCRIPTION') &&
      this.request.user.subscription.type === 'Basic'
    ) {
      dividends = dividends.map((item) => {
        return nullifyValuesInObject(item, ['investment']);
      });
    }

    return { dividends };
  }

  @Get('holdings')
  @UseGuards(AuthGuard('jwt'), HasPermissionGuard)
  @UseInterceptors(RedactValuesInResponseInterceptor)
  @UseInterceptors(TransformDataSourceInResponseInterceptor)
  public async getHoldings(
    @Headers(HEADER_KEY_IMPERSONATION.toLowerCase()) impersonationId: string,
    @Query('accounts') filterByAccounts?: string,
    @Query('assetClasses') filterByAssetClasses?: string,
    @Query('holdingType') filterByHoldingType?: string,
    @Query('query') filterBySearchQuery?: string,
    @Query('tags') filterByTags?: string
  ): Promise<PortfolioHoldingsResponse> {
    const filters = this.apiService.buildFiltersFromQueryParams({
      filterByAccounts,
      filterByAssetClasses,
      filterByHoldingType,
      filterBySearchQuery,
      filterByTags
    });

    const { holdings } = await this.portfolioService.getDetails({
      filters,
      impersonationId,
      userId: this.request.user.id
    });

    return { holdings: Object.values(holdings) };
  }

  @Get('investments')
  @UseGuards(AuthGuard('jwt'), HasPermissionGuard)
  public async getInvestments(
    @Headers(HEADER_KEY_IMPERSONATION.toLowerCase()) impersonationId: string,
    @Query('accounts') filterByAccounts?: string,
    @Query('assetClasses') filterByAssetClasses?: string,
    @Query('groupBy') groupBy?: GroupBy,
    @Query('range') dateRange: DateRange = 'max',
    @Query('tags') filterByTags?: string
  ): Promise<PortfolioInvestments> {
    const hasReadRestrictedAccessPermission =
      this.userService.hasReadRestrictedAccessPermission({
        impersonationId,
        user: this.request.user
      });

    const filters = this.apiService.buildFiltersFromQueryParams({
      filterByAccounts,
      filterByAssetClasses,
      filterByTags
    });

    let { investments, streaks } = await this.portfolioService.getInvestments({
      dateRange,
      filters,
      groupBy,
      impersonationId,
      savingsRate: this.request.user?.Settings?.settings.savingsRate
    });

    if (
      hasReadRestrictedAccessPermission ||
      this.userService.isRestrictedView(this.request.user)
    ) {
      const maxInvestment = investments.reduce(
        (investment, item) => Math.max(investment, item.investment),
        1
      );

      investments = investments.map((item) => ({
        date: item.date,
        investment: item.investment / maxInvestment
      }));

      streaks = nullifyValuesInObject(streaks, [
        'currentStreak',
        'longestStreak'
      ]);
    }

    if (
      this.configurationService.get('ENABLE_FEATURE_SUBSCRIPTION') &&
      this.request.user.subscription.type === 'Basic'
    ) {
      investments = investments.map((item) => {
        return nullifyValuesInObject(item, ['investment']);
      });

      streaks = nullifyValuesInObject(streaks, [
        'currentStreak',
        'longestStreak'
      ]);
    }

    return { investments, streaks };
  }

  @Get('performance')
  @UseGuards(AuthGuard('jwt'), HasPermissionGuard)
  @UseInterceptors(TransformDataSourceInResponseInterceptor)
  @Version('2')
  @LogPerformance
  public async getPerformanceV2(
    @Headers(HEADER_KEY_IMPERSONATION.toLowerCase()) impersonationId: string,
    @Query('accounts') filterByAccounts?: string,
    @Query('assetClasses') filterByAssetClasses?: string,
    @Query('range') dateRange: DateRange = 'max',
    @Query('tags') filterByTags?: string,
<<<<<<< HEAD
    @Query('withExcludedAccounts') withExcludedAccounts = false,
    @Query('timeWeightedPerformance') calculateTimeWeightedPerformance = false,
    @Query('withItems') withItems = false
=======
    @Query('withExcludedAccounts') withExcludedAccountsParam = 'false'
>>>>>>> d9ba524d
  ): Promise<PortfolioPerformanceResponse> {
    const withExcludedAccounts = withExcludedAccountsParam === 'true';

    const hasReadRestrictedAccessPermission =
      this.userService.hasReadRestrictedAccessPermission({
        impersonationId,
        user: this.request.user
      });

    const filters = this.apiService.buildFiltersFromQueryParams({
      filterByAccounts,
      filterByAssetClasses,
      filterByTags
    });

    const performanceInformation = await this.portfolioService.getPerformance({
      dateRange,
      filters,
      impersonationId,
      withExcludedAccounts,
<<<<<<< HEAD
      withItems,
      userId: this.request.user.id,
      calculateTimeWeightedPerformance
=======
      userId: this.request.user.id
>>>>>>> d9ba524d
    });

    if (
      hasReadRestrictedAccessPermission ||
      this.request.user.Settings.settings.viewMode === 'ZEN' ||
      this.userService.isRestrictedView(this.request.user)
    ) {
      performanceInformation.chart = performanceInformation.chart.map(
        ({
          date,
          netPerformanceInPercentage,
          netPerformanceInPercentageWithCurrencyEffect,
          netWorth,
          totalInvestment,
          value
        }) => {
          return {
            date,
            netPerformanceInPercentage,
            netPerformanceInPercentageWithCurrencyEffect,
            netWorthInPercentage:
              performanceInformation.performance.currentNetWorth === 0
                ? 0
                : new Big(netWorth)
                    .div(performanceInformation.performance.currentNetWorth)
                    .toNumber(),
            totalInvestment:
              performanceInformation.performance.totalInvestment === 0
                ? 0
                : new Big(totalInvestment)
                    .div(performanceInformation.performance.totalInvestment)
                    .toNumber(),
            valueInPercentage:
              performanceInformation.performance.currentValue === 0
                ? 0
                : new Big(value)
                    .div(performanceInformation.performance.currentValue)
                    .toNumber()
          };
        }
      );

      performanceInformation.performance = nullifyValuesInObject(
        performanceInformation.performance,
        [
          'currentGrossPerformance',
          'currentGrossPerformanceWithCurrencyEffect',
          'currentNetPerformance',
          'currentNetPerformanceWithCurrencyEffect',
          'currentNetWorth',
          'currentValue',
          'totalInvestment'
        ]
      );
    }

    if (
      this.configurationService.get('ENABLE_FEATURE_SUBSCRIPTION') &&
      this.request.user.subscription.type === 'Basic'
    ) {
      performanceInformation.chart = performanceInformation.chart.map(
        (item) => {
          return nullifyValuesInObject(item, ['totalInvestment', 'value']);
        }
      );
      performanceInformation.performance = nullifyValuesInObject(
        performanceInformation.performance,
        ['currentNetPerformance', 'currentNetPerformancePercent']
      );
    }

    return performanceInformation;
  }

  @Get('positions')
  @UseGuards(AuthGuard('jwt'), HasPermissionGuard)
  @UseInterceptors(RedactValuesInResponseInterceptor)
  @UseInterceptors(TransformDataSourceInResponseInterceptor)
  public async getPositions(
    @Headers(HEADER_KEY_IMPERSONATION.toLowerCase()) impersonationId: string,
    @Query('accounts') filterByAccounts?: string,
    @Query('assetClasses') filterByAssetClasses?: string,
    @Query('query') filterBySearchQuery?: string,
    @Query('range') dateRange: DateRange = 'max',
    @Query('tags') filterByTags?: string
  ): Promise<PortfolioPositions> {
    const filters = this.apiService.buildFiltersFromQueryParams({
      filterByAccounts,
      filterByAssetClasses,
      filterBySearchQuery,
      filterByTags
    });

    return this.portfolioService.getPositions({
      dateRange,
      filters,
      impersonationId
    });
  }

  @Get('public/:accessId')
  @UseInterceptors(TransformDataSourceInResponseInterceptor)
  public async getPublic(
    @Param('accessId') accessId
  ): Promise<PortfolioPublicDetails> {
    const access = await this.accessService.access({ id: accessId });
    const user = await this.userService.user({
      id: access.userId
    });

    if (!access) {
      throw new HttpException(
        getReasonPhrase(StatusCodes.NOT_FOUND),
        StatusCodes.NOT_FOUND
      );
    }

    let hasDetails = true;
    if (this.configurationService.get('ENABLE_FEATURE_SUBSCRIPTION')) {
      hasDetails = user.subscription.type === 'Premium';
    }

    const { holdings } = await this.portfolioService.getDetails({
      filters: [{ id: 'EQUITY', type: 'ASSET_CLASS' }],
      impersonationId: access.userId,
      userId: user.id,
      withMarkets: true
    });

    const portfolioPublicDetails: PortfolioPublicDetails = {
      hasDetails,
      alias: access.alias,
      holdings: {}
    };

    const totalValue = Object.values(holdings)
      .map((portfolioPosition) => {
        return this.exchangeRateDataService.toCurrency(
          portfolioPosition.quantity * portfolioPosition.marketPrice,
          portfolioPosition.currency,
          this.request.user?.Settings?.settings.baseCurrency ?? DEFAULT_CURRENCY
        );
      })
      .reduce((a, b) => a + b, 0);

    for (const [symbol, portfolioPosition] of Object.entries(holdings)) {
      portfolioPublicDetails.holdings[symbol] = {
        allocationInPercentage:
          portfolioPosition.valueInBaseCurrency / totalValue,
        countries: hasDetails ? portfolioPosition.countries : [],
        currency: hasDetails ? portfolioPosition.currency : undefined,
        dataSource: portfolioPosition.dataSource,
        dateOfFirstActivity: portfolioPosition.dateOfFirstActivity,
        markets: hasDetails ? portfolioPosition.markets : undefined,
        name: portfolioPosition.name,
        netPerformancePercentWithCurrencyEffect:
          portfolioPosition.netPerformancePercentWithCurrencyEffect,
        sectors: hasDetails ? portfolioPosition.sectors : [],
        symbol: portfolioPosition.symbol,
        url: portfolioPosition.url,
        valueInPercentage: portfolioPosition.valueInBaseCurrency / totalValue
      };
    }

    return portfolioPublicDetails;
  }

  @Get('position/:dataSource/:symbol')
  @UseInterceptors(RedactValuesInResponseInterceptor)
  @UseInterceptors(TransformDataSourceInRequestInterceptor)
  @UseInterceptors(TransformDataSourceInResponseInterceptor)
  @UseGuards(AuthGuard('jwt'), HasPermissionGuard)
  public async getPosition(
    @Headers(HEADER_KEY_IMPERSONATION.toLowerCase()) impersonationId: string,
    @Param('dataSource') dataSource,
    @Param('symbol') symbol
  ): Promise<PortfolioPositionDetail> {
    const position = await this.portfolioService.getPosition(
      dataSource,
      impersonationId,
      symbol
    );

    if (position) {
      return position;
    }

    throw new HttpException(
      getReasonPhrase(StatusCodes.NOT_FOUND),
      StatusCodes.NOT_FOUND
    );
  }

  @Get('report')
  @UseGuards(AuthGuard('jwt'), HasPermissionGuard)
  public async getReport(
    @Headers(HEADER_KEY_IMPERSONATION.toLowerCase()) impersonationId: string
  ): Promise<PortfolioReport> {
    const report = await this.portfolioService.getReport(impersonationId);

    if (
      this.configurationService.get('ENABLE_FEATURE_SUBSCRIPTION') &&
      this.request.user.subscription.type === 'Basic'
    ) {
      for (const rule in report.rules) {
        if (report.rules[rule]) {
          report.rules[rule] = [];
        }
      }
    }

    return report;
  }
}<|MERGE_RESOLUTION|>--- conflicted
+++ resolved
@@ -79,11 +79,8 @@
     @Query('assetClasses') filterByAssetClasses?: string,
     @Query('range') dateRange: DateRange = 'max',
     @Query('tags') filterByTags?: string,
-<<<<<<< HEAD
     @Query('isAllocation') isAllocation: boolean = false
-=======
     @Query('withMarkets') withMarketsParam = 'false'
->>>>>>> d9ba524d
   ): Promise<PortfolioDetails & { hasError: boolean }> {
     const withMarkets = withMarketsParam === 'true';
 
@@ -105,24 +102,6 @@
       filterByTags
     });
 
-<<<<<<< HEAD
-    const {
-      accounts,
-      filteredValueInBaseCurrency,
-      filteredValueInPercentage,
-      hasErrors,
-      holdings,
-      platforms,
-      summary,
-      totalValueInBaseCurrency
-    } = await this.portfolioService.getDetails({
-      dateRange,
-      filters,
-      impersonationId,
-      userId: this.request.user.id,
-      isAllocation
-    });
-=======
     const { accounts, hasErrors, holdings, platforms, summary } =
       await this.portfolioService.getDetails({
         dateRange,
@@ -132,7 +111,6 @@
         userId: this.request.user.id,
         withSummary: true
       });
->>>>>>> d9ba524d
 
     if (hasErrors || hasNotDefinedValuesInObject(holdings)) {
       hasError = true;
@@ -447,13 +425,10 @@
     @Query('assetClasses') filterByAssetClasses?: string,
     @Query('range') dateRange: DateRange = 'max',
     @Query('tags') filterByTags?: string,
-<<<<<<< HEAD
     @Query('withExcludedAccounts') withExcludedAccounts = false,
     @Query('timeWeightedPerformance') calculateTimeWeightedPerformance = false,
     @Query('withItems') withItems = false
-=======
     @Query('withExcludedAccounts') withExcludedAccountsParam = 'false'
->>>>>>> d9ba524d
   ): Promise<PortfolioPerformanceResponse> {
     const withExcludedAccounts = withExcludedAccountsParam === 'true';
 
@@ -474,13 +449,9 @@
       filters,
       impersonationId,
       withExcludedAccounts,
-<<<<<<< HEAD
       withItems,
       userId: this.request.user.id,
       calculateTimeWeightedPerformance
-=======
-      userId: this.request.user.id
->>>>>>> d9ba524d
     });
 
     if (
