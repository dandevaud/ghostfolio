import { LogPerformance } from '@ghostfolio/api/aop/logging.interceptor';
import { AccessService } from '@ghostfolio/api/app/access/access.service';
import { OrderService } from '@ghostfolio/api/app/order/order.service';
import { UserService } from '@ghostfolio/api/app/user/user.service';
import { HasPermissionGuard } from '@ghostfolio/api/guards/has-permission.guard';
import {
  hasNotDefinedValuesInObject,
  nullifyValuesInObject
} from '@ghostfolio/api/helper/object.helper';
import { getInterval } from '@ghostfolio/api/helper/portfolio.helper';
import { RedactValuesInResponseInterceptor } from '@ghostfolio/api/interceptors/redact-values-in-response/redact-values-in-response.interceptor';
import { TransformDataSourceInRequestInterceptor } from '@ghostfolio/api/interceptors/transform-data-source-in-request/transform-data-source-in-request.interceptor';
import { TransformDataSourceInResponseInterceptor } from '@ghostfolio/api/interceptors/transform-data-source-in-response/transform-data-source-in-response.interceptor';
import { ApiService } from '@ghostfolio/api/services/api/api.service';
import { ConfigurationService } from '@ghostfolio/api/services/configuration/configuration.service';
import { ExchangeRateDataService } from '@ghostfolio/api/services/exchange-rate-data/exchange-rate-data.service';
import { ImpersonationService } from '@ghostfolio/api/services/impersonation/impersonation.service';
import {
  DEFAULT_CURRENCY,
  HEADER_KEY_IMPERSONATION
} from '@ghostfolio/common/config';
import {
  PortfolioDetails,
  PortfolioDividends,
  PortfolioHoldingsResponse,
  PortfolioInvestments,
  PortfolioPerformanceResponse,
  PortfolioPublicDetails,
  PortfolioReport
} from '@ghostfolio/common/interfaces';
import {
  hasReadRestrictedAccessPermission,
  isRestrictedView
} from '@ghostfolio/common/permissions';
import type {
  DateRange,
  GroupBy,
  RequestWithUser
} from '@ghostfolio/common/types';

import {
  Controller,
  Get,
  Headers,
  HttpException,
  Inject,
  Param,
  Query,
  UseGuards,
  UseInterceptors,
  Version
} from '@nestjs/common';
import { REQUEST } from '@nestjs/core';
import { AuthGuard } from '@nestjs/passport';
import { AssetClass, AssetSubClass } from '@prisma/client';
import { Big } from 'big.js';
import { StatusCodes, getReasonPhrase } from 'http-status-codes';

import { PortfolioHoldingDetail } from './interfaces/portfolio-holding-detail.interface';
import { PortfolioService } from './portfolio.service';

@Controller('portfolio')
export class PortfolioController {
  public constructor(
    private readonly accessService: AccessService,
    private readonly apiService: ApiService,
    private readonly configurationService: ConfigurationService,
    private readonly exchangeRateDataService: ExchangeRateDataService,
    private readonly impersonationService: ImpersonationService,
    private readonly orderService: OrderService,
    private readonly portfolioService: PortfolioService,
    @Inject(REQUEST) private readonly request: RequestWithUser,
    private readonly userService: UserService
  ) {}

  @Get('details')
  @UseGuards(AuthGuard('jwt'), HasPermissionGuard)
  @UseInterceptors(RedactValuesInResponseInterceptor)
  @UseInterceptors(TransformDataSourceInResponseInterceptor)
  public async getDetails(
    @Headers(HEADER_KEY_IMPERSONATION.toLowerCase()) impersonationId: string,
    @Query('accounts') filterByAccounts?: string,
    @Query('assetClasses') filterByAssetClasses?: string,
    @Query('range') dateRange: DateRange = 'max',
    @Query('tags') filterByTags?: string,
    @Query('isAllocation') isAllocation: boolean = false,
    @Query('withMarkets') withMarketsParam = 'false'
  ): Promise<PortfolioDetails & { hasError: boolean }> {
    const withMarkets = withMarketsParam === 'true';

    let hasDetails = true;
    let hasError = false;

    if (this.configurationService.get('ENABLE_FEATURE_SUBSCRIPTION')) {
      hasDetails = this.request.user.subscription.type === 'Premium';
    }

    const filters = this.apiService.buildFiltersFromQueryParams({
      filterByAccounts,
      filterByAssetClasses,
      filterByTags
    });

    const { accounts, hasErrors, holdings, platforms, summary } =
      await this.portfolioService.getDetails({
        dateRange,
        filters,
        impersonationId,
        withMarkets,
        userId: this.request.user.id,
        withSummary: true
      });

    if (hasErrors || hasNotDefinedValuesInObject(holdings)) {
      hasError = true;
    }

    let portfolioSummary = summary;

    if (
      hasReadRestrictedAccessPermission({
        impersonationId,
        user: this.request.user
      }) ||
      isRestrictedView(this.request.user)
    ) {
      const totalInvestment = Object.values(holdings)
        .map(({ investment }) => {
          return investment;
        })
        .reduce((a, b) => a + b, 0);

      const totalValue = Object.values(holdings)
        .filter(({ assetClass, assetSubClass }) => {
          return (
            assetClass !== AssetClass.LIQUIDITY &&
            assetSubClass !== AssetSubClass.CASH
          );
        })
        .map(({ valueInBaseCurrency }) => {
          return valueInBaseCurrency;
        })
        .reduce((a, b) => {
          return a + b;
        }, 0);

      for (const [, portfolioPosition] of Object.entries(holdings)) {
        portfolioPosition.investment =
          portfolioPosition.investment / totalInvestment;
        portfolioPosition.valueInPercentage =
          portfolioPosition.valueInBaseCurrency / totalValue;
        (portfolioPosition.assetClass = hasDetails
          ? portfolioPosition.assetClass
          : undefined),
          (portfolioPosition.assetSubClass = hasDetails
            ? portfolioPosition.assetSubClass
            : undefined),
          (portfolioPosition.countries = hasDetails
            ? portfolioPosition.countries
            : []),
          (portfolioPosition.currency = hasDetails
            ? portfolioPosition.currency
            : undefined),
          (portfolioPosition.markets = hasDetails
            ? portfolioPosition.markets
            : undefined),
          (portfolioPosition.sectors = hasDetails
            ? portfolioPosition.sectors
            : []);
      }

      for (const [name, { valueInBaseCurrency }] of Object.entries(accounts)) {
        accounts[name].valueInPercentage = valueInBaseCurrency / totalValue;
      }

      for (const [name, { valueInBaseCurrency }] of Object.entries(platforms)) {
        platforms[name].valueInPercentage = valueInBaseCurrency / totalValue;
      }
    }

    if (
      hasDetails === false ||
      hasReadRestrictedAccessPermission({
        impersonationId,
        user: this.request.user
      }) ||
      isRestrictedView(this.request.user)
    ) {
      portfolioSummary = nullifyValuesInObject(summary, [
        'cash',
        'committedFunds',
        'currentNetWorth',
        'currentValueInBaseCurrency',
        'dividendInBaseCurrency',
        'emergencyFund',
        'excludedAccountsAndActivities',
        'fees',
        'filteredValueInBaseCurrency',
        'fireWealth',
        'grossPerformance',
        'grossPerformanceWithCurrencyEffect',
        'interest',
        'items',
        'liabilities',
        'netPerformance',
        'netPerformanceWithCurrencyEffect',
        'totalBuy',
        'totalInvestment',
        'totalSell',
        'totalValueInBaseCurrency'
      ]);
    }

    for (const [symbol, portfolioPosition] of Object.entries(holdings)) {
      holdings[symbol] = {
        ...portfolioPosition,
        assetClass:
          hasDetails || portfolioPosition.assetClass === AssetClass.LIQUIDITY
            ? portfolioPosition.assetClass
            : undefined,
        assetSubClass:
          hasDetails || portfolioPosition.assetSubClass === AssetSubClass.CASH
            ? portfolioPosition.assetSubClass
            : undefined,
        countries: hasDetails ? portfolioPosition.countries : [],
        currency: hasDetails ? portfolioPosition.currency : undefined,
        markets: hasDetails ? portfolioPosition.markets : undefined,
        marketsAdvanced: hasDetails
          ? portfolioPosition.marketsAdvanced
          : undefined,
        sectors: hasDetails ? portfolioPosition.sectors : []
      };
    }

    return {
      accounts,
      hasError,
      holdings,
      platforms,
      summary: portfolioSummary
    };
  }

  @Get('dividends')
  @UseGuards(AuthGuard('jwt'), HasPermissionGuard)
  public async getDividends(
    @Headers(HEADER_KEY_IMPERSONATION.toLowerCase()) impersonationId: string,
    @Query('accounts') filterByAccounts?: string,
    @Query('assetClasses') filterByAssetClasses?: string,
    @Query('groupBy') groupBy?: GroupBy,
    @Query('range') dateRange: DateRange = 'max',
    @Query('tags') filterByTags?: string
  ): Promise<PortfolioDividends> {
    const filters = this.apiService.buildFiltersFromQueryParams({
      filterByAccounts,
      filterByAssetClasses,
      filterByTags
    });

    const impersonationUserId =
      await this.impersonationService.validateImpersonationId(impersonationId);
    const userCurrency = this.request.user.Settings.settings.baseCurrency;

    const { endDate, startDate } = getInterval(dateRange);

    const { activities } = await this.orderService.getOrders({
      endDate,
      filters,
      startDate,
      userCurrency,
      userId: impersonationUserId || this.request.user.id,
      types: ['DIVIDEND']
    });

    let dividends = await this.portfolioService.getDividends({
      activities,
      groupBy
    });

    if (
      hasReadRestrictedAccessPermission({
        impersonationId,
        user: this.request.user
      }) ||
      isRestrictedView(this.request.user)
    ) {
      const maxDividend = dividends.reduce(
        (investment, item) => Math.max(investment, item.investment),
        1
      );

      dividends = dividends.map((item) => ({
        date: item.date,
        investment: item.investment / maxDividend
      }));
    }

    if (
      this.configurationService.get('ENABLE_FEATURE_SUBSCRIPTION') &&
      this.request.user.subscription.type === 'Basic'
    ) {
      dividends = dividends.map((item) => {
        return nullifyValuesInObject(item, ['investment']);
      });
    }

    return { dividends };
  }

  @Get('holdings')
  @UseGuards(AuthGuard('jwt'), HasPermissionGuard)
  @UseInterceptors(RedactValuesInResponseInterceptor)
  @UseInterceptors(TransformDataSourceInResponseInterceptor)
  public async getHoldings(
    @Headers(HEADER_KEY_IMPERSONATION.toLowerCase()) impersonationId: string,
    @Query('accounts') filterByAccounts?: string,
    @Query('assetClasses') filterByAssetClasses?: string,
    @Query('holdingType') filterByHoldingType?: string,
    @Query('query') filterBySearchQuery?: string,
    @Query('range') dateRange: DateRange = 'max',
    @Query('tags') filterByTags?: string
  ): Promise<PortfolioHoldingsResponse> {
    const filters = this.apiService.buildFiltersFromQueryParams({
      filterByAccounts,
      filterByAssetClasses,
      filterByHoldingType,
      filterBySearchQuery,
      filterByTags
    });

    const { holdings } = await this.portfolioService.getDetails({
      dateRange,
      filters,
      impersonationId,
      userId: this.request.user.id
    });

    return { holdings: Object.values(holdings) };
  }

  @Get('investments')
  @UseGuards(AuthGuard('jwt'), HasPermissionGuard)
  public async getInvestments(
    @Headers(HEADER_KEY_IMPERSONATION.toLowerCase()) impersonationId: string,
    @Query('accounts') filterByAccounts?: string,
    @Query('assetClasses') filterByAssetClasses?: string,
    @Query('groupBy') groupBy?: GroupBy,
    @Query('range') dateRange: DateRange = 'max',
    @Query('tags') filterByTags?: string
  ): Promise<PortfolioInvestments> {
    const filters = this.apiService.buildFiltersFromQueryParams({
      filterByAccounts,
      filterByAssetClasses,
      filterByTags
    });

    let { investments, streaks } = await this.portfolioService.getInvestments({
      dateRange,
      filters,
      groupBy,
      impersonationId,
      savingsRate: this.request.user?.Settings?.settings.savingsRate
    });

    if (
      hasReadRestrictedAccessPermission({
        impersonationId,
        user: this.request.user
      }) ||
      isRestrictedView(this.request.user)
    ) {
      const maxInvestment = investments.reduce(
        (investment, item) => Math.max(investment, item.investment),
        1
      );

      investments = investments.map((item) => ({
        date: item.date,
        investment: item.investment / maxInvestment
      }));

      streaks = nullifyValuesInObject(streaks, [
        'currentStreak',
        'longestStreak'
      ]);
    }

    if (
      this.configurationService.get('ENABLE_FEATURE_SUBSCRIPTION') &&
      this.request.user.subscription.type === 'Basic'
    ) {
      investments = investments.map((item) => {
        return nullifyValuesInObject(item, ['investment']);
      });

      streaks = nullifyValuesInObject(streaks, [
        'currentStreak',
        'longestStreak'
      ]);
    }

    return { investments, streaks };
  }

  @Get('performance')
  @UseGuards(AuthGuard('jwt'), HasPermissionGuard)
  @UseInterceptors(TransformDataSourceInResponseInterceptor)
  @Version('2')
  @LogPerformance
  public async getPerformanceV2(
    @Headers(HEADER_KEY_IMPERSONATION.toLowerCase()) impersonationId: string,
    @Query('accounts') filterByAccounts?: string,
    @Query('assetClasses') filterByAssetClasses?: string,
    @Query('range') dateRange: DateRange = 'max',
    @Query('tags') filterByTags?: string,
    @Query('withExcludedAccounts') withExcludedAccounts = false,
    @Query('timeWeightedPerformance') calculateTimeWeightedPerformance = false,
    @Query('withItems') withItems = false
  ): Promise<PortfolioPerformanceResponse> {
<<<<<<< HEAD
    const hasReadRestrictedAccessPermission =
      this.userService.hasReadRestrictedAccessPermission({
        impersonationId,
        user: this.request.user
      });
=======
    const withExcludedAccounts = withExcludedAccountsParam === 'true';
>>>>>>> dfb3365e

    const filters = this.apiService.buildFiltersFromQueryParams({
      filterByAccounts,
      filterByAssetClasses,
      filterByTags
    });

    const performanceInformation = await this.portfolioService.getPerformance({
      dateRange,
      filters,
      impersonationId,
      withExcludedAccounts,
      userId: this.request.user.id,
      calculateTimeWeightedPerformance
    });

    if (
      hasReadRestrictedAccessPermission({
        impersonationId,
        user: this.request.user
      }) ||
      isRestrictedView(this.request.user) ||
      this.request.user.Settings.settings.viewMode === 'ZEN'
    ) {
      performanceInformation.chart = performanceInformation.chart.map(
        ({
          date,
          netPerformanceInPercentage,
          netPerformanceInPercentageWithCurrencyEffect,
          netWorth,
          totalInvestment,
          value
        }) => {
          return {
            date,
            netPerformanceInPercentage,
            netPerformanceInPercentageWithCurrencyEffect,
            netWorthInPercentage:
              performanceInformation.performance.currentNetWorth === 0
                ? 0
                : new Big(netWorth)
                    .div(performanceInformation.performance.currentNetWorth)
                    .toNumber(),
            totalInvestment:
              performanceInformation.performance.totalInvestment === 0
                ? 0
                : new Big(totalInvestment)
                    .div(performanceInformation.performance.totalInvestment)
                    .toNumber(),
            valueInPercentage:
              performanceInformation.performance.currentValueInBaseCurrency ===
              0
                ? 0
                : new Big(value)
                    .div(
                      performanceInformation.performance
                        .currentValueInBaseCurrency
                    )
                    .toNumber()
          };
        }
      );

      performanceInformation.performance = nullifyValuesInObject(
        performanceInformation.performance,
        [
          'currentNetWorth',
          'currentValueInBaseCurrency',
          'grossPerformance',
          'grossPerformanceWithCurrencyEffect',
          'netPerformance',
          'netPerformanceWithCurrencyEffect',
          'totalInvestment'
        ]
      );
    }

    if (
      this.configurationService.get('ENABLE_FEATURE_SUBSCRIPTION') &&
      this.request.user.subscription.type === 'Basic'
    ) {
      performanceInformation.chart = performanceInformation.chart.map(
        (item) => {
          return nullifyValuesInObject(item, ['totalInvestment', 'value']);
        }
      );
      performanceInformation.performance = nullifyValuesInObject(
        performanceInformation.performance,
        ['netPerformance']
      );
    }

    return performanceInformation;
  }

  @Get('public/:accessId')
  @UseInterceptors(TransformDataSourceInResponseInterceptor)
  public async getPublic(
    @Param('accessId') accessId
  ): Promise<PortfolioPublicDetails> {
    const access = await this.accessService.access({ id: accessId });
    const user = await this.userService.user({
      id: access.userId
    });

    if (!access) {
      throw new HttpException(
        getReasonPhrase(StatusCodes.NOT_FOUND),
        StatusCodes.NOT_FOUND
      );
    }

    let hasDetails = true;
    if (this.configurationService.get('ENABLE_FEATURE_SUBSCRIPTION')) {
      hasDetails = user.subscription.type === 'Premium';
    }

    const { holdings } = await this.portfolioService.getDetails({
      filters: [{ id: 'EQUITY', type: 'ASSET_CLASS' }],
      impersonationId: access.userId,
      userId: user.id,
      withMarkets: true
    });

    const portfolioPublicDetails: PortfolioPublicDetails = {
      hasDetails,
      alias: access.alias,
      holdings: {}
    };

    const totalValue = Object.values(holdings)
      .map((portfolioPosition) => {
        return this.exchangeRateDataService.toCurrency(
          portfolioPosition.quantity * portfolioPosition.marketPrice,
          portfolioPosition.currency,
          this.request.user?.Settings?.settings.baseCurrency ?? DEFAULT_CURRENCY
        );
      })
      .reduce((a, b) => a + b, 0);

    for (const [symbol, portfolioPosition] of Object.entries(holdings)) {
      portfolioPublicDetails.holdings[symbol] = {
        allocationInPercentage:
          portfolioPosition.valueInBaseCurrency / totalValue,
        countries: hasDetails ? portfolioPosition.countries : [],
        currency: hasDetails ? portfolioPosition.currency : undefined,
        dataSource: portfolioPosition.dataSource,
        dateOfFirstActivity: portfolioPosition.dateOfFirstActivity,
        markets: hasDetails ? portfolioPosition.markets : undefined,
        name: portfolioPosition.name,
        netPerformancePercentWithCurrencyEffect:
          portfolioPosition.netPerformancePercentWithCurrencyEffect,
        sectors: hasDetails ? portfolioPosition.sectors : [],
        symbol: portfolioPosition.symbol,
        url: portfolioPosition.url,
        valueInPercentage: portfolioPosition.valueInBaseCurrency / totalValue
      };
    }

    return portfolioPublicDetails;
  }

  @Get('position/:dataSource/:symbol')
  @UseInterceptors(RedactValuesInResponseInterceptor)
  @UseInterceptors(TransformDataSourceInRequestInterceptor)
  @UseInterceptors(TransformDataSourceInResponseInterceptor)
  @UseGuards(AuthGuard('jwt'), HasPermissionGuard)
  public async getPosition(
    @Headers(HEADER_KEY_IMPERSONATION.toLowerCase()) impersonationId: string,
    @Param('dataSource') dataSource,
    @Param('symbol') symbol
  ): Promise<PortfolioHoldingDetail> {
    const position = await this.portfolioService.getPosition(
      dataSource,
      impersonationId,
      symbol
    );

    if (position) {
      return position;
    }

    throw new HttpException(
      getReasonPhrase(StatusCodes.NOT_FOUND),
      StatusCodes.NOT_FOUND
    );
  }

  @Get('report')
  @UseGuards(AuthGuard('jwt'), HasPermissionGuard)
  public async getReport(
    @Headers(HEADER_KEY_IMPERSONATION.toLowerCase()) impersonationId: string
  ): Promise<PortfolioReport> {
    const report = await this.portfolioService.getReport(impersonationId);

    if (
      this.configurationService.get('ENABLE_FEATURE_SUBSCRIPTION') &&
      this.request.user.subscription.type === 'Basic'
    ) {
      for (const rule in report.rules) {
        if (report.rules[rule]) {
          report.rules[rule] = [];
        }
      }
    }

    return report;
  }
}<|MERGE_RESOLUTION|>--- conflicted
+++ resolved
@@ -417,16 +417,6 @@
     @Query('timeWeightedPerformance') calculateTimeWeightedPerformance = false,
     @Query('withItems') withItems = false
   ): Promise<PortfolioPerformanceResponse> {
-<<<<<<< HEAD
-    const hasReadRestrictedAccessPermission =
-      this.userService.hasReadRestrictedAccessPermission({
-        impersonationId,
-        user: this.request.user
-      });
-=======
-    const withExcludedAccounts = withExcludedAccountsParam === 'true';
->>>>>>> dfb3365e
-
     const filters = this.apiService.buildFiltersFromQueryParams({
       filterByAccounts,
       filterByAssetClasses,
