--- conflicted
+++ resolved
@@ -1,776 +1,770 @@
-import { OrderService } from '@ghostfolio/api/app/order/order.service';
-import { HasPermission } from '@ghostfolio/api/decorators/has-permission.decorator';
-import { HasPermissionGuard } from '@ghostfolio/api/guards/has-permission.guard';
-import {
-  hasNotDefinedValuesInObject,
-  nullifyValuesInObject
-} from '@ghostfolio/api/helper/object.helper';
-import {
-  LogPerformance,
-  PerformanceLoggingInterceptor
-} from '@ghostfolio/api/interceptors/performance-logging/performance-logging.interceptor';
-import { RedactValuesInResponseInterceptor } from '@ghostfolio/api/interceptors/redact-values-in-response/redact-values-in-response.interceptor';
-import { TransformDataSourceInRequestInterceptor } from '@ghostfolio/api/interceptors/transform-data-source-in-request/transform-data-source-in-request.interceptor';
-import { TransformDataSourceInResponseInterceptor } from '@ghostfolio/api/interceptors/transform-data-source-in-response/transform-data-source-in-response.interceptor';
-import { ApiService } from '@ghostfolio/api/services/api/api.service';
-import { ConfigurationService } from '@ghostfolio/api/services/configuration/configuration.service';
-import { ImpersonationService } from '@ghostfolio/api/services/impersonation/impersonation.service';
-import { getIntervalFromDateRange } from '@ghostfolio/common/calculation-helper';
-import {
-  HEADER_KEY_IMPERSONATION,
-  UNKNOWN_KEY
-} from '@ghostfolio/common/config';
-import {
-  PortfolioDetails,
-  PortfolioDividendsResponse,
-  PortfolioHoldingResponse,
-  PortfolioHoldingsResponse,
-  PortfolioInvestmentsResponse,
-  PortfolioPerformanceResponse,
-  PortfolioReportResponse
-} from '@ghostfolio/common/interfaces';
-import {
-  hasReadRestrictedAccessPermission,
-  isRestrictedView,
-  permissions
-} from '@ghostfolio/common/permissions';
-import type {
-  DateRange,
-  GroupBy,
-  RequestWithUser
-} from '@ghostfolio/common/types';
-
-import {
-  Body,
-  Controller,
-  Get,
-  Headers,
-  HttpException,
-  Inject,
-  Param,
-  Put,
-  Query,
-  UseGuards,
-  UseInterceptors,
-  Version
-} from '@nestjs/common';
-import { REQUEST } from '@nestjs/core';
-import { AuthGuard } from '@nestjs/passport';
-import { AssetClass, AssetSubClass, DataSource } from '@prisma/client';
-import { Big } from 'big.js';
-import { StatusCodes, getReasonPhrase } from 'http-status-codes';
-
-import { PortfolioService } from './portfolio.service';
-import { UpdateHoldingTagsDto } from './update-holding-tags.dto';
-
-@Controller('portfolio')
-export class PortfolioController {
-  public constructor(
-    private readonly apiService: ApiService,
-    private readonly configurationService: ConfigurationService,
-    private readonly impersonationService: ImpersonationService,
-    private readonly orderService: OrderService,
-    private readonly portfolioService: PortfolioService,
-    @Inject(REQUEST) private readonly request: RequestWithUser
-  ) {}
-
-  @Get('details')
-  @UseGuards(AuthGuard('jwt'), HasPermissionGuard)
-  @UseInterceptors(RedactValuesInResponseInterceptor)
-  @UseInterceptors(TransformDataSourceInRequestInterceptor)
-  @UseInterceptors(TransformDataSourceInResponseInterceptor)
-  public async getDetails(
-    @Headers(HEADER_KEY_IMPERSONATION.toLowerCase()) impersonationId: string,
-    @Query('accounts') filterByAccounts?: string,
-    @Query('assetClasses') filterByAssetClasses?: string,
-    @Query('dataSource') filterByDataSource?: string,
-    @Query('range') dateRange: DateRange = 'max',
-    @Query('symbol') filterBySymbol?: string,
-    @Query('tags') filterByTags?: string,
-    @Query('withMarkets') withMarketsParam = 'false'
-  ): Promise<PortfolioDetails & { hasError: boolean }> {
-    const withMarkets = withMarketsParam === 'true';
-
-    let hasDetails = true;
-    let hasError = false;
-
-    if (this.configurationService.get('ENABLE_FEATURE_SUBSCRIPTION')) {
-      hasDetails = this.request.user.subscription.type === 'Premium';
-    }
-
-    const filters = this.apiService.buildFiltersFromQueryParams({
-      filterByAccounts,
-      filterByAssetClasses,
-      filterByDataSource,
-      filterBySymbol,
-      filterByTags
-    });
-
-    const {
-      accounts,
-      createdAt,
-      hasErrors,
-      holdings,
-      markets,
-      marketsAdvanced,
-      platforms,
-      summary
-    } = await this.portfolioService.getDetails({
-      dateRange,
-      filters,
-      impersonationId,
-      withMarkets,
-      userId: this.request.user.id,
-      withSummary: true
-    });
-
-    if (hasErrors || hasNotDefinedValuesInObject(holdings)) {
-      hasError = true;
-    }
-
-    let portfolioSummary = summary;
-
-    if (
-      hasReadRestrictedAccessPermission({
-        impersonationId,
-        user: this.request.user
-      }) ||
-      isRestrictedView(this.request.user)
-    ) {
-      const totalInvestment = Object.values(holdings)
-        .map(({ investment }) => {
-          return investment;
-        })
-        .reduce((a, b) => a + b, 0);
-
-      const totalValue = Object.values(holdings)
-        .filter(({ assetClass, assetSubClass }) => {
-          return (
-            assetClass !== AssetClass.LIQUIDITY &&
-            assetSubClass !== AssetSubClass.CASH
-          );
-        })
-        .map(({ valueInBaseCurrency }) => {
-          return valueInBaseCurrency;
-        })
-        .reduce((a, b) => {
-          return a + b;
-        }, 0);
-
-      for (const [, portfolioPosition] of Object.entries(holdings)) {
-        portfolioPosition.investment =
-          portfolioPosition.investment / totalInvestment;
-        portfolioPosition.valueInPercentage =
-          portfolioPosition.valueInBaseCurrency / totalValue;
-        portfolioPosition.assetClass = hasDetails
-          ? portfolioPosition.assetClass
-          : undefined;
-        portfolioPosition.assetSubClass = hasDetails
-          ? portfolioPosition.assetSubClass
-          : undefined;
-        portfolioPosition.countries = hasDetails
-          ? portfolioPosition.countries
-          : [];
-        portfolioPosition.currency = hasDetails
-          ? portfolioPosition.currency
-          : undefined;
-        portfolioPosition.markets = hasDetails
-          ? portfolioPosition.markets
-          : undefined;
-        portfolioPosition.sectors = hasDetails ? portfolioPosition.sectors : [];
-        portfolioPosition.tags = hasDetails ? portfolioPosition.tags : [];
-      }
-
-      for (const [name, { valueInBaseCurrency }] of Object.entries(accounts)) {
-        accounts[name].valueInPercentage = valueInBaseCurrency / totalValue;
-      }
-
-      for (const [name, { valueInBaseCurrency }] of Object.entries(platforms)) {
-        platforms[name].valueInPercentage = valueInBaseCurrency / totalValue;
-      }
-    }
-
-    if (
-      hasDetails === false ||
-      hasReadRestrictedAccessPermission({
-        impersonationId,
-        user: this.request.user
-      }) ||
-      isRestrictedView(this.request.user)
-    ) {
-      Object.values(markets ?? {}).forEach((market) => {
-        delete market.valueInBaseCurrency;
-      });
-      Object.values(marketsAdvanced ?? {}).forEach((market) => {
-        delete market.valueInBaseCurrency;
-      });
-
-      portfolioSummary = nullifyValuesInObject(summary, [
-        'cash',
-        'committedFunds',
-        'currentNetWorth',
-        'currentValueInBaseCurrency',
-        'dividendInBaseCurrency',
-        'emergencyFund',
-        'excludedAccountsAndActivities',
-        'fees',
-        'filteredValueInBaseCurrency',
-        'grossPerformance',
-        'grossPerformanceWithCurrencyEffect',
-        'interestInBaseCurrency',
-        'items',
-        'liabilities',
-        'netPerformance',
-        'netPerformanceWithCurrencyEffect',
-        'totalBuy',
-        'totalInvestment',
-        'totalSell',
-        'totalValueInBaseCurrency'
-      ]);
-    }
-
-    for (const [symbol, portfolioPosition] of Object.entries(holdings)) {
-      holdings[symbol] = {
-        ...portfolioPosition,
-        assetClass:
-          hasDetails || portfolioPosition.assetClass === AssetClass.LIQUIDITY
-            ? portfolioPosition.assetClass
-            : undefined,
-        assetSubClass:
-          hasDetails || portfolioPosition.assetSubClass === AssetSubClass.CASH
-            ? portfolioPosition.assetSubClass
-            : undefined,
-        countries: hasDetails ? portfolioPosition.countries : [],
-        currency: hasDetails ? portfolioPosition.currency : undefined,
-        holdings: hasDetails ? portfolioPosition.holdings : [],
-        markets: hasDetails ? portfolioPosition.markets : undefined,
-        tags: hasDetails ? portfolioPosition.tags : [],
-        marketsAdvanced: hasDetails
-          ? portfolioPosition.marketsAdvanced
-          : undefined,
-        sectors: hasDetails ? portfolioPosition.sectors : []
-      };
-    }
-
-    return {
-      accounts,
-      createdAt,
-      hasError,
-      holdings,
-      platforms,
-      markets: hasDetails
-        ? markets
-        : {
-            [UNKNOWN_KEY]: {
-              id: UNKNOWN_KEY,
-              valueInPercentage: 1
-            },
-            developedMarkets: {
-              id: 'developedMarkets',
-              valueInPercentage: 0
-            },
-            emergingMarkets: {
-              id: 'emergingMarkets',
-              valueInPercentage: 0
-            },
-            otherMarkets: {
-              id: 'otherMarkets',
-              valueInPercentage: 0
-            }
-          },
-      marketsAdvanced: hasDetails
-        ? marketsAdvanced
-        : {
-            [UNKNOWN_KEY]: {
-              id: UNKNOWN_KEY,
-              valueInPercentage: 0
-            },
-            asiaPacific: {
-              id: 'asiaPacific',
-              valueInPercentage: 0
-            },
-            emergingMarkets: {
-              id: 'emergingMarkets',
-              valueInPercentage: 0
-            },
-            europe: {
-              id: 'europe',
-              valueInPercentage: 0
-            },
-            japan: {
-              id: 'japan',
-              valueInPercentage: 0
-            },
-            northAmerica: {
-              id: 'northAmerica',
-              valueInPercentage: 0
-            },
-            otherMarkets: {
-              id: 'otherMarkets',
-              valueInPercentage: 0
-            }
-          },
-      summary: portfolioSummary
-    };
-  }
-
-  @Get('dividends')
-  @UseGuards(AuthGuard('jwt'), HasPermissionGuard)
-  @UseInterceptors(TransformDataSourceInRequestInterceptor)
-  public async getDividends(
-    @Headers(HEADER_KEY_IMPERSONATION.toLowerCase()) impersonationId: string,
-    @Query('accounts') filterByAccounts?: string,
-    @Query('assetClasses') filterByAssetClasses?: string,
-    @Query('dataSource') filterByDataSource?: string,
-    @Query('groupBy') groupBy?: GroupBy,
-    @Query('range') dateRange: DateRange = 'max',
-    @Query('symbol') filterBySymbol?: string,
-    @Query('tags') filterByTags?: string
-  ): Promise<PortfolioDividendsResponse> {
-    const filters = this.apiService.buildFiltersFromQueryParams({
-      filterByAccounts,
-      filterByAssetClasses,
-      filterByDataSource,
-      filterBySymbol,
-      filterByTags
-    });
-
-    const impersonationUserId =
-      await this.impersonationService.validateImpersonationId(impersonationId);
-    const userCurrency = this.request.user.settings.settings.baseCurrency;
-
-    const { endDate, startDate } = getIntervalFromDateRange(dateRange);
-
-    const { activities } = await this.orderService.getOrders({
-      endDate,
-      filters,
-      startDate,
-      userCurrency,
-      userId: impersonationUserId || this.request.user.id,
-      types: ['DIVIDEND']
-    });
-
-    let dividends = await this.portfolioService.getDividends({
-      activities,
-      groupBy
-    });
-
-    if (
-      hasReadRestrictedAccessPermission({
-        impersonationId,
-        user: this.request.user
-      }) ||
-      isRestrictedView(this.request.user)
-    ) {
-      const maxDividend = dividends.reduce(
-        (investment, item) => Math.max(investment, item.investment),
-        1
-      );
-
-      dividends = dividends.map((item) => ({
-        date: item.date,
-        investment: item.investment / maxDividend
-      }));
-    }
-
-    if (
-      this.configurationService.get('ENABLE_FEATURE_SUBSCRIPTION') &&
-      this.request.user.subscription.type === 'Basic'
-    ) {
-      dividends = dividends.map((item) => {
-        return nullifyValuesInObject(item, ['investment']);
-      });
-    }
-
-    return { dividends };
-  }
-
-  @Get('holding/:dataSource/:symbol')
-  @UseInterceptors(RedactValuesInResponseInterceptor)
-  @UseInterceptors(TransformDataSourceInRequestInterceptor)
-  @UseInterceptors(TransformDataSourceInResponseInterceptor)
-  @UseGuards(AuthGuard('jwt'), HasPermissionGuard)
-  public async getHolding(
-    @Headers(HEADER_KEY_IMPERSONATION.toLowerCase()) impersonationId: string,
-    @Param('dataSource') dataSource: DataSource,
-    @Param('symbol') symbol: string
-  ): Promise<PortfolioHoldingResponse> {
-    const holding = await this.portfolioService.getHolding(
-      dataSource,
-      impersonationId,
-      symbol,
-      this.request.user.id
-    );
-
-    if (!holding) {
-      throw new HttpException(
-        getReasonPhrase(StatusCodes.NOT_FOUND),
-        StatusCodes.NOT_FOUND
-      );
-    }
-
-    return holding;
-  }
-
-  @Get('holdings')
-  @UseGuards(AuthGuard('jwt'), HasPermissionGuard)
-  @UseInterceptors(RedactValuesInResponseInterceptor)
-  @UseInterceptors(TransformDataSourceInRequestInterceptor)
-  @UseInterceptors(TransformDataSourceInResponseInterceptor)
-  public async getHoldings(
-    @Headers(HEADER_KEY_IMPERSONATION.toLowerCase()) impersonationId: string,
-    @Query('accounts') filterByAccounts?: string,
-    @Query('assetClasses') filterByAssetClasses?: string,
-    @Query('dataSource') filterByDataSource?: string,
-    @Query('holdingType') filterByHoldingType?: string,
-    @Query('query') filterBySearchQuery?: string,
-    @Query('range') dateRange: DateRange = 'max',
-    @Query('symbol') filterBySymbol?: string,
-    @Query('tags') filterByTags?: string
-  ): Promise<PortfolioHoldingsResponse> {
-    const filters = this.apiService.buildFiltersFromQueryParams({
-      filterByAccounts,
-      filterByAssetClasses,
-      filterByDataSource,
-      filterByHoldingType,
-      filterBySearchQuery,
-      filterBySymbol,
-      filterByTags
-    });
-
-    const { performance } = await this.portfolioService.getPerformance({
-      dateRange,
-      filters,
-      impersonationId,
-      withExcludedAccounts: false,
-      userId: this.request.user.id
-    });
-
-    const holdings = await this.portfolioService.getHoldings({
-      dateRange,
-      filters,
-      impersonationId,
-      userId: this.request.user.id
-    });
-
-    return { holdings, performance };
-  }
-
-  @Get('investments')
-  @UseGuards(AuthGuard('jwt'), HasPermissionGuard)
-  @UseInterceptors(TransformDataSourceInRequestInterceptor)
-  public async getInvestments(
-    @Headers(HEADER_KEY_IMPERSONATION.toLowerCase()) impersonationId: string,
-    @Query('accounts') filterByAccounts?: string,
-    @Query('assetClasses') filterByAssetClasses?: string,
-    @Query('dataSource') filterByDataSource?: string,
-    @Query('groupBy') groupBy?: GroupBy,
-    @Query('range') dateRange: DateRange = 'max',
-    @Query('symbol') filterBySymbol?: string,
-    @Query('tags') filterByTags?: string
-  ): Promise<PortfolioInvestmentsResponse> {
-    const filters = this.apiService.buildFiltersFromQueryParams({
-      filterByAccounts,
-      filterByAssetClasses,
-      filterByDataSource,
-      filterBySymbol,
-      filterByTags
-    });
-
-    let { investments, streaks } = await this.portfolioService.getInvestments({
-      dateRange,
-      filters,
-      groupBy,
-      impersonationId,
-      savingsRate: this.request.user?.settings?.settings.savingsRate,
-      userId: this.request.user.id
-    });
-
-    if (
-      hasReadRestrictedAccessPermission({
-        impersonationId,
-        user: this.request.user
-      }) ||
-      isRestrictedView(this.request.user)
-    ) {
-      const maxInvestment = investments.reduce(
-        (investment, item) => Math.max(investment, item.investment),
-        1
-      );
-
-      investments = investments.map((item) => ({
-        date: item.date,
-        investment: item.investment / maxInvestment
-      }));
-
-      streaks = nullifyValuesInObject(streaks, [
-        'currentStreak',
-        'longestStreak'
-      ]);
-    }
-
-    if (
-      this.configurationService.get('ENABLE_FEATURE_SUBSCRIPTION') &&
-      this.request.user.subscription.type === 'Basic'
-    ) {
-      investments = investments.map((item) => {
-        return nullifyValuesInObject(item, ['investment']);
-      });
-
-      streaks = nullifyValuesInObject(streaks, [
-        'currentStreak',
-        'longestStreak'
-      ]);
-    }
-
-    return { investments, streaks };
-  }
-
-  @Get('performance')
-  @UseGuards(AuthGuard('jwt'), HasPermissionGuard)
-  @UseInterceptors(PerformanceLoggingInterceptor)
-  @UseInterceptors(TransformDataSourceInRequestInterceptor)
-  @UseInterceptors(TransformDataSourceInResponseInterceptor)
-  @Version('2')
-  @LogPerformance
-  public async getPerformanceV2(
-    @Headers(HEADER_KEY_IMPERSONATION.toLowerCase()) impersonationId: string,
-    @Query('accounts') filterByAccounts?: string,
-    @Query('assetClasses') filterByAssetClasses?: string,
-    @Query('dataSource') filterByDataSource?: string,
-    @Query('range') dateRange: DateRange = 'max',
-    @Query('symbol') filterBySymbol?: string,
-    @Query('tags') filterByTags?: string,
-    @Query('withExcludedAccounts') withExcludedAccounts = false
-  ): Promise<PortfolioPerformanceResponse> {
-    const filters = this.apiService.buildFiltersFromQueryParams({
-      filterByAccounts,
-      filterByAssetClasses,
-      filterByDataSource,
-      filterBySymbol,
-      filterByTags
-    });
-
-    const performanceInformation = await this.portfolioService.getPerformance({
-      dateRange,
-      filters,
-      impersonationId,
-      withExcludedAccounts,
-      userId: this.request.user.id
-    });
-
-    if (
-      hasReadRestrictedAccessPermission({
-        impersonationId,
-        user: this.request.user
-      }) ||
-      isRestrictedView(this.request.user) ||
-      this.request.user.settings.settings.viewMode === 'ZEN'
-    ) {
-      performanceInformation.chart = performanceInformation.chart.map(
-        ({
-          date,
-          netPerformanceInPercentage,
-          netPerformanceInPercentageWithCurrencyEffect,
-          netWorth,
-          totalInvestment,
-          timeWeightedPerformanceInPercentage,
-          timeWeightedPerformanceInPercentageWithCurrencyEffect,
-          value
-        }) => {
-          return {
-            date,
-            netPerformanceInPercentage,
-            netPerformanceInPercentageWithCurrencyEffect,
-            timeWeightedPerformanceInPercentage,
-            timeWeightedPerformanceInPercentageWithCurrencyEffect,
-            netWorthInPercentage:
-              performanceInformation.performance.currentNetWorth === 0
-                ? 0
-                : new Big(netWorth)
-                    .div(performanceInformation.performance.currentNetWorth)
-                    .toNumber(),
-            totalInvestment:
-              performanceInformation.performance.totalInvestment === 0
-                ? 0
-                : new Big(totalInvestment)
-                    .div(performanceInformation.performance.totalInvestment)
-                    .toNumber(),
-            valueInPercentage:
-              performanceInformation.performance.currentValueInBaseCurrency ===
-              0
-                ? 0
-                : new Big(value)
-                    .div(
-                      performanceInformation.performance
-                        .currentValueInBaseCurrency
-                    )
-                    .toNumber()
-          };
-        }
-      );
-
-      performanceInformation.performance = nullifyValuesInObject(
-        performanceInformation.performance,
-        [
-          'currentNetWorth',
-          'currentValueInBaseCurrency',
-          'grossPerformance',
-          'grossPerformanceWithCurrencyEffect',
-          'netPerformance',
-          'netPerformanceWithCurrencyEffect',
-          'totalInvestment'
-        ]
-      );
-    }
-
-    if (
-      this.configurationService.get('ENABLE_FEATURE_SUBSCRIPTION') &&
-      this.request.user.subscription.type === 'Basic'
-    ) {
-      performanceInformation.chart = performanceInformation.chart.map(
-        (item) => {
-          return nullifyValuesInObject(item, ['totalInvestment', 'value']);
-        }
-      );
-      performanceInformation.performance = nullifyValuesInObject(
-        performanceInformation.performance,
-        ['netPerformance']
-      );
-    }
-
-    return performanceInformation;
-  }
-
-<<<<<<< HEAD
-  /**
-   * @deprecated
-   */
-  @Get('position/:dataSource/:symbol')
-  @UseInterceptors(RedactValuesInResponseInterceptor)
-  @UseInterceptors(TransformDataSourceInRequestInterceptor)
-  @UseInterceptors(TransformDataSourceInResponseInterceptor)
-  @UseGuards(AuthGuard('jwt'), HasPermissionGuard)
-  public async getPosition(
-    @Headers(HEADER_KEY_IMPERSONATION.toLowerCase()) impersonationId: string,
-    @Param('dataSource') dataSource: DataSource,
-    @Param('symbol') symbol: string
-  ): Promise<PortfolioHoldingResponse> {
-    const holding = await this.portfolioService.getHolding(
-      dataSource,
-      impersonationId,
-      symbol,
-      this.request.user.id
-    );
-
-    if (!holding) {
-      throw new HttpException(
-        getReasonPhrase(StatusCodes.NOT_FOUND),
-        StatusCodes.NOT_FOUND
-      );
-    }
-
-    return holding;
-  }
-
-=======
->>>>>>> 84e4abcb
-  @Get('report')
-  @UseGuards(AuthGuard('jwt'), HasPermissionGuard)
-  public async getReport(
-    @Headers(HEADER_KEY_IMPERSONATION.toLowerCase()) impersonationId: string
-  ): Promise<PortfolioReportResponse> {
-    const report = await this.portfolioService.getReport(
-      impersonationId,
-      this.request.user.id
-    );
-
-    if (
-      this.configurationService.get('ENABLE_FEATURE_SUBSCRIPTION') &&
-      this.request.user.subscription.type === 'Basic'
-    ) {
-      for (const category of report.xRay.categories) {
-        category.rules = null;
-      }
-
-      report.xRay.statistics = {
-        rulesActiveCount: 0,
-        rulesFulfilledCount: 0
-      };
-    }
-
-    return report;
-  }
-
-  @HasPermission(permissions.updateOrder)
-  @Put('holding/:dataSource/:symbol/tags')
-  @UseInterceptors(TransformDataSourceInRequestInterceptor)
-  @UseGuards(AuthGuard('jwt'), HasPermissionGuard)
-  public async updateHoldingTags(
-    @Body() data: UpdateHoldingTagsDto,
-    @Headers(HEADER_KEY_IMPERSONATION.toLowerCase()) impersonationId: string,
-    @Param('dataSource') dataSource: DataSource,
-    @Param('symbol') symbol: string
-  ): Promise<void> {
-    const holding = await this.portfolioService.getHolding(
-      dataSource,
-      impersonationId,
-      symbol,
-      this.request.user.id
-    );
-
-    if (!holding) {
-      throw new HttpException(
-        getReasonPhrase(StatusCodes.NOT_FOUND),
-        StatusCodes.NOT_FOUND
-      );
-    }
-
-    await this.portfolioService.updateTags({
-      dataSource,
-      impersonationId,
-      symbol,
-      tags: data.tags,
-      userId: this.request.user.id
-    });
-  }
-<<<<<<< HEAD
-
-  /**
-   * @deprecated
-   */
-  @HasPermission(permissions.updateOrder)
-  @Put('position/:dataSource/:symbol/tags')
-  @UseInterceptors(TransformDataSourceInRequestInterceptor)
-  @UseGuards(AuthGuard('jwt'), HasPermissionGuard)
-  public async updatePositionTags(
-    @Body() data: UpdateHoldingTagsDto,
-    @Headers(HEADER_KEY_IMPERSONATION.toLowerCase()) impersonationId: string,
-    @Param('dataSource') dataSource: DataSource,
-    @Param('symbol') symbol: string
-  ): Promise<void> {
-    const holding = await this.portfolioService.getHolding(
-      dataSource,
-      impersonationId,
-      symbol,
-      this.request.user.id
-    );
-
-    if (!holding) {
-      throw new HttpException(
-        getReasonPhrase(StatusCodes.NOT_FOUND),
-        StatusCodes.NOT_FOUND
-      );
-    }
-
-    await this.portfolioService.updateTags({
-      dataSource,
-      impersonationId,
-      symbol,
-      tags: data.tags,
-      userId: this.request.user.id
-    });
-  }
-=======
->>>>>>> 84e4abcb
-}+import { OrderService } from '@ghostfolio/api/app/order/order.service';
+import { HasPermission } from '@ghostfolio/api/decorators/has-permission.decorator';
+import { HasPermissionGuard } from '@ghostfolio/api/guards/has-permission.guard';
+import {
+  hasNotDefinedValuesInObject,
+  nullifyValuesInObject
+} from '@ghostfolio/api/helper/object.helper';
+import {
+  LogPerformance,
+  PerformanceLoggingInterceptor
+} from '@ghostfolio/api/interceptors/performance-logging/performance-logging.interceptor';
+import { RedactValuesInResponseInterceptor } from '@ghostfolio/api/interceptors/redact-values-in-response/redact-values-in-response.interceptor';
+import { TransformDataSourceInRequestInterceptor } from '@ghostfolio/api/interceptors/transform-data-source-in-request/transform-data-source-in-request.interceptor';
+import { TransformDataSourceInResponseInterceptor } from '@ghostfolio/api/interceptors/transform-data-source-in-response/transform-data-source-in-response.interceptor';
+import { ApiService } from '@ghostfolio/api/services/api/api.service';
+import { ConfigurationService } from '@ghostfolio/api/services/configuration/configuration.service';
+import { ImpersonationService } from '@ghostfolio/api/services/impersonation/impersonation.service';
+import { getIntervalFromDateRange } from '@ghostfolio/common/calculation-helper';
+import {
+  HEADER_KEY_IMPERSONATION,
+  UNKNOWN_KEY
+} from '@ghostfolio/common/config';
+import {
+  PortfolioDetails,
+  PortfolioDividendsResponse,
+  PortfolioHoldingResponse,
+  PortfolioHoldingsResponse,
+  PortfolioInvestmentsResponse,
+  PortfolioPerformanceResponse,
+  PortfolioReportResponse
+} from '@ghostfolio/common/interfaces';
+import {
+  hasReadRestrictedAccessPermission,
+  isRestrictedView,
+  permissions
+} from '@ghostfolio/common/permissions';
+import type {
+  DateRange,
+  GroupBy,
+  RequestWithUser
+} from '@ghostfolio/common/types';
+
+import {
+  Body,
+  Controller,
+  Get,
+  Headers,
+  HttpException,
+  Inject,
+  Param,
+  Put,
+  Query,
+  UseGuards,
+  UseInterceptors,
+  Version
+} from '@nestjs/common';
+import { REQUEST } from '@nestjs/core';
+import { AuthGuard } from '@nestjs/passport';
+import { AssetClass, AssetSubClass, DataSource } from '@prisma/client';
+import { Big } from 'big.js';
+import { StatusCodes, getReasonPhrase } from 'http-status-codes';
+
+import { PortfolioService } from './portfolio.service';
+import { UpdateHoldingTagsDto } from './update-holding-tags.dto';
+
+@Controller('portfolio')
+export class PortfolioController {
+  public constructor(
+    private readonly apiService: ApiService,
+    private readonly configurationService: ConfigurationService,
+    private readonly impersonationService: ImpersonationService,
+    private readonly orderService: OrderService,
+    private readonly portfolioService: PortfolioService,
+    @Inject(REQUEST) private readonly request: RequestWithUser
+  ) {}
+
+  @Get('details')
+  @UseGuards(AuthGuard('jwt'), HasPermissionGuard)
+  @UseInterceptors(RedactValuesInResponseInterceptor)
+  @UseInterceptors(TransformDataSourceInRequestInterceptor)
+  @UseInterceptors(TransformDataSourceInResponseInterceptor)
+  public async getDetails(
+    @Headers(HEADER_KEY_IMPERSONATION.toLowerCase()) impersonationId: string,
+    @Query('accounts') filterByAccounts?: string,
+    @Query('assetClasses') filterByAssetClasses?: string,
+    @Query('dataSource') filterByDataSource?: string,
+    @Query('range') dateRange: DateRange = 'max',
+    @Query('symbol') filterBySymbol?: string,
+    @Query('tags') filterByTags?: string,
+    @Query('withMarkets') withMarketsParam = 'false'
+  ): Promise<PortfolioDetails & { hasError: boolean }> {
+    const withMarkets = withMarketsParam === 'true';
+
+    let hasDetails = true;
+    let hasError = false;
+
+    if (this.configurationService.get('ENABLE_FEATURE_SUBSCRIPTION')) {
+      hasDetails = this.request.user.subscription.type === 'Premium';
+    }
+
+    const filters = this.apiService.buildFiltersFromQueryParams({
+      filterByAccounts,
+      filterByAssetClasses,
+      filterByDataSource,
+      filterBySymbol,
+      filterByTags
+    });
+
+    const {
+      accounts,
+      createdAt,
+      hasErrors,
+      holdings,
+      markets,
+      marketsAdvanced,
+      platforms,
+      summary
+    } = await this.portfolioService.getDetails({
+      dateRange,
+      filters,
+      impersonationId,
+      withMarkets,
+      userId: this.request.user.id,
+      withSummary: true
+    });
+
+    if (hasErrors || hasNotDefinedValuesInObject(holdings)) {
+      hasError = true;
+    }
+
+    let portfolioSummary = summary;
+
+    if (
+      hasReadRestrictedAccessPermission({
+        impersonationId,
+        user: this.request.user
+      }) ||
+      isRestrictedView(this.request.user)
+    ) {
+      const totalInvestment = Object.values(holdings)
+        .map(({ investment }) => {
+          return investment;
+        })
+        .reduce((a, b) => a + b, 0);
+
+      const totalValue = Object.values(holdings)
+        .filter(({ assetClass, assetSubClass }) => {
+          return (
+            assetClass !== AssetClass.LIQUIDITY &&
+            assetSubClass !== AssetSubClass.CASH
+          );
+        })
+        .map(({ valueInBaseCurrency }) => {
+          return valueInBaseCurrency;
+        })
+        .reduce((a, b) => {
+          return a + b;
+        }, 0);
+
+      for (const [, portfolioPosition] of Object.entries(holdings)) {
+        portfolioPosition.investment =
+          portfolioPosition.investment / totalInvestment;
+        portfolioPosition.valueInPercentage =
+          portfolioPosition.valueInBaseCurrency / totalValue;
+        portfolioPosition.assetClass = hasDetails
+          ? portfolioPosition.assetClass
+          : undefined;
+        portfolioPosition.assetSubClass = hasDetails
+          ? portfolioPosition.assetSubClass
+          : undefined;
+        portfolioPosition.countries = hasDetails
+          ? portfolioPosition.countries
+          : [];
+        portfolioPosition.currency = hasDetails
+          ? portfolioPosition.currency
+          : undefined;
+        portfolioPosition.markets = hasDetails
+          ? portfolioPosition.markets
+          : undefined;
+        portfolioPosition.sectors = hasDetails ? portfolioPosition.sectors : [];
+        portfolioPosition.tags = hasDetails ? portfolioPosition.tags : [];
+      }
+
+      for (const [name, { valueInBaseCurrency }] of Object.entries(accounts)) {
+        accounts[name].valueInPercentage = valueInBaseCurrency / totalValue;
+      }
+
+      for (const [name, { valueInBaseCurrency }] of Object.entries(platforms)) {
+        platforms[name].valueInPercentage = valueInBaseCurrency / totalValue;
+      }
+    }
+
+    if (
+      hasDetails === false ||
+      hasReadRestrictedAccessPermission({
+        impersonationId,
+        user: this.request.user
+      }) ||
+      isRestrictedView(this.request.user)
+    ) {
+      Object.values(markets ?? {}).forEach((market) => {
+        delete market.valueInBaseCurrency;
+      });
+      Object.values(marketsAdvanced ?? {}).forEach((market) => {
+        delete market.valueInBaseCurrency;
+      });
+
+      portfolioSummary = nullifyValuesInObject(summary, [
+        'cash',
+        'committedFunds',
+        'currentNetWorth',
+        'currentValueInBaseCurrency',
+        'dividendInBaseCurrency',
+        'emergencyFund',
+        'excludedAccountsAndActivities',
+        'fees',
+        'filteredValueInBaseCurrency',
+        'grossPerformance',
+        'grossPerformanceWithCurrencyEffect',
+        'interestInBaseCurrency',
+        'items',
+        'liabilities',
+        'netPerformance',
+        'netPerformanceWithCurrencyEffect',
+        'totalBuy',
+        'totalInvestment',
+        'totalSell',
+        'totalValueInBaseCurrency'
+      ]);
+    }
+
+    for (const [symbol, portfolioPosition] of Object.entries(holdings)) {
+      holdings[symbol] = {
+        ...portfolioPosition,
+        assetClass:
+          hasDetails || portfolioPosition.assetClass === AssetClass.LIQUIDITY
+            ? portfolioPosition.assetClass
+            : undefined,
+        assetSubClass:
+          hasDetails || portfolioPosition.assetSubClass === AssetSubClass.CASH
+            ? portfolioPosition.assetSubClass
+            : undefined,
+        countries: hasDetails ? portfolioPosition.countries : [],
+        currency: hasDetails ? portfolioPosition.currency : undefined,
+        holdings: hasDetails ? portfolioPosition.holdings : [],
+        markets: hasDetails ? portfolioPosition.markets : undefined,
+        tags: hasDetails ? portfolioPosition.tags : [],
+        marketsAdvanced: hasDetails
+          ? portfolioPosition.marketsAdvanced
+          : undefined,
+        sectors: hasDetails ? portfolioPosition.sectors : []
+      };
+    }
+
+    return {
+      accounts,
+      createdAt,
+      hasError,
+      holdings,
+      platforms,
+      markets: hasDetails
+        ? markets
+        : {
+            [UNKNOWN_KEY]: {
+              id: UNKNOWN_KEY,
+              valueInPercentage: 1
+            },
+            developedMarkets: {
+              id: 'developedMarkets',
+              valueInPercentage: 0
+            },
+            emergingMarkets: {
+              id: 'emergingMarkets',
+              valueInPercentage: 0
+            },
+            otherMarkets: {
+              id: 'otherMarkets',
+              valueInPercentage: 0
+            }
+          },
+      marketsAdvanced: hasDetails
+        ? marketsAdvanced
+        : {
+            [UNKNOWN_KEY]: {
+              id: UNKNOWN_KEY,
+              valueInPercentage: 0
+            },
+            asiaPacific: {
+              id: 'asiaPacific',
+              valueInPercentage: 0
+            },
+            emergingMarkets: {
+              id: 'emergingMarkets',
+              valueInPercentage: 0
+            },
+            europe: {
+              id: 'europe',
+              valueInPercentage: 0
+            },
+            japan: {
+              id: 'japan',
+              valueInPercentage: 0
+            },
+            northAmerica: {
+              id: 'northAmerica',
+              valueInPercentage: 0
+            },
+            otherMarkets: {
+              id: 'otherMarkets',
+              valueInPercentage: 0
+            }
+          },
+      summary: portfolioSummary
+    };
+  }
+
+  @Get('dividends')
+  @UseGuards(AuthGuard('jwt'), HasPermissionGuard)
+  @UseInterceptors(TransformDataSourceInRequestInterceptor)
+  public async getDividends(
+    @Headers(HEADER_KEY_IMPERSONATION.toLowerCase()) impersonationId: string,
+    @Query('accounts') filterByAccounts?: string,
+    @Query('assetClasses') filterByAssetClasses?: string,
+    @Query('dataSource') filterByDataSource?: string,
+    @Query('groupBy') groupBy?: GroupBy,
+    @Query('range') dateRange: DateRange = 'max',
+    @Query('symbol') filterBySymbol?: string,
+    @Query('tags') filterByTags?: string
+  ): Promise<PortfolioDividendsResponse> {
+    const filters = this.apiService.buildFiltersFromQueryParams({
+      filterByAccounts,
+      filterByAssetClasses,
+      filterByDataSource,
+      filterBySymbol,
+      filterByTags
+    });
+
+    const impersonationUserId =
+      await this.impersonationService.validateImpersonationId(impersonationId);
+    const userCurrency = this.request.user.settings.settings.baseCurrency;
+
+    const { endDate, startDate } = getIntervalFromDateRange(dateRange);
+
+    const { activities } = await this.orderService.getOrders({
+      endDate,
+      filters,
+      startDate,
+      userCurrency,
+      userId: impersonationUserId || this.request.user.id,
+      types: ['DIVIDEND']
+    });
+
+    let dividends = await this.portfolioService.getDividends({
+      activities,
+      groupBy
+    });
+
+    if (
+      hasReadRestrictedAccessPermission({
+        impersonationId,
+        user: this.request.user
+      }) ||
+      isRestrictedView(this.request.user)
+    ) {
+      const maxDividend = dividends.reduce(
+        (investment, item) => Math.max(investment, item.investment),
+        1
+      );
+
+      dividends = dividends.map((item) => ({
+        date: item.date,
+        investment: item.investment / maxDividend
+      }));
+    }
+
+    if (
+      this.configurationService.get('ENABLE_FEATURE_SUBSCRIPTION') &&
+      this.request.user.subscription.type === 'Basic'
+    ) {
+      dividends = dividends.map((item) => {
+        return nullifyValuesInObject(item, ['investment']);
+      });
+    }
+
+    return { dividends };
+  }
+
+  @Get('holding/:dataSource/:symbol')
+  @UseInterceptors(RedactValuesInResponseInterceptor)
+  @UseInterceptors(TransformDataSourceInRequestInterceptor)
+  @UseInterceptors(TransformDataSourceInResponseInterceptor)
+  @UseGuards(AuthGuard('jwt'), HasPermissionGuard)
+  public async getHolding(
+    @Headers(HEADER_KEY_IMPERSONATION.toLowerCase()) impersonationId: string,
+    @Param('dataSource') dataSource: DataSource,
+    @Param('symbol') symbol: string
+  ): Promise<PortfolioHoldingResponse> {
+    const holding = await this.portfolioService.getHolding(
+      dataSource,
+      impersonationId,
+      symbol,
+      this.request.user.id
+    );
+
+    if (!holding) {
+      throw new HttpException(
+        getReasonPhrase(StatusCodes.NOT_FOUND),
+        StatusCodes.NOT_FOUND
+      );
+    }
+
+    return holding;
+  }
+
+  @Get('holdings')
+  @UseGuards(AuthGuard('jwt'), HasPermissionGuard)
+  @UseInterceptors(RedactValuesInResponseInterceptor)
+  @UseInterceptors(TransformDataSourceInRequestInterceptor)
+  @UseInterceptors(TransformDataSourceInResponseInterceptor)
+  public async getHoldings(
+    @Headers(HEADER_KEY_IMPERSONATION.toLowerCase()) impersonationId: string,
+    @Query('accounts') filterByAccounts?: string,
+    @Query('assetClasses') filterByAssetClasses?: string,
+    @Query('dataSource') filterByDataSource?: string,
+    @Query('holdingType') filterByHoldingType?: string,
+    @Query('query') filterBySearchQuery?: string,
+    @Query('range') dateRange: DateRange = 'max',
+    @Query('symbol') filterBySymbol?: string,
+    @Query('tags') filterByTags?: string
+  ): Promise<PortfolioHoldingsResponse> {
+    const filters = this.apiService.buildFiltersFromQueryParams({
+      filterByAccounts,
+      filterByAssetClasses,
+      filterByDataSource,
+      filterByHoldingType,
+      filterBySearchQuery,
+      filterBySymbol,
+      filterByTags
+    });
+
+    const { performance } = await this.portfolioService.getPerformance({
+      dateRange,
+      filters,
+      impersonationId,
+      withExcludedAccounts: false,
+      userId: this.request.user.id
+    });
+
+    const holdings = await this.portfolioService.getHoldings({
+      dateRange,
+      filters,
+      impersonationId,
+      userId: this.request.user.id
+    });
+
+    return { holdings, performance };
+  }
+
+  @Get('investments')
+  @UseGuards(AuthGuard('jwt'), HasPermissionGuard)
+  @UseInterceptors(TransformDataSourceInRequestInterceptor)
+  public async getInvestments(
+    @Headers(HEADER_KEY_IMPERSONATION.toLowerCase()) impersonationId: string,
+    @Query('accounts') filterByAccounts?: string,
+    @Query('assetClasses') filterByAssetClasses?: string,
+    @Query('dataSource') filterByDataSource?: string,
+    @Query('groupBy') groupBy?: GroupBy,
+    @Query('range') dateRange: DateRange = 'max',
+    @Query('symbol') filterBySymbol?: string,
+    @Query('tags') filterByTags?: string
+  ): Promise<PortfolioInvestmentsResponse> {
+    const filters = this.apiService.buildFiltersFromQueryParams({
+      filterByAccounts,
+      filterByAssetClasses,
+      filterByDataSource,
+      filterBySymbol,
+      filterByTags
+    });
+
+    let { investments, streaks } = await this.portfolioService.getInvestments({
+      dateRange,
+      filters,
+      groupBy,
+      impersonationId,
+      savingsRate: this.request.user?.settings?.settings.savingsRate,
+      userId: this.request.user.id
+    });
+
+    if (
+      hasReadRestrictedAccessPermission({
+        impersonationId,
+        user: this.request.user
+      }) ||
+      isRestrictedView(this.request.user)
+    ) {
+      const maxInvestment = investments.reduce(
+        (investment, item) => Math.max(investment, item.investment),
+        1
+      );
+
+      investments = investments.map((item) => ({
+        date: item.date,
+        investment: item.investment / maxInvestment
+      }));
+
+      streaks = nullifyValuesInObject(streaks, [
+        'currentStreak',
+        'longestStreak'
+      ]);
+    }
+
+    if (
+      this.configurationService.get('ENABLE_FEATURE_SUBSCRIPTION') &&
+      this.request.user.subscription.type === 'Basic'
+    ) {
+      investments = investments.map((item) => {
+        return nullifyValuesInObject(item, ['investment']);
+      });
+
+      streaks = nullifyValuesInObject(streaks, [
+        'currentStreak',
+        'longestStreak'
+      ]);
+    }
+
+    return { investments, streaks };
+  }
+
+  @Get('performance')
+  @UseGuards(AuthGuard('jwt'), HasPermissionGuard)
+  @UseInterceptors(PerformanceLoggingInterceptor)
+  @UseInterceptors(TransformDataSourceInRequestInterceptor)
+  @UseInterceptors(TransformDataSourceInResponseInterceptor)
+  @Version('2')
+  @LogPerformance
+  public async getPerformanceV2(
+    @Headers(HEADER_KEY_IMPERSONATION.toLowerCase()) impersonationId: string,
+    @Query('accounts') filterByAccounts?: string,
+    @Query('assetClasses') filterByAssetClasses?: string,
+    @Query('dataSource') filterByDataSource?: string,
+    @Query('range') dateRange: DateRange = 'max',
+    @Query('symbol') filterBySymbol?: string,
+    @Query('tags') filterByTags?: string,
+    @Query('withExcludedAccounts') withExcludedAccounts = false
+  ): Promise<PortfolioPerformanceResponse> {
+    const filters = this.apiService.buildFiltersFromQueryParams({
+      filterByAccounts,
+      filterByAssetClasses,
+      filterByDataSource,
+      filterBySymbol,
+      filterByTags
+    });
+
+    const performanceInformation = await this.portfolioService.getPerformance({
+      dateRange,
+      filters,
+      impersonationId,
+      withExcludedAccounts,
+      userId: this.request.user.id
+    });
+
+    if (
+      hasReadRestrictedAccessPermission({
+        impersonationId,
+        user: this.request.user
+      }) ||
+      isRestrictedView(this.request.user) ||
+      this.request.user.settings.settings.viewMode === 'ZEN'
+    ) {
+      performanceInformation.chart = performanceInformation.chart.map(
+        ({
+          date,
+          netPerformanceInPercentage,
+          netPerformanceInPercentageWithCurrencyEffect,
+          netWorth,
+          totalInvestment,
+          timeWeightedPerformanceInPercentage,
+          timeWeightedPerformanceInPercentageWithCurrencyEffect,
+          value
+        }) => {
+          return {
+            date,
+            netPerformanceInPercentage,
+            netPerformanceInPercentageWithCurrencyEffect,
+            timeWeightedPerformanceInPercentage,
+            timeWeightedPerformanceInPercentageWithCurrencyEffect,
+            netWorthInPercentage:
+              performanceInformation.performance.currentNetWorth === 0
+                ? 0
+                : new Big(netWorth)
+                    .div(performanceInformation.performance.currentNetWorth)
+                    .toNumber(),
+            totalInvestment:
+              performanceInformation.performance.totalInvestment === 0
+                ? 0
+                : new Big(totalInvestment)
+                    .div(performanceInformation.performance.totalInvestment)
+                    .toNumber(),
+            valueInPercentage:
+              performanceInformation.performance.currentValueInBaseCurrency ===
+              0
+                ? 0
+                : new Big(value)
+                    .div(
+                      performanceInformation.performance
+                        .currentValueInBaseCurrency
+                    )
+                    .toNumber()
+          };
+        }
+      );
+
+      performanceInformation.performance = nullifyValuesInObject(
+        performanceInformation.performance,
+        [
+          'currentNetWorth',
+          'currentValueInBaseCurrency',
+          'grossPerformance',
+          'grossPerformanceWithCurrencyEffect',
+          'netPerformance',
+          'netPerformanceWithCurrencyEffect',
+          'totalInvestment'
+        ]
+      );
+    }
+
+    if (
+      this.configurationService.get('ENABLE_FEATURE_SUBSCRIPTION') &&
+      this.request.user.subscription.type === 'Basic'
+    ) {
+      performanceInformation.chart = performanceInformation.chart.map(
+        (item) => {
+          return nullifyValuesInObject(item, ['totalInvestment', 'value']);
+        }
+      );
+      performanceInformation.performance = nullifyValuesInObject(
+        performanceInformation.performance,
+        ['netPerformance']
+      );
+    }
+
+    return performanceInformation;
+  }
+
+  /**
+   * @deprecated
+   */
+  @Get('position/:dataSource/:symbol')
+  @UseInterceptors(RedactValuesInResponseInterceptor)
+  @UseInterceptors(TransformDataSourceInRequestInterceptor)
+  @UseInterceptors(TransformDataSourceInResponseInterceptor)
+  @UseGuards(AuthGuard('jwt'), HasPermissionGuard)
+  public async getPosition(
+    @Headers(HEADER_KEY_IMPERSONATION.toLowerCase()) impersonationId: string,
+    @Param('dataSource') dataSource: DataSource,
+    @Param('symbol') symbol: string
+  ): Promise<PortfolioHoldingResponse> {
+    const holding = await this.portfolioService.getHolding(
+      dataSource,
+      impersonationId,
+      symbol,
+      this.request.user.id
+    );
+
+    if (!holding) {
+      throw new HttpException(
+        getReasonPhrase(StatusCodes.NOT_FOUND),
+        StatusCodes.NOT_FOUND
+      );
+    }
+
+    return holding;
+  }
+
+  @Get('report')
+  @UseGuards(AuthGuard('jwt'), HasPermissionGuard)
+  public async getReport(
+    @Headers(HEADER_KEY_IMPERSONATION.toLowerCase()) impersonationId: string
+  ): Promise<PortfolioReportResponse> {
+    const report = await this.portfolioService.getReport(
+      impersonationId,
+      this.request.user.id
+    );
+
+    if (
+      this.configurationService.get('ENABLE_FEATURE_SUBSCRIPTION') &&
+      this.request.user.subscription.type === 'Basic'
+    ) {
+      for (const category of report.xRay.categories) {
+        category.rules = null;
+      }
+
+      report.xRay.statistics = {
+        rulesActiveCount: 0,
+        rulesFulfilledCount: 0
+      };
+    }
+
+    return report;
+  }
+
+  @HasPermission(permissions.updateOrder)
+  @Put('holding/:dataSource/:symbol/tags')
+  @UseInterceptors(TransformDataSourceInRequestInterceptor)
+  @UseGuards(AuthGuard('jwt'), HasPermissionGuard)
+  public async updateHoldingTags(
+    @Body() data: UpdateHoldingTagsDto,
+    @Headers(HEADER_KEY_IMPERSONATION.toLowerCase()) impersonationId: string,
+    @Param('dataSource') dataSource: DataSource,
+    @Param('symbol') symbol: string
+  ): Promise<void> {
+    const holding = await this.portfolioService.getHolding(
+      dataSource,
+      impersonationId,
+      symbol,
+      this.request.user.id
+    );
+
+    if (!holding) {
+      throw new HttpException(
+        getReasonPhrase(StatusCodes.NOT_FOUND),
+        StatusCodes.NOT_FOUND
+      );
+    }
+
+    await this.portfolioService.updateTags({
+      dataSource,
+      impersonationId,
+      symbol,
+      tags: data.tags,
+      userId: this.request.user.id
+    });
+  }
+
+  /**
+   * @deprecated
+   */
+  @HasPermission(permissions.updateOrder)
+  @Put('position/:dataSource/:symbol/tags')
+  @UseInterceptors(TransformDataSourceInRequestInterceptor)
+  @UseGuards(AuthGuard('jwt'), HasPermissionGuard)
+  public async updatePositionTags(
+    @Body() data: UpdateHoldingTagsDto,
+    @Headers(HEADER_KEY_IMPERSONATION.toLowerCase()) impersonationId: string,
+    @Param('dataSource') dataSource: DataSource,
+    @Param('symbol') symbol: string
+  ): Promise<void> {
+    const holding = await this.portfolioService.getHolding(
+      dataSource,
+      impersonationId,
+      symbol,
+      this.request.user.id
+    );
+
+    if (!holding) {
+      throw new HttpException(
+        getReasonPhrase(StatusCodes.NOT_FOUND),
+        StatusCodes.NOT_FOUND
+      );
+    }
+
+    await this.portfolioService.updateTags({
+      dataSource,
+      impersonationId,
+      symbol,
+      tags: data.tags,
+      userId: this.request.user.id
+    });
+  }
+}