import { AccountBalanceService } from '@ghostfolio/api/app/account-balance/account-balance.service';
import { AccountService } from '@ghostfolio/api/app/account/account.service';
import { CashDetails } from '@ghostfolio/api/app/account/interfaces/cash-details.interface';
import { Activity } from '@ghostfolio/api/app/order/interfaces/activities.interface';
import { OrderService } from '@ghostfolio/api/app/order/order.service';
import { UserService } from '@ghostfolio/api/app/user/user.service';
import { getFactor } from '@ghostfolio/api/helper/portfolio.helper';
import { LogPerformance } from '@ghostfolio/api/interceptors/performance-logging/performance-logging.interceptor';
import { AccountClusterRiskCurrentInvestment } from '@ghostfolio/api/models/rules/account-cluster-risk/current-investment';
import { AccountClusterRiskSingleAccount } from '@ghostfolio/api/models/rules/account-cluster-risk/single-account';
import { AssetClassClusterRiskEquity } from '@ghostfolio/api/models/rules/asset-class-cluster-risk/equity';
import { AssetClassClusterRiskFixedIncome } from '@ghostfolio/api/models/rules/asset-class-cluster-risk/fixed-income';
import { CurrencyClusterRiskBaseCurrencyCurrentInvestment } from '@ghostfolio/api/models/rules/currency-cluster-risk/base-currency-current-investment';
import { CurrencyClusterRiskCurrentInvestment } from '@ghostfolio/api/models/rules/currency-cluster-risk/current-investment';
import { EconomicMarketClusterRiskDevelopedMarkets } from '@ghostfolio/api/models/rules/economic-market-cluster-risk/developed-markets';
import { EconomicMarketClusterRiskEmergingMarkets } from '@ghostfolio/api/models/rules/economic-market-cluster-risk/emerging-markets';
import { EmergencyFundSetup } from '@ghostfolio/api/models/rules/emergency-fund/emergency-fund-setup';
import { FeeRatioInitialInvestment } from '@ghostfolio/api/models/rules/fees/fee-ratio-initial-investment';
import { RegionalMarketClusterRiskAsiaPacific } from '@ghostfolio/api/models/rules/regional-market-cluster-risk/asia-pacific';
import { RegionalMarketClusterRiskEmergingMarkets } from '@ghostfolio/api/models/rules/regional-market-cluster-risk/emerging-markets';
import { RegionalMarketClusterRiskEurope } from '@ghostfolio/api/models/rules/regional-market-cluster-risk/europe';
import { RegionalMarketClusterRiskJapan } from '@ghostfolio/api/models/rules/regional-market-cluster-risk/japan';
import { RegionalMarketClusterRiskNorthAmerica } from '@ghostfolio/api/models/rules/regional-market-cluster-risk/north-america';
import { DataProviderService } from '@ghostfolio/api/services/data-provider/data-provider.service';
import { ExchangeRateDataService } from '@ghostfolio/api/services/exchange-rate-data/exchange-rate-data.service';
import { ImpersonationService } from '@ghostfolio/api/services/impersonation/impersonation.service';
import { SymbolProfileService } from '@ghostfolio/api/services/symbol-profile/symbol-profile.service';
import {
  getAnnualizedPerformancePercent,
  getIntervalFromDateRange
} from '@ghostfolio/common/calculation-helper';
import {
  DEFAULT_CURRENCY,
  EMERGENCY_FUND_TAG_ID,
  UNKNOWN_KEY
} from '@ghostfolio/common/config';
import { DATE_FORMAT, getSum, parseDate } from '@ghostfolio/common/helper';
import {
  Accounts,
  EnhancedSymbolProfile,
  Filter,
  HistoricalDataItem,
  InvestmentItem,
  PortfolioDetails,
  PortfolioInvestments,
  PortfolioPerformanceResponse,
  PortfolioPosition,
  PortfolioReportResponse,
  PortfolioSummary,
  Position,
  UserSettings
} from '@ghostfolio/common/interfaces';
import { TimelinePosition } from '@ghostfolio/common/models';
import type {
  AccountWithValue,
  DateRange,
  GroupBy,
  RequestWithUser,
  UserWithSettings
} from '@ghostfolio/common/types';

import { Inject, Injectable } from '@nestjs/common';
import { REQUEST } from '@nestjs/core';
import {
  Account,
  Type as ActivityType,
  AssetClass,
  AssetSubClass,
  DataSource,
  Order,
  Platform,
  Prisma,
  Tag
} from '@prisma/client';
import { Big } from 'big.js';
import {
  differenceInDays,
  format,
  isAfter,
  isBefore,
  isSameMonth,
  isSameYear,
  parseISO,
  set
} from 'date-fns';
<<<<<<< HEAD
import { isEmpty, uniq, uniqBy } from 'lodash';
=======
import { isEmpty } from 'lodash';
>>>>>>> 476b287e

import { CPRPortfolioCalculator } from './calculator/constantPortfolioReturn/portfolio-calculator';
import { PortfolioCalculator } from './calculator/portfolio-calculator';
import {
  PerformanceCalculationType,
  PortfolioCalculatorFactory
} from './calculator/portfolio-calculator.factory';
import { PortfolioHoldingDetail } from './interfaces/portfolio-holding-detail.interface';
import { RulesService } from './rules.service';

const asiaPacificMarkets = require('../../assets/countries/asia-pacific-markets.json');
const developedMarkets = require('../../assets/countries/developed-markets.json');
const emergingMarkets = require('../../assets/countries/emerging-markets.json');
const europeMarkets = require('../../assets/countries/europe-markets.json');

@Injectable()
export class PortfolioService {
  public constructor(
    private readonly accountBalanceService: AccountBalanceService,
    private readonly accountService: AccountService,
    private readonly calculatorFactory: PortfolioCalculatorFactory,
    private readonly dataProviderService: DataProviderService,
    private readonly exchangeRateDataService: ExchangeRateDataService,
    private readonly impersonationService: ImpersonationService,
    private readonly orderService: OrderService,
    @Inject(REQUEST) private readonly request: RequestWithUser,
    private readonly rulesService: RulesService,
    private readonly symbolProfileService: SymbolProfileService,
    private readonly userService: UserService
  ) {}

  @LogPerformance
  public async getAccounts({
    filters,
    userId,
    withExcludedAccounts = false
  }: {
    filters?: Filter[];
    userId: string;
    withExcludedAccounts?: boolean;
  }): Promise<AccountWithValue[]> {
    const where: Prisma.AccountWhereInput = { userId };

    const filterByAccount = filters?.find(({ type }) => {
      return type === 'ACCOUNT';
    })?.id;

    const filterByDataSource = filters?.find(({ type }) => {
      return type === 'DATA_SOURCE';
    })?.id;

    const filterBySymbol = filters?.find(({ type }) => {
      return type === 'SYMBOL';
    })?.id;

    if (filterByAccount) {
      where.id = filterByAccount;
    }

    if (filterByDataSource && filterBySymbol) {
      where.Order = {
        some: {
          SymbolProfile: {
            AND: [
              { dataSource: filterByDataSource as DataSource },
              { symbol: filterBySymbol }
            ]
          }
        }
      };
    }

    const [accounts, details] = await Promise.all([
      this.accountService.accounts({
        where,
        include: { Order: true, Platform: true },
        orderBy: { name: 'asc' }
      }),
      this.getDetails({
        filters,
        withExcludedAccounts,
        impersonationId: userId,
        userId: this.request.user.id
      })
    ]);

    const userCurrency = this.request.user.Settings.settings.baseCurrency;

    return accounts.map((account) => {
      let transactionCount = 0;

      for (const order of account.Order) {
        if (!order.isDraft) {
          transactionCount += 1;
        }
      }

      const valueInBaseCurrency =
        details.accounts[account.id]?.valueInBaseCurrency ?? 0;

      const result = {
        ...account,
        transactionCount,
        valueInBaseCurrency,
        balanceInBaseCurrency: this.exchangeRateDataService.toCurrency(
          account.balance,
          account.currency,
          userCurrency
        ),
        value: this.exchangeRateDataService.toCurrency(
          valueInBaseCurrency,
          userCurrency,
          account.currency
        )
      };

      delete result.Order;

      return result;
    });
  }

  @LogPerformance
  public async getAccountsWithAggregations({
    filters,
    userId,
    withExcludedAccounts = false
  }: {
    filters?: Filter[];
    userId: string;
    withExcludedAccounts?: boolean;
  }): Promise<Accounts> {
    const accounts = await this.getAccounts({
      filters,
      userId,
      withExcludedAccounts
    });
    let totalBalanceInBaseCurrency = new Big(0);
    let totalValueInBaseCurrency = new Big(0);
    let transactionCount = 0;

    for (const account of accounts) {
      totalBalanceInBaseCurrency = totalBalanceInBaseCurrency.plus(
        account.balanceInBaseCurrency
      );
      totalValueInBaseCurrency = totalValueInBaseCurrency.plus(
        account.valueInBaseCurrency
      );
      transactionCount += account.transactionCount;
    }

    return {
      accounts,
      transactionCount,
      totalBalanceInBaseCurrency: totalBalanceInBaseCurrency.toNumber(),
      totalValueInBaseCurrency: totalValueInBaseCurrency.toNumber()
    };
  }

  @LogPerformance
  public async getDividends({
    activities,
    groupBy
  }: {
    activities: Activity[];
    groupBy?: GroupBy;
  }): Promise<InvestmentItem[]> {
    let dividends = activities.map(({ date, valueInBaseCurrency }) => {
      return {
        date: format(date, DATE_FORMAT),
        investment: valueInBaseCurrency
      };
    });

    if (groupBy) {
      dividends = this.getDividendsByGroup({ dividends, groupBy });
    }

    return dividends;
  }

  @LogPerformance
  public async getInvestments({
    dateRange,
    filters,
    groupBy,
    impersonationId,
    savingsRate
  }: {
    dateRange: DateRange;
    filters?: Filter[];
    groupBy?: GroupBy;
    impersonationId: string;
    savingsRate: number;
  }): Promise<PortfolioInvestments> {
    const userId = await this.getUserId(impersonationId, this.request.user.id);

    const { endDate, startDate } = getIntervalFromDateRange(dateRange);

    const { activities } =
      await this.orderService.getOrdersForPortfolioCalculator({
        filters,
        userId,
        userCurrency: this.getUserCurrency()
      });

    if (activities.length === 0) {
      return {
        investments: [],
        streaks: { currentStreak: 0, longestStreak: 0 }
      };
    }

    const portfolioCalculator = this.calculatorFactory.createCalculator({
      activities,
      filters,
      userId,
      calculationType: PerformanceCalculationType.ROAI,
      currency: this.request.user.Settings.settings.baseCurrency
    });

    const { historicalData } = await portfolioCalculator.getSnapshot();

    const items = historicalData.filter(({ date }) => {
      return !isBefore(date, startDate) && !isAfter(date, endDate);
    });

    let investments: InvestmentItem[];

    if (groupBy) {
      investments = portfolioCalculator.getInvestmentsByGroup({
        groupBy,
        data: items
      });
    } else {
      investments = items.map(({ date, investmentValueWithCurrencyEffect }) => {
        return {
          date,
          investment: investmentValueWithCurrencyEffect
        };
      });
    }

    let streaks: PortfolioInvestments['streaks'];

    if (savingsRate) {
      streaks = this.getStreaks({
        investments,
        savingsRate: groupBy === 'year' ? 12 * savingsRate : savingsRate
      });
    }

    return {
      investments,
      streaks
    };
  }

  @LogPerformance
  public async getDetails({
    dateRange = 'max',
    filters,
    impersonationId,
    userId,
    withExcludedAccounts = false,
    withMarkets = false,
    withSummary = false
  }: {
    dateRange?: DateRange;
    filters?: Filter[];
    impersonationId: string;
    userId: string;
    withExcludedAccounts?: boolean;
    withMarkets?: boolean;
    withSummary?: boolean;
  }): Promise<PortfolioDetails & { hasErrors: boolean }> {
    userId = await this.getUserId(impersonationId, userId);
    const user = await this.userService.user({ id: userId });
    const userCurrency = this.getUserCurrency(user);

    const emergencyFund = new Big(
      (user.Settings?.settings as UserSettings)?.emergencyFund ?? 0
    );

    const { activities } =
      await this.orderService.getOrdersForPortfolioCalculator({
        filters,
        userCurrency,
        userId
      });

    const portfolioCalculator = this.calculatorFactory.createCalculator({
      activities,
      filters,
      userId,
      calculationType: PerformanceCalculationType.ROAI,
      currency: userCurrency
    });

    const { createdAt, currentValueInBaseCurrency, hasErrors, positions } =
      await portfolioCalculator.getSnapshot();

    const cashDetails = await this.accountService.getCashDetails({
      filters,
      userId,
      currency: userCurrency
    });

    const holdings: PortfolioDetails['holdings'] = {};

    const totalValueInBaseCurrency = currentValueInBaseCurrency.plus(
      cashDetails.balanceInBaseCurrency
    );

    const isFilteredByAccount =
      filters?.some(({ type }) => {
        return type === 'ACCOUNT';
      }) ?? false;

    const isFilteredByCash = filters?.some(({ id, type }) => {
      return id === AssetClass.LIQUIDITY && type === 'ASSET_CLASS';
    });

    const isFilteredByClosedHoldings =
      filters?.some(({ id, type }) => {
        return id === 'CLOSED' && type === 'HOLDING_TYPE';
      }) ?? false;

    let filteredValueInBaseCurrency = isFilteredByAccount
      ? totalValueInBaseCurrency
      : currentValueInBaseCurrency;

    if (
      filters?.length === 0 ||
      (filters?.length === 1 &&
        filters[0].id === AssetClass.LIQUIDITY &&
        filters[0].type === 'ASSET_CLASS')
    ) {
      filteredValueInBaseCurrency = filteredValueInBaseCurrency.plus(
        cashDetails.balanceInBaseCurrency
      );
    }

    const assetProfileIdentifiers = positions.map(({ dataSource, symbol }) => {
      return {
        dataSource,
        symbol
      };
    });

    const symbolProfiles = await this.symbolProfileService.getSymbolProfiles(
      assetProfileIdentifiers
    );

    const symbolProfileMap: { [symbol: string]: EnhancedSymbolProfile } = {};
    for (const symbolProfile of symbolProfiles) {
      symbolProfileMap[symbolProfile.symbol] = symbolProfile;
    }

    const portfolioItemsNow: { [symbol: string]: TimelinePosition } = {};
    for (const position of positions) {
      portfolioItemsNow[position.symbol] = position;
    }

    for (const {
      currency,
      dividend,
      firstBuyDate,
      grossPerformance,
      grossPerformanceWithCurrencyEffect,
      grossPerformancePercentage,
      grossPerformancePercentageWithCurrencyEffect,
      investment,
      marketPrice,
      netPerformance,
      netPerformancePercentage,
      netPerformancePercentageWithCurrencyEffectMap,
      netPerformanceWithCurrencyEffectMap,
      quantity,
      symbol,
      tags,
      transactionCount,
      valueInBaseCurrency
    } of positions) {
      if (isFilteredByClosedHoldings === true) {
        if (!quantity.eq(0)) {
          // Ignore positions with a quantity
          continue;
        }
      } else {
        if (quantity.eq(0)) {
          // Ignore positions without any quantity
          continue;
        }
      }

      const assetProfile = symbolProfileMap[symbol];

      let markets: PortfolioPosition['markets'];
      let marketsAdvanced: PortfolioPosition['marketsAdvanced'];

      if (withMarkets) {
        ({ markets, marketsAdvanced } = this.getMarkets({
          assetProfile
        }));
      }

      const tagsInternal = tags.concat(
        symbolProfiles.find((sp) => sp.symbol === symbol)?.tags ?? []
      );

      holdings[symbol] = {
        currency,
        markets,
        marketsAdvanced,
        marketPrice,
        symbol,
        tags: uniqBy(tagsInternal, 'id'),
        transactionCount,
        allocationInPercentage: filteredValueInBaseCurrency.eq(0)
          ? 0
          : valueInBaseCurrency.div(filteredValueInBaseCurrency).toNumber(),
        assetClass: assetProfile.assetClass,
        assetSubClass: assetProfile.assetSubClass,
        countries: assetProfile.countries,
        dataSource: assetProfile.dataSource,
        dateOfFirstActivity: parseDate(firstBuyDate),
        dividend: dividend?.toNumber() ?? 0,
        grossPerformance: grossPerformance?.toNumber() ?? 0,
        grossPerformancePercent: grossPerformancePercentage?.toNumber() ?? 0,
        grossPerformancePercentWithCurrencyEffect:
          grossPerformancePercentageWithCurrencyEffect?.toNumber() ?? 0,
        grossPerformanceWithCurrencyEffect:
          grossPerformanceWithCurrencyEffect?.toNumber() ?? 0,
        holdings: assetProfile.holdings.map(
          ({ allocationInPercentage, name }) => {
            return {
              allocationInPercentage,
              name,
              valueInBaseCurrency: valueInBaseCurrency
                .mul(allocationInPercentage)
                .toNumber()
            };
          }
        ),
        investment: investment.toNumber(),
        name: assetProfile.name,
        netPerformance: netPerformance?.toNumber() ?? 0,
        netPerformancePercent: netPerformancePercentage?.toNumber() ?? 0,
        netPerformancePercentWithCurrencyEffect:
          netPerformancePercentageWithCurrencyEffectMap?.[
            dateRange
          ]?.toNumber() ?? 0,
        netPerformanceWithCurrencyEffect:
          netPerformanceWithCurrencyEffectMap?.[dateRange]?.toNumber() ?? 0,
        quantity: quantity.toNumber(),
        sectors: assetProfile.sectors,
        url: assetProfile.url,
        valueInBaseCurrency: valueInBaseCurrency.toNumber()
      };
    }

    if (filters?.length === 0 || isFilteredByAccount || isFilteredByCash) {
      const cashPositions = await this.getCashPositions({
        cashDetails,
        userCurrency,
        value: filteredValueInBaseCurrency
      });

      for (const symbol of Object.keys(cashPositions)) {
        holdings[symbol] = cashPositions[symbol];
      }
    }

    const { accounts, platforms } = await this.getValueOfAccountsAndPlatforms({
      activities,
      filters,
      portfolioItemsNow,
      userCurrency,
      userId,
      withExcludedAccounts
    });

    if (
      filters?.length === 1 &&
      filters[0].id === EMERGENCY_FUND_TAG_ID &&
      filters[0].type === 'TAG'
    ) {
      const emergencyFundCashPositions = await this.getCashPositions({
        cashDetails,
        userCurrency,
        value: filteredValueInBaseCurrency
      });

      const emergencyFundInCash = emergencyFund
        .minus(
          this.getEmergencyFundHoldingsValueInBaseCurrency({
            holdings
          })
        )
        .toNumber();

      filteredValueInBaseCurrency = emergencyFund;

      accounts[UNKNOWN_KEY] = {
        balance: 0,
        currency: userCurrency,
        name: UNKNOWN_KEY,
        valueInBaseCurrency: emergencyFundInCash
      };

      holdings[userCurrency] = {
        ...emergencyFundCashPositions[userCurrency],
        investment: emergencyFundInCash,
        valueInBaseCurrency: emergencyFundInCash
      };
    }

    let markets: PortfolioDetails['markets'];
    let marketsAdvanced: PortfolioDetails['marketsAdvanced'];

    if (withMarkets) {
      ({ markets, marketsAdvanced } = this.getAggregatedMarkets(holdings));
    }

    let summary: PortfolioSummary;

    if (withSummary) {
      summary = await this.getSummary({
        filteredValueInBaseCurrency,
        impersonationId,
        portfolioCalculator,
        userCurrency,
        userId,
        balanceInBaseCurrency: cashDetails.balanceInBaseCurrency,
        emergencyFundHoldingsValueInBaseCurrency:
          this.getEmergencyFundHoldingsValueInBaseCurrency({
            holdings
          })
      });
    }

    return {
      accounts,
      createdAt,
      hasErrors,
      holdings,
      markets,
      marketsAdvanced,
      platforms,
      summary
    };
  }

  @LogPerformance
  public async getPosition(
    aDataSource: DataSource,
    aImpersonationId: string,
    aSymbol: string
  ): Promise<PortfolioHoldingDetail> {
    const userId = await this.getUserId(aImpersonationId, this.request.user.id);
    const user = await this.userService.user({ id: userId });
    const userCurrency = this.getUserCurrency(user);

    const { activities } =
      await this.orderService.getOrdersForPortfolioCalculator({
        userCurrency,
        userId
      });

    if (activities.length === 0) {
      return {
        averagePrice: undefined,
        dataProviderInfo: undefined,
        stakeRewards: undefined,
        dividendInBaseCurrency: undefined,
        dividendYieldPercent: undefined,
        dividendYieldPercentWithCurrencyEffect: undefined,
        feeInBaseCurrency: undefined,
        firstBuyDate: undefined,
        grossPerformance: undefined,
        grossPerformancePercent: undefined,
        grossPerformancePercentWithCurrencyEffect: undefined,
        grossPerformanceWithCurrencyEffect: undefined,
        historicalData: [],
        investment: undefined,
        marketPrice: undefined,
        maxPrice: undefined,
        minPrice: undefined,
        netPerformance: undefined,
        netPerformancePercent: undefined,
        netPerformancePercentWithCurrencyEffect: undefined,
        netPerformanceWithCurrencyEffect: undefined,
        orders: [],
        quantity: undefined,
        SymbolProfile: undefined,
        tags: [],
        transactionCount: undefined,
        value: undefined
      };
    }

    const [SymbolProfile] = await this.symbolProfileService.getSymbolProfiles([
      { dataSource: aDataSource, symbol: aSymbol }
    ]);

    const portfolioCalculator = this.calculatorFactory.createCalculator({
      activities,
      userId,
      calculationType: PerformanceCalculationType.ROAI,
      currency: userCurrency
    });

    const portfolioStart = portfolioCalculator.getStartDate();
    const transactionPoints = portfolioCalculator.getTransactionPoints();

    const { positions } = await portfolioCalculator.getSnapshot();

    const position = positions.find(({ dataSource, symbol }) => {
      return dataSource === aDataSource && symbol === aSymbol;
    });

    if (position) {
      const {
        averagePrice,
        currency,
        dataSource,
        dividendInBaseCurrency,
        fee,
        firstBuyDate,
        marketPrice,
        quantity,
        symbol,
        tags,
        timeWeightedInvestment,
        timeWeightedInvestmentWithCurrencyEffect,
        transactionCount
      } = position;

      const activitiesOfPosition = activities.filter(({ SymbolProfile }) => {
        return (
          SymbolProfile.dataSource === dataSource &&
          SymbolProfile.symbol === symbol
        );
      });

      const dividendYieldPercent = getAnnualizedPerformancePercent({
        daysInMarket: differenceInDays(new Date(), parseDate(firstBuyDate)),
        netPerformancePercentage: timeWeightedInvestment.eq(0)
          ? new Big(0)
          : dividendInBaseCurrency.div(timeWeightedInvestment)
      });

      const dividendYieldPercentWithCurrencyEffect =
        getAnnualizedPerformancePercent({
          daysInMarket: differenceInDays(new Date(), parseDate(firstBuyDate)),
          netPerformancePercentage: timeWeightedInvestmentWithCurrencyEffect.eq(
            0
          )
            ? new Big(0)
            : dividendInBaseCurrency.div(
                timeWeightedInvestmentWithCurrencyEffect
              )
        });

      const stakeRewards = getSum(
        activities
          .filter(({ SymbolProfile, type }) => {
            return symbol === SymbolProfile.symbol && type === 'STAKE';
          })
          .map(({ quantity }) => {
            return new Big(quantity);
          })
      );

      const historicalData = await this.dataProviderService.getHistorical(
        [{ dataSource, symbol: aSymbol }],
        'day',
        parseISO(firstBuyDate),
        new Date()
      );

      const historicalDataArray: HistoricalDataItem[] = [];
      let maxPrice = Math.max(activitiesOfPosition[0].unitPrice, marketPrice);
      let minPrice = Math.min(activitiesOfPosition[0].unitPrice, marketPrice);

      if (historicalData[aSymbol]) {
        let j = -1;
        for (const [date, { marketPrice }] of Object.entries(
          historicalData[aSymbol]
        )) {
          while (
            j + 1 < transactionPoints.length &&
            !isAfter(parseDate(transactionPoints[j + 1].date), parseDate(date))
          ) {
            j++;
          }

          let currentAveragePrice = 0;
          let currentQuantity = 0;

          const currentSymbol = transactionPoints[j]?.items.find(
            ({ symbol }) => {
              return symbol === aSymbol;
            }
          );

          if (currentSymbol) {
            currentAveragePrice = currentSymbol.averagePrice.toNumber();
            currentQuantity = currentSymbol.quantity.toNumber();
          }

          historicalDataArray.push({
            date,
            averagePrice: currentAveragePrice,
            marketPrice:
              historicalDataArray.length > 0
                ? marketPrice
                : currentAveragePrice,
            quantity: currentQuantity
          });

          maxPrice = Math.max(marketPrice ?? 0, maxPrice);
          minPrice = Math.min(marketPrice ?? Number.MAX_SAFE_INTEGER, minPrice);
        }
      } else {
        // Add historical entry for buy date, if no historical data available
        historicalDataArray.push({
          averagePrice: activitiesOfPosition[0].unitPrice,
          date: firstBuyDate,
          marketPrice: activitiesOfPosition[0].unitPrice,
          quantity: activitiesOfPosition[0].quantity
        });
      }

      return {
        firstBuyDate,
        marketPrice,
        maxPrice,
        minPrice,
        SymbolProfile,
        tags,
        transactionCount,
        averagePrice: averagePrice.toNumber(),
        dataProviderInfo: portfolioCalculator.getDataProviderInfos()?.[0],
        stakeRewards: stakeRewards.toNumber(),
        dividendInBaseCurrency: dividendInBaseCurrency.toNumber(),
        dividendYieldPercent: dividendYieldPercent.toNumber(),
        dividendYieldPercentWithCurrencyEffect:
          dividendYieldPercentWithCurrencyEffect.toNumber(),
        feeInBaseCurrency: this.exchangeRateDataService.toCurrency(
          fee.toNumber(),
          SymbolProfile.currency,
          userCurrency
        ),
        grossPerformance: position.grossPerformance?.toNumber(),
        grossPerformancePercent:
          position.grossPerformancePercentage?.toNumber(),
        grossPerformancePercentWithCurrencyEffect:
          position.grossPerformancePercentageWithCurrencyEffect?.toNumber(),
        grossPerformanceWithCurrencyEffect:
          position.grossPerformanceWithCurrencyEffect?.toNumber(),
        historicalData: historicalDataArray,
        investment: position.investmentWithCurrencyEffect?.toNumber(),
        netPerformance: position.netPerformance?.toNumber(),
        netPerformancePercent: position.netPerformancePercentage?.toNumber(),
        netPerformancePercentWithCurrencyEffect:
          position.netPerformancePercentageWithCurrencyEffectMap?.[
            'max'
          ]?.toNumber(),
        netPerformanceWithCurrencyEffect:
          position.netPerformanceWithCurrencyEffectMap?.['max']?.toNumber(),
        orders: activitiesOfPosition,
        quantity: quantity.toNumber(),
        value: this.exchangeRateDataService.toCurrency(
          quantity.mul(marketPrice ?? 0).toNumber(),
          currency,
          userCurrency
        )
      };
    } else {
      const currentData = await this.dataProviderService.getQuotes({
        user,
        items: [{ dataSource: DataSource.YAHOO, symbol: aSymbol }]
      });
      const marketPrice = currentData[aSymbol]?.marketPrice;

      let historicalData = await this.dataProviderService.getHistorical(
        [{ dataSource: DataSource.YAHOO, symbol: aSymbol }],
        'day',
        portfolioStart,
        new Date()
      );

      if (isEmpty(historicalData)) {
        try {
          historicalData = await this.dataProviderService.getHistoricalRaw({
            assetProfileIdentifiers: [
              { dataSource: DataSource.YAHOO, symbol: aSymbol }
            ],
            from: portfolioStart,
            to: new Date()
          });
        } catch {
          historicalData = {
            [aSymbol]: {}
          };
        }
      }

      const historicalDataArray: HistoricalDataItem[] = [];
      let maxPrice = marketPrice;
      let minPrice = marketPrice;

      for (const [date, { marketPrice }] of Object.entries(
        historicalData[aSymbol]
      )) {
        historicalDataArray.push({
          date,
          value: marketPrice
        });

        maxPrice = Math.max(marketPrice ?? 0, maxPrice);
        minPrice = Math.min(marketPrice ?? Number.MAX_SAFE_INTEGER, minPrice);
      }

      return {
        marketPrice,
        maxPrice,
        minPrice,
        SymbolProfile,
        averagePrice: 0,
        dataProviderInfo: undefined,
        stakeRewards: 0,
        dividendInBaseCurrency: 0,
        dividendYieldPercent: 0,
        dividendYieldPercentWithCurrencyEffect: 0,
        feeInBaseCurrency: 0,
        firstBuyDate: undefined,
        grossPerformance: undefined,
        grossPerformancePercent: undefined,
        grossPerformancePercentWithCurrencyEffect: undefined,
        grossPerformanceWithCurrencyEffect: undefined,
        historicalData: historicalDataArray,
        investment: 0,
        netPerformance: undefined,
        netPerformancePercent: undefined,
        netPerformancePercentWithCurrencyEffect: undefined,
        netPerformanceWithCurrencyEffect: undefined,
        orders: [],
        quantity: 0,
        tags: [],
        transactionCount: undefined,
        value: 0
      };
    }
  }

  @LogPerformance
  public async getPositions({
    dateRange = 'max',
    filters,
    impersonationId
  }: {
    dateRange?: DateRange;
    filters?: Filter[];
    impersonationId: string;
  }): Promise<{ hasErrors: boolean; positions: Position[] }> {
    const searchQuery = filters.find(({ type }) => {
      return type === 'SEARCH_QUERY';
    })?.id;
    const userId = await this.getUserId(impersonationId, this.request.user.id);
    const user = await this.userService.user({ id: userId });

    const { activities } =
      await this.orderService.getOrdersForPortfolioCalculator({
        filters,
        userId,
        userCurrency: this.getUserCurrency()
      });

    if (activities.length === 0) {
      return {
        hasErrors: false,
        positions: []
      };
    }

    const portfolioCalculator = this.calculatorFactory.createCalculator({
      activities,
      filters,
      userId,
      calculationType: PerformanceCalculationType.ROAI,
      currency: this.request.user.Settings.settings.baseCurrency
    });

    const portfolioSnapshot = await portfolioCalculator.getSnapshot();
    const hasErrors = portfolioSnapshot.hasErrors;
    let positions = portfolioSnapshot.positions;

    positions = positions.filter(({ quantity }) => {
      return !quantity.eq(0);
    });

    const assetProfileIdentifiers = positions.map(({ dataSource, symbol }) => {
      return {
        dataSource,
        symbol
      };
    });

    const [dataProviderResponses, symbolProfiles] = await Promise.all([
      this.dataProviderService.getQuotes({
        user,
        items: assetProfileIdentifiers
      }),
      this.symbolProfileService.getSymbolProfiles(
        positions.map(({ dataSource, symbol }) => {
          return { dataSource, symbol };
        })
      )
    ]);

    const symbolProfileMap: { [symbol: string]: EnhancedSymbolProfile } = {};

    for (const symbolProfile of symbolProfiles) {
      symbolProfileMap[symbolProfile.symbol] = symbolProfile;
    }

    if (searchQuery) {
      positions = positions.filter(({ symbol }) => {
        const enhancedSymbolProfile = symbolProfileMap[symbol];

        return (
          enhancedSymbolProfile.isin?.toLowerCase().startsWith(searchQuery) ||
          enhancedSymbolProfile.name?.toLowerCase().startsWith(searchQuery) ||
          enhancedSymbolProfile.symbol?.toLowerCase().startsWith(searchQuery)
        );
      });
    }

    return {
      hasErrors,
      positions: positions.map(
        ({
          averagePrice,
          currency,
          dataSource,
          firstBuyDate,
          grossPerformance,
          grossPerformancePercentage,
          grossPerformancePercentageWithCurrencyEffect,
          grossPerformanceWithCurrencyEffect,
          investment,
          investmentWithCurrencyEffect,
          netPerformance,
          netPerformancePercentage,
          netPerformancePercentageWithCurrencyEffectMap,
          netPerformanceWithCurrencyEffectMap,
          quantity,
          symbol,
          timeWeightedInvestment,
          timeWeightedInvestmentWithCurrencyEffect,
          transactionCount
        }) => {
          return {
            currency,
            dataSource,
            firstBuyDate,
            symbol,
            transactionCount,
            assetClass: symbolProfileMap[symbol].assetClass,
            assetSubClass: symbolProfileMap[symbol].assetSubClass,
            averagePrice: averagePrice.toNumber(),
            grossPerformance: grossPerformance?.toNumber() ?? null,
            grossPerformancePercentage:
              grossPerformancePercentage?.toNumber() ?? null,
            grossPerformancePercentageWithCurrencyEffect:
              grossPerformancePercentageWithCurrencyEffect?.toNumber() ?? null,
            grossPerformanceWithCurrencyEffect:
              grossPerformanceWithCurrencyEffect?.toNumber() ?? null,
            investment: investment.toNumber(),
            investmentWithCurrencyEffect:
              investmentWithCurrencyEffect?.toNumber(),
            marketState:
              dataProviderResponses[symbol]?.marketState ?? 'delayed',
            name: symbolProfileMap[symbol].name,
            netPerformance: netPerformance?.toNumber() ?? null,
            tags: symbolProfileMap[symbol].tags,
            netPerformancePercentage:
              netPerformancePercentage?.toNumber() ?? null,
            netPerformancePercentageWithCurrencyEffect:
              netPerformancePercentageWithCurrencyEffectMap?.[
                dateRange
              ]?.toNumber() ?? null,
            netPerformanceWithCurrencyEffect:
              netPerformanceWithCurrencyEffectMap?.[dateRange]?.toNumber() ??
              null,
            quantity: quantity.toNumber(),
            timeWeightedInvestment: timeWeightedInvestment?.toNumber(),
            timeWeightedInvestmentWithCurrencyEffect:
              timeWeightedInvestmentWithCurrencyEffect?.toNumber()
          };
        }
      )
    };
  }

  @LogPerformance
  public async getPerformance({
    dateRange = 'max',
    filters,
    impersonationId,
    userId,
    calculateTimeWeightedPerformance = false
  }: {
    dateRange?: DateRange;
    filters?: Filter[];
    impersonationId: string;
    userId: string;
    withExcludedAccounts?: boolean;
    calculateTimeWeightedPerformance?: boolean;
  }): Promise<PortfolioPerformanceResponse> {
    userId = await this.getUserId(impersonationId, userId);
    const user = await this.userService.user({ id: userId });
    const userCurrency = this.getUserCurrency(user);

    const [accountBalanceItems, { activities }] = await Promise.all([
      this.accountBalanceService.getAccountBalanceItems({
        filters,
        userId,
        userCurrency
      }),
      this.orderService.getOrdersForPortfolioCalculator({
        filters,
        userCurrency,
        userId
      })
    ]);

    if (accountBalanceItems.length === 0 && activities.length === 0) {
      return {
        chart: [],
        firstOrderDate: undefined,
        hasErrors: false,
        performance: {
          currentNetWorth: 0,
          currentValueInBaseCurrency: 0,
          netPerformance: 0,
          netPerformancePercentage: 0,
          netPerformancePercentageWithCurrencyEffect: 0,
          netPerformanceWithCurrencyEffect: 0,
          totalInvestment: 0
        }
      };
    }

    const portfolioCalculator = this.calculatorFactory.createCalculator({
      accountBalanceItems,
      activities,
      filters,
      userId,
      calculationType: PerformanceCalculationType.ROAI,
      currency: userCurrency
    });

    const { endDate, startDate } = getIntervalFromDateRange(dateRange);
    const range = { end: endDate, start: startDate };

    const { chart } = await (calculateTimeWeightedPerformance
      ? (
          portfolioCalculator as CPRPortfolioCalculator
        ).getPerformanceWithTimeWeightedReturn(range)
      : portfolioCalculator.getPerformance(range));

    const {
      netPerformance,
      netPerformanceInPercentage,
      netPerformanceInPercentageWithCurrencyEffect,
      netPerformanceWithCurrencyEffect,
      netWorth,
      totalInvestment,
      valueWithCurrencyEffect
    } = chart?.at(-1) ?? {
      netPerformance: 0,
      netPerformanceInPercentage: 0,
      netPerformanceInPercentageWithCurrencyEffect: 0,
      netPerformanceWithCurrencyEffect: 0,
      netWorth: 0,
      totalInvestment: 0,
      valueWithCurrencyEffect: 0
    };

    return {
      chart,
      hasErrors: false,
      firstOrderDate: parseDate(chart[0]?.date),
      performance: {
        netPerformance,
        netPerformanceWithCurrencyEffect,
        totalInvestment,
        currentNetWorth: netWorth,
        currentValueInBaseCurrency: valueWithCurrencyEffect,
        netPerformancePercentage: netPerformanceInPercentage,
        netPerformancePercentageWithCurrencyEffect:
          netPerformanceInPercentageWithCurrencyEffect
      }
    };
  }

  @LogPerformance
  public async getReport(
    impersonationId: string
  ): Promise<PortfolioReportResponse> {
    const userId = await this.getUserId(impersonationId, this.request.user.id);
    const userSettings = this.request.user.Settings.settings as UserSettings;

    const { accounts, holdings, markets, marketsAdvanced, summary } =
      await this.getDetails({
        impersonationId,
        userId,
        withMarkets: true,
        withSummary: true
      });

    const marketsAdvancedTotalInBaseCurrency = getSum(
      Object.values(marketsAdvanced).map(({ valueInBaseCurrency }) => {
        return new Big(valueInBaseCurrency);
      })
    ).toNumber();

    const marketsTotalInBaseCurrency = getSum(
      Object.values(markets).map(({ valueInBaseCurrency }) => {
        return new Big(valueInBaseCurrency);
      })
    ).toNumber();

    const rules: PortfolioReportResponse['rules'] = {
      accountClusterRisk:
        summary.ordersCount > 0
          ? await this.rulesService.evaluate(
              [
                new AccountClusterRiskCurrentInvestment(
                  this.exchangeRateDataService,
                  accounts
                ),
                new AccountClusterRiskSingleAccount(
                  this.exchangeRateDataService,
                  accounts
                )
              ],
              userSettings
            )
          : undefined,
      assetClassClusterRisk:
        summary.ordersCount > 0
          ? await this.rulesService.evaluate(
              [
                new AssetClassClusterRiskEquity(
                  this.exchangeRateDataService,
                  Object.values(holdings)
                ),
                new AssetClassClusterRiskFixedIncome(
                  this.exchangeRateDataService,
                  Object.values(holdings)
                )
              ],
              userSettings
            )
          : undefined,
      currencyClusterRisk:
        summary.ordersCount > 0
          ? await this.rulesService.evaluate(
              [
                new CurrencyClusterRiskBaseCurrencyCurrentInvestment(
                  this.exchangeRateDataService,
                  Object.values(holdings)
                ),
                new CurrencyClusterRiskCurrentInvestment(
                  this.exchangeRateDataService,
                  Object.values(holdings)
                )
              ],
              userSettings
            )
          : undefined,
      economicMarketClusterRisk:
        summary.ordersCount > 0
          ? await this.rulesService.evaluate(
              [
                new EconomicMarketClusterRiskDevelopedMarkets(
                  this.exchangeRateDataService,
                  marketsTotalInBaseCurrency,
                  markets.developedMarkets.valueInBaseCurrency
                ),
                new EconomicMarketClusterRiskEmergingMarkets(
                  this.exchangeRateDataService,
                  marketsTotalInBaseCurrency,
                  markets.emergingMarkets.valueInBaseCurrency
                )
              ],
              userSettings
            )
          : undefined,
      emergencyFund: await this.rulesService.evaluate(
        [
          new EmergencyFundSetup(
            this.exchangeRateDataService,
            this.getTotalEmergencyFund({
              userSettings,
              emergencyFundHoldingsValueInBaseCurrency:
                this.getEmergencyFundHoldingsValueInBaseCurrency({ holdings })
            }).toNumber()
          )
        ],
        userSettings
      ),
      fees: await this.rulesService.evaluate(
        [
          new FeeRatioInitialInvestment(
            this.exchangeRateDataService,
            summary.committedFunds,
            summary.fees
          )
        ],
        userSettings
      ),
      regionalMarketClusterRisk:
        summary.ordersCount > 0
          ? await this.rulesService.evaluate(
              [
                new RegionalMarketClusterRiskAsiaPacific(
                  this.exchangeRateDataService,
                  marketsAdvancedTotalInBaseCurrency,
                  marketsAdvanced.asiaPacific.valueInBaseCurrency
                ),
                new RegionalMarketClusterRiskEmergingMarkets(
                  this.exchangeRateDataService,
                  marketsAdvancedTotalInBaseCurrency,
                  marketsAdvanced.emergingMarkets.valueInBaseCurrency
                ),
                new RegionalMarketClusterRiskEurope(
                  this.exchangeRateDataService,
                  marketsAdvancedTotalInBaseCurrency,
                  marketsAdvanced.europe.valueInBaseCurrency
                ),
                new RegionalMarketClusterRiskJapan(
                  this.exchangeRateDataService,
                  marketsAdvancedTotalInBaseCurrency,
                  marketsAdvanced.japan.valueInBaseCurrency
                ),
                new RegionalMarketClusterRiskNorthAmerica(
                  this.exchangeRateDataService,
                  marketsAdvancedTotalInBaseCurrency,
                  marketsAdvanced.northAmerica.valueInBaseCurrency
                )
              ],
              userSettings
            )
          : undefined
    };

    return { rules, statistics: this.getReportStatistics(rules) };
  }

  @LogPerformance
  public async updateTags({
    dataSource,
    impersonationId,
    symbol,
    tags,
    userId
  }: {
    dataSource: DataSource;
    impersonationId: string;
    symbol: string;
    tags: Tag[];
    userId: string;
  }) {
    userId = await this.getUserId(impersonationId, userId);
    await this.orderService.assignTags({ dataSource, symbol, tags, userId });
  }

  private getAggregatedMarkets(holdings: Record<string, PortfolioPosition>): {
    markets: PortfolioDetails['markets'];
    marketsAdvanced: PortfolioDetails['marketsAdvanced'];
  } {
    const markets: PortfolioDetails['markets'] = {
      [UNKNOWN_KEY]: {
        id: UNKNOWN_KEY,
        valueInBaseCurrency: 0,
        valueInPercentage: 0
      },
      developedMarkets: {
        id: 'developedMarkets',
        valueInBaseCurrency: 0,
        valueInPercentage: 0
      },
      emergingMarkets: {
        id: 'emergingMarkets',
        valueInBaseCurrency: 0,
        valueInPercentage: 0
      },
      otherMarkets: {
        id: 'otherMarkets',
        valueInBaseCurrency: 0,
        valueInPercentage: 0
      }
    };

    const marketsAdvanced: PortfolioDetails['marketsAdvanced'] = {
      [UNKNOWN_KEY]: {
        id: UNKNOWN_KEY,
        valueInBaseCurrency: 0,
        valueInPercentage: 0
      },
      asiaPacific: {
        id: 'asiaPacific',
        valueInBaseCurrency: 0,
        valueInPercentage: 0
      },
      emergingMarkets: {
        id: 'emergingMarkets',
        valueInBaseCurrency: 0,
        valueInPercentage: 0
      },
      europe: {
        id: 'europe',
        valueInBaseCurrency: 0,
        valueInPercentage: 0
      },
      japan: {
        id: 'japan',
        valueInBaseCurrency: 0,
        valueInPercentage: 0
      },
      northAmerica: {
        id: 'northAmerica',
        valueInBaseCurrency: 0,
        valueInPercentage: 0
      },
      otherMarkets: {
        id: 'otherMarkets',
        valueInBaseCurrency: 0,
        valueInPercentage: 0
      }
    };

    for (const [, position] of Object.entries(holdings)) {
      const value = position.valueInBaseCurrency;

      if (position.assetClass !== AssetClass.LIQUIDITY) {
        if (position.countries.length > 0) {
          markets.developedMarkets.valueInBaseCurrency +=
            position.markets.developedMarkets * value;
          markets.emergingMarkets.valueInBaseCurrency +=
            position.markets.emergingMarkets * value;
          markets.otherMarkets.valueInBaseCurrency +=
            position.markets.otherMarkets * value;

          marketsAdvanced.asiaPacific.valueInBaseCurrency +=
            position.marketsAdvanced.asiaPacific * value;
          marketsAdvanced.emergingMarkets.valueInBaseCurrency +=
            position.marketsAdvanced.emergingMarkets * value;
          marketsAdvanced.europe.valueInBaseCurrency +=
            position.marketsAdvanced.europe * value;
          marketsAdvanced.japan.valueInBaseCurrency +=
            position.marketsAdvanced.japan * value;
          marketsAdvanced.northAmerica.valueInBaseCurrency +=
            position.marketsAdvanced.northAmerica * value;
          marketsAdvanced.otherMarkets.valueInBaseCurrency +=
            position.marketsAdvanced.otherMarkets * value;
        } else {
          markets[UNKNOWN_KEY].valueInBaseCurrency += value;
          marketsAdvanced[UNKNOWN_KEY].valueInBaseCurrency += value;
        }
      }
    }

    const marketsTotalInBaseCurrency = getSum(
      Object.values(markets).map(({ valueInBaseCurrency }) => {
        return new Big(valueInBaseCurrency);
      })
    ).toNumber();

    markets.developedMarkets.valueInPercentage =
      markets.developedMarkets.valueInBaseCurrency / marketsTotalInBaseCurrency;
    markets.emergingMarkets.valueInPercentage =
      markets.emergingMarkets.valueInBaseCurrency / marketsTotalInBaseCurrency;
    markets.otherMarkets.valueInPercentage =
      markets.otherMarkets.valueInBaseCurrency / marketsTotalInBaseCurrency;
    markets[UNKNOWN_KEY].valueInPercentage =
      markets[UNKNOWN_KEY].valueInBaseCurrency / marketsTotalInBaseCurrency;

    const marketsAdvancedTotal =
      marketsAdvanced.asiaPacific.valueInBaseCurrency +
      marketsAdvanced.emergingMarkets.valueInBaseCurrency +
      marketsAdvanced.europe.valueInBaseCurrency +
      marketsAdvanced.japan.valueInBaseCurrency +
      marketsAdvanced.northAmerica.valueInBaseCurrency +
      marketsAdvanced.otherMarkets.valueInBaseCurrency +
      marketsAdvanced[UNKNOWN_KEY].valueInBaseCurrency;

    marketsAdvanced.asiaPacific.valueInPercentage =
      marketsAdvanced.asiaPacific.valueInBaseCurrency / marketsAdvancedTotal;
    marketsAdvanced.emergingMarkets.valueInPercentage =
      marketsAdvanced.emergingMarkets.valueInBaseCurrency /
      marketsAdvancedTotal;
    marketsAdvanced.europe.valueInPercentage =
      marketsAdvanced.europe.valueInBaseCurrency / marketsAdvancedTotal;
    marketsAdvanced.japan.valueInPercentage =
      marketsAdvanced.japan.valueInBaseCurrency / marketsAdvancedTotal;
    marketsAdvanced.northAmerica.valueInPercentage =
      marketsAdvanced.northAmerica.valueInBaseCurrency / marketsAdvancedTotal;
    marketsAdvanced.otherMarkets.valueInPercentage =
      marketsAdvanced.otherMarkets.valueInBaseCurrency / marketsAdvancedTotal;
    marketsAdvanced[UNKNOWN_KEY].valueInPercentage =
      marketsAdvanced[UNKNOWN_KEY].valueInBaseCurrency / marketsAdvancedTotal;

    return { markets, marketsAdvanced };
  }

  @LogPerformance
  private async getCashPositions({
    cashDetails,
    userCurrency,
    value
  }: {
    cashDetails: CashDetails;
    userCurrency: string;
    value: Big;
  }) {
    const cashPositions: PortfolioDetails['holdings'] = {
      [userCurrency]: this.getInitialCashPosition({
        balance: 0,
        currency: userCurrency
      })
    };

    for (const account of cashDetails.accounts) {
      const convertedBalance = this.exchangeRateDataService.toCurrency(
        account.balance,
        account.currency,
        userCurrency
      );

      if (convertedBalance === 0) {
        continue;
      }

      if (cashPositions[account.currency]) {
        cashPositions[account.currency].investment += convertedBalance;
        cashPositions[account.currency].valueInBaseCurrency += convertedBalance;
      } else {
        cashPositions[account.currency] = this.getInitialCashPosition({
          balance: convertedBalance,
          currency: account.currency
        });
      }
    }

    for (const symbol of Object.keys(cashPositions)) {
      // Calculate allocations for each currency
      cashPositions[symbol].allocationInPercentage = value.gt(0)
        ? new Big(cashPositions[symbol].valueInBaseCurrency)
            .div(value)
            .toNumber()
        : 0;
    }

    return cashPositions;
  }

  private getDividendsByGroup({
    dividends,
    groupBy
  }: {
    dividends: InvestmentItem[];
    groupBy: GroupBy;
  }): InvestmentItem[] {
    if (dividends.length === 0) {
      return [];
    }

    const dividendsByGroup: InvestmentItem[] = [];
    let currentDate: Date;
    let investmentByGroup = new Big(0);

    for (const [index, dividend] of dividends.entries()) {
      if (
        isSameYear(parseDate(dividend.date), currentDate) &&
        (groupBy === 'year' ||
          isSameMonth(parseDate(dividend.date), currentDate))
      ) {
        // Same group: Add up dividends

        investmentByGroup = investmentByGroup.plus(dividend.investment);
      } else {
        // New group: Store previous group and reset

        if (currentDate) {
          dividendsByGroup.push({
            date: format(
              set(currentDate, {
                date: 1,
                month: groupBy === 'year' ? 0 : currentDate.getMonth()
              }),
              DATE_FORMAT
            ),
            investment: investmentByGroup.toNumber()
          });
        }

        currentDate = parseDate(dividend.date);
        investmentByGroup = new Big(dividend.investment);
      }

      if (index === dividends.length - 1) {
        // Store current month (latest order)
        dividendsByGroup.push({
          date: format(
            set(currentDate, {
              date: 1,
              month: groupBy === 'year' ? 0 : currentDate.getMonth()
            }),
            DATE_FORMAT
          ),
          investment: investmentByGroup.toNumber()
        });
      }
    }

    return dividendsByGroup;
  }

<<<<<<< HEAD
  @LogPerformance
  private getEmergencyFundPositionsValueInBaseCurrency({
=======
  private getEmergencyFundHoldingsValueInBaseCurrency({
>>>>>>> 476b287e
    holdings
  }: {
    holdings: PortfolioDetails['holdings'];
  }) {
    // TODO: Use current value of activities instead of holdings
    // tagged with EMERGENCY_FUND_TAG_ID
    const emergencyFundHoldings = Object.values(holdings).filter(({ tags }) => {
      return (
        tags?.some(({ id }) => {
          return id === EMERGENCY_FUND_TAG_ID;
        }) ?? false
      );
    });

    let valueInBaseCurrencyOfEmergencyFundHoldings = new Big(0);

    for (const { valueInBaseCurrency } of emergencyFundHoldings) {
      valueInBaseCurrencyOfEmergencyFundHoldings =
        valueInBaseCurrencyOfEmergencyFundHoldings.plus(valueInBaseCurrency);
    }

    return valueInBaseCurrencyOfEmergencyFundHoldings.toNumber();
  }

  private getInitialCashPosition({
    balance,
    currency
  }: {
    balance: number;
    currency: string;
  }): PortfolioPosition {
    return {
      currency,
      allocationInPercentage: 0,
      assetClass: AssetClass.LIQUIDITY,
      assetSubClass: AssetSubClass.CASH,
      countries: [],
      dataSource: undefined,
      dateOfFirstActivity: undefined,
      dividend: 0,
      grossPerformance: 0,
      grossPerformancePercent: 0,
      grossPerformancePercentWithCurrencyEffect: 0,
      grossPerformanceWithCurrencyEffect: 0,
      holdings: [],
      investment: balance,
      marketPrice: 0,
      name: currency,
      netPerformance: 0,
      netPerformancePercent: 0,
      netPerformancePercentWithCurrencyEffect: 0,
      netPerformanceWithCurrencyEffect: 0,
      quantity: 0,
      sectors: [],
      symbol: currency,
      tags: [],
      transactionCount: 0,
      valueInBaseCurrency: balance
    };
  }

  private getMarkets({
    assetProfile
  }: {
    assetProfile: EnhancedSymbolProfile;
  }) {
    const markets = {
      [UNKNOWN_KEY]: 0,
      developedMarkets: 0,
      emergingMarkets: 0,
      otherMarkets: 0
    };
    const marketsAdvanced = {
      [UNKNOWN_KEY]: 0,
      asiaPacific: 0,
      emergingMarkets: 0,
      europe: 0,
      japan: 0,
      northAmerica: 0,
      otherMarkets: 0
    };

    if (assetProfile.countries.length > 0) {
      for (const country of assetProfile.countries) {
        if (developedMarkets.includes(country.code)) {
          markets.developedMarkets = new Big(markets.developedMarkets)
            .plus(country.weight)
            .toNumber();
        } else if (emergingMarkets.includes(country.code)) {
          markets.emergingMarkets = new Big(markets.emergingMarkets)
            .plus(country.weight)
            .toNumber();
        } else {
          markets.otherMarkets = new Big(markets.otherMarkets)
            .plus(country.weight)
            .toNumber();
        }

        if (country.code === 'JP') {
          marketsAdvanced.japan = new Big(marketsAdvanced.japan)
            .plus(country.weight)
            .toNumber();
        } else if (country.code === 'CA' || country.code === 'US') {
          marketsAdvanced.northAmerica = new Big(marketsAdvanced.northAmerica)
            .plus(country.weight)
            .toNumber();
        } else if (asiaPacificMarkets.includes(country.code)) {
          marketsAdvanced.asiaPacific = new Big(marketsAdvanced.asiaPacific)
            .plus(country.weight)
            .toNumber();
        } else if (emergingMarkets.includes(country.code)) {
          marketsAdvanced.emergingMarkets = new Big(
            marketsAdvanced.emergingMarkets
          )
            .plus(country.weight)
            .toNumber();
        } else if (europeMarkets.includes(country.code)) {
          marketsAdvanced.europe = new Big(marketsAdvanced.europe)
            .plus(country.weight)
            .toNumber();
        } else {
          marketsAdvanced.otherMarkets = new Big(marketsAdvanced.otherMarkets)
            .plus(country.weight)
            .toNumber();
        }
      }
    }

    markets[UNKNOWN_KEY] = new Big(1)
      .minus(markets.developedMarkets)
      .minus(markets.emergingMarkets)
      .minus(markets.otherMarkets)
      .toNumber();

    marketsAdvanced[UNKNOWN_KEY] = new Big(1)
      .minus(marketsAdvanced.asiaPacific)
      .minus(marketsAdvanced.emergingMarkets)
      .minus(marketsAdvanced.europe)
      .minus(marketsAdvanced.japan)
      .minus(marketsAdvanced.northAmerica)
      .minus(marketsAdvanced.otherMarkets)
      .toNumber();

    return { markets, marketsAdvanced };
  }

  @LogPerformance
  private getReportStatistics(
    evaluatedRules: PortfolioReportResponse['rules']
  ): PortfolioReportResponse['statistics'] {
    const rulesActiveCount = Object.values(evaluatedRules)
      .flat()
      .filter((rule) => {
        return rule?.isActive === true;
      }).length;

    const rulesFulfilledCount = Object.values(evaluatedRules)
      .flat()
      .filter((rule) => {
        return rule?.value === true;
      }).length;

    return { rulesActiveCount, rulesFulfilledCount };
  }

  @LogPerformance
  private getStreaks({
    investments,
    savingsRate
  }: {
    investments: InvestmentItem[];
    savingsRate: number;
  }) {
    let currentStreak = 0;
    let longestStreak = 0;

    for (const { investment } of investments) {
      if (investment >= savingsRate) {
        currentStreak++;
        longestStreak = Math.max(longestStreak, currentStreak);
      } else {
        currentStreak = 0;
      }
    }

    return { currentStreak, longestStreak };
  }

  @LogPerformance
  private async getSummary({
    balanceInBaseCurrency,
    emergencyFundHoldingsValueInBaseCurrency,
    filteredValueInBaseCurrency,
    impersonationId,
    portfolioCalculator,
    userCurrency,
    userId
  }: {
    balanceInBaseCurrency: number;
    emergencyFundHoldingsValueInBaseCurrency: number;
    filteredValueInBaseCurrency: Big;
    impersonationId: string;
    portfolioCalculator: PortfolioCalculator;
    userCurrency: string;
    userId: string;
  }): Promise<PortfolioSummary> {
    userId = await this.getUserId(impersonationId, userId);
    const user = await this.userService.user({ id: userId });

    const { activities } = await this.orderService.getOrders({
      userCurrency,
      userId,
      withExcludedAccounts: true
    });
    const excludedActivities: Activity[] = [];
    const nonExcludedActivities: Activity[] = [];

    for (const activity of activities) {
      if (activity.Account?.isExcluded) {
        excludedActivities.push(activity);
      } else {
        nonExcludedActivities.push(activity);
      }
    }

    const { currentValueInBaseCurrency, totalInvestment } =
      await portfolioCalculator.getSnapshot();

    const { performance } = await this.getPerformance({
      impersonationId,
      userId
    });

    const {
      netPerformance,
      netPerformancePercentage,
      netPerformancePercentageWithCurrencyEffect,
      netPerformanceWithCurrencyEffect
    } = performance;

    const dividendInBaseCurrency =
      await portfolioCalculator.getDividendInBaseCurrency();

    const totalEmergencyFund = this.getTotalEmergencyFund({
      emergencyFundHoldingsValueInBaseCurrency,
      userSettings: user.Settings?.settings as UserSettings
    });

    const fees = await portfolioCalculator.getFeesInBaseCurrency();

    const firstOrderDate = portfolioCalculator.getStartDate();

    const interest = await portfolioCalculator.getInterestInBaseCurrency();

    const liabilities =
      await portfolioCalculator.getLiabilitiesInBaseCurrency();

    const valuables = await portfolioCalculator.getValuablesInBaseCurrency();

    const totalBuy = this.getSumOfActivityType({
      userCurrency,
      activities: nonExcludedActivities,
      activityType: 'BUY'
    }).toNumber();

    const totalSell = this.getSumOfActivityType({
      userCurrency,
      activities: nonExcludedActivities,
      activityType: 'SELL'
    }).toNumber();

    const cash = new Big(balanceInBaseCurrency)
      .minus(totalEmergencyFund)
      .plus(emergencyFundHoldingsValueInBaseCurrency)
      .toNumber();

    const committedFunds = new Big(totalBuy)
      .minus(totalSell)
      .minus(dividendInBaseCurrency);

    const totalOfExcludedActivities = this.getSumOfActivityType({
      userCurrency,
      activities: excludedActivities,
      activityType: 'BUY'
    }).minus(
      this.getSumOfActivityType({
        userCurrency,
        activities: excludedActivities,
        activityType: 'SELL'
      })
    );

    const cashDetailsWithExcludedAccounts =
      await this.accountService.getCashDetails({
        userId,
        currency: userCurrency,
        withExcludedAccounts: true
      });
    const excludedBalanceInBaseCurrency = new Big(
      cashDetailsWithExcludedAccounts.balanceInBaseCurrency
    ).minus(balanceInBaseCurrency);

    const excludedAccountsAndActivities = excludedBalanceInBaseCurrency
      .plus(totalOfExcludedActivities)
      .toNumber();

    const netWorth =
      portfolioCalculator instanceof CPRPortfolioCalculator
        ? await (portfolioCalculator as CPRPortfolioCalculator)
            .getUnfilteredNetWorth(this.getUserCurrency())
            .then((value) => value.toNumber())
        : new Big(balanceInBaseCurrency)
            .plus(currentValueInBaseCurrency)
            .plus(valuables)
            .plus(excludedAccountsAndActivities)
            .minus(liabilities)
            .toNumber();

    const daysInMarket = differenceInDays(new Date(), firstOrderDate);

    const annualizedPerformancePercent = getAnnualizedPerformancePercent({
      daysInMarket,
      netPerformancePercentage: new Big(netPerformancePercentage)
    })?.toNumber();

    const annualizedPerformancePercentWithCurrencyEffect =
      getAnnualizedPerformancePercent({
        daysInMarket,
        netPerformancePercentage: new Big(
          netPerformancePercentageWithCurrencyEffect
        )
      })?.toNumber();

    return {
      annualizedPerformancePercent,
      annualizedPerformancePercentWithCurrencyEffect,
      cash,
      excludedAccountsAndActivities,
      netPerformance,
      netPerformancePercentage,
      netPerformancePercentageWithCurrencyEffect,
      netPerformanceWithCurrencyEffect,
      totalBuy,
      totalSell,
      committedFunds: committedFunds.toNumber(),
      currentValueInBaseCurrency: currentValueInBaseCurrency.toNumber(),
      dividendInBaseCurrency: dividendInBaseCurrency.toNumber(),
      emergencyFund: {
        assets: emergencyFundHoldingsValueInBaseCurrency,
        cash: totalEmergencyFund
          .minus(emergencyFundHoldingsValueInBaseCurrency)
          .toNumber(),
        total: totalEmergencyFund.toNumber()
      },
      fees: fees.toNumber(),
      filteredValueInBaseCurrency: filteredValueInBaseCurrency.toNumber(),
      filteredValueInPercentage: netWorth
        ? filteredValueInBaseCurrency.div(netWorth).toNumber()
        : undefined,
      fireWealth: new Big(currentValueInBaseCurrency)
        .minus(emergencyFundHoldingsValueInBaseCurrency)
        .toNumber(),
      grossPerformance: new Big(netPerformance).plus(fees).toNumber(),
      grossPerformanceWithCurrencyEffect: new Big(
        netPerformanceWithCurrencyEffect
      )
        .plus(fees)
        .toNumber(),
      interest: interest.toNumber(),
      items: valuables.toNumber(),
      liabilities: liabilities.toNumber(),
      ordersCount: activities.filter(({ type }) => {
        return ['BUY', 'SELL'].includes(type);
      }).length,
      totalInvestment: totalInvestment.toNumber(),
      totalValueInBaseCurrency: netWorth
    };
  }

  @LogPerformance
  private getSumOfActivityType({
    activities,
    activityType,
    userCurrency
  }: {
    activities: Activity[];
    activityType: ActivityType;
    userCurrency: string;
  }) {
    return getSum(
      activities
        .filter(({ isDraft, type }) => {
          return isDraft === false && type === activityType;
        })
        .map(({ quantity, SymbolProfile, unitPrice }) => {
          return new Big(
            this.exchangeRateDataService.toCurrency(
              new Big(quantity).mul(unitPrice).toNumber(),
              SymbolProfile.currency,
              userCurrency
            )
          );
        })
    );
  }

  private getTotalEmergencyFund({
    emergencyFundHoldingsValueInBaseCurrency,
    userSettings
  }: {
    emergencyFundHoldingsValueInBaseCurrency: number;
    userSettings: UserSettings;
  }) {
    return new Big(
      Math.max(
        emergencyFundHoldingsValueInBaseCurrency,
        userSettings?.emergencyFund ?? 0
      )
    );
  }

  private getUserCurrency(aUser?: UserWithSettings) {
    return (
      aUser?.Settings?.settings.baseCurrency ??
      this.request.user?.Settings?.settings.baseCurrency ??
      DEFAULT_CURRENCY
    );
  }

  private async getUserId(aImpersonationId: string, aUserId: string) {
    const impersonationUserId =
      await this.impersonationService.validateImpersonationId(aImpersonationId);

    return impersonationUserId || aUserId;
  }

  @LogPerformance
  private async getValueOfAccountsAndPlatforms({
    activities,
    filters = [],
    portfolioItemsNow,
    userCurrency,
    userId,
    withExcludedAccounts = false
  }: {
    activities: Activity[];
    filters?: Filter[];
    portfolioItemsNow: Record<string, TimelinePosition>;
    userCurrency: string;
    userId: string;
    withExcludedAccounts?: boolean;
  }) {
    const accounts: PortfolioDetails['accounts'] = {};
    const platforms: PortfolioDetails['platforms'] = {};

    let currentAccounts: (Account & {
      Order?: Order[];
      Platform?: Platform;
    })[] = [];

    if (filters.length === 0) {
      currentAccounts = await this.accountService.getAccounts(userId);
    } else if (filters.length === 1 && filters[0].type === 'ACCOUNT') {
      currentAccounts = await this.accountService.accounts({
        include: { Platform: true },
        where: { id: filters[0].id }
      });
    } else {
      const accountIds = Array.from(
        new Set(
          activities
            .filter(({ accountId }) => {
              return accountId;
            })
            .map(({ accountId }) => {
              return accountId;
            })
        )
      );

      currentAccounts = await this.accountService.accounts({
        include: { Platform: true },
        where: { id: { in: accountIds } }
      });
    }

    currentAccounts = currentAccounts.filter((account) => {
      return withExcludedAccounts || account.isExcluded === false;
    });

    for (const account of currentAccounts) {
      const ordersByAccount = activities.filter(({ accountId }) => {
        return accountId === account.id;
      });

      accounts[account.id] = {
        balance: account.balance,
        currency: account.currency,
        name: account.name,
        valueInBaseCurrency: this.exchangeRateDataService.toCurrency(
          account.balance,
          account.currency,
          userCurrency
        )
      };

      if (platforms[account.Platform?.id || UNKNOWN_KEY]?.valueInBaseCurrency) {
        platforms[account.Platform?.id || UNKNOWN_KEY].valueInBaseCurrency +=
          this.exchangeRateDataService.toCurrency(
            account.balance,
            account.currency,
            userCurrency
          );
      } else {
        platforms[account.Platform?.id || UNKNOWN_KEY] = {
          balance: account.balance,
          currency: account.currency,
          name: account.Platform?.name,
          valueInBaseCurrency: this.exchangeRateDataService.toCurrency(
            account.balance,
            account.currency,
            userCurrency
          )
        };
      }

      for (const {
        Account,
        quantity,
        SymbolProfile,
        type
      } of ordersByAccount) {
        const currentValueOfSymbolInBaseCurrency =
          getFactor(type) *
          quantity *
          (portfolioItemsNow[SymbolProfile.symbol]?.marketPriceInBaseCurrency ??
            0);

        if (accounts[Account?.id || UNKNOWN_KEY]?.valueInBaseCurrency) {
          accounts[Account?.id || UNKNOWN_KEY].valueInBaseCurrency +=
            currentValueOfSymbolInBaseCurrency;
        } else {
          accounts[Account?.id || UNKNOWN_KEY] = {
            balance: 0,
            currency: Account?.currency,
            name: account.name,
            valueInBaseCurrency: currentValueOfSymbolInBaseCurrency
          };
        }

        if (
          platforms[Account?.Platform?.id || UNKNOWN_KEY]?.valueInBaseCurrency
        ) {
          platforms[Account?.Platform?.id || UNKNOWN_KEY].valueInBaseCurrency +=
            currentValueOfSymbolInBaseCurrency;
        } else {
          platforms[Account?.Platform?.id || UNKNOWN_KEY] = {
            balance: 0,
            currency: Account?.currency,
            name: account.Platform?.name,
            valueInBaseCurrency: currentValueOfSymbolInBaseCurrency
          };
        }
      }
    }

    return { accounts, platforms };
  }
}<|MERGE_RESOLUTION|>--- conflicted
+++ resolved
@@ -83,11 +83,7 @@
   parseISO,
   set
 } from 'date-fns';
-<<<<<<< HEAD
-import { isEmpty, uniq, uniqBy } from 'lodash';
-=======
-import { isEmpty } from 'lodash';
->>>>>>> 476b287e
+import { isEmpty, uniqBy } from 'lodash';
 
 import { CPRPortfolioCalculator } from './calculator/constantPortfolioReturn/portfolio-calculator';
 import { PortfolioCalculator } from './calculator/portfolio-calculator';
@@ -1623,12 +1619,8 @@
     return dividendsByGroup;
   }
 
-<<<<<<< HEAD
   @LogPerformance
-  private getEmergencyFundPositionsValueInBaseCurrency({
-=======
   private getEmergencyFundHoldingsValueInBaseCurrency({
->>>>>>> 476b287e
     holdings
   }: {
     holdings: PortfolioDetails['holdings'];
