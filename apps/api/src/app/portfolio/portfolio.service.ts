--- conflicted
+++ resolved
@@ -2062,16 +2062,13 @@
     return impersonationUserId || aUserId;
   }
 
-<<<<<<< HEAD
-  @LogPerformance
-=======
   private getUserPerformanceCalculationType(
     aUser: UserWithSettings
   ): PerformanceCalculationType {
     return aUser?.Settings?.settings.performanceCalculationType;
   }
 
->>>>>>> 3b59d798
+  @LogPerformance
   private async getValueOfAccountsAndPlatforms({
     activities,
     filters = [],
