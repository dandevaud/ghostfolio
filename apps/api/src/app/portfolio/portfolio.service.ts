import { AccountBalanceService } from '@ghostfolio/api/app/account-balance/account-balance.service';
import { AccountService } from '@ghostfolio/api/app/account/account.service';
import { CashDetails } from '@ghostfolio/api/app/account/interfaces/cash-details.interface';
import { Activity } from '@ghostfolio/api/app/order/interfaces/activities.interface';
import { OrderService } from '@ghostfolio/api/app/order/order.service';
import { UserService } from '@ghostfolio/api/app/user/user.service';
import { getFactor } from '@ghostfolio/api/helper/portfolio.helper';
import { LogPerformance } from '@ghostfolio/api/interceptors/performance-logging/performance-logging.interceptor';
import { AccountClusterRiskCurrentInvestment } from '@ghostfolio/api/models/rules/account-cluster-risk/current-investment';
import { AccountClusterRiskSingleAccount } from '@ghostfolio/api/models/rules/account-cluster-risk/single-account';
import { AssetClassClusterRiskEquity } from '@ghostfolio/api/models/rules/asset-class-cluster-risk/equity';
import { AssetClassClusterRiskFixedIncome } from '@ghostfolio/api/models/rules/asset-class-cluster-risk/fixed-income';
import { CurrencyClusterRiskBaseCurrencyCurrentInvestment } from '@ghostfolio/api/models/rules/currency-cluster-risk/base-currency-current-investment';
import { CurrencyClusterRiskCurrentInvestment } from '@ghostfolio/api/models/rules/currency-cluster-risk/current-investment';
import { EconomicMarketClusterRiskDevelopedMarkets } from '@ghostfolio/api/models/rules/economic-market-cluster-risk/developed-markets';
import { EconomicMarketClusterRiskEmergingMarkets } from '@ghostfolio/api/models/rules/economic-market-cluster-risk/emerging-markets';
import { EmergencyFundSetup } from '@ghostfolio/api/models/rules/emergency-fund/emergency-fund-setup';
import { FeeRatioInitialInvestment } from '@ghostfolio/api/models/rules/fees/fee-ratio-initial-investment';
import { DataProviderService } from '@ghostfolio/api/services/data-provider/data-provider.service';
import { ExchangeRateDataService } from '@ghostfolio/api/services/exchange-rate-data/exchange-rate-data.service';
import { ImpersonationService } from '@ghostfolio/api/services/impersonation/impersonation.service';
import { SymbolProfileService } from '@ghostfolio/api/services/symbol-profile/symbol-profile.service';
import {
  getAnnualizedPerformancePercent,
  getIntervalFromDateRange
} from '@ghostfolio/common/calculation-helper';
import {
  DEFAULT_CURRENCY,
  EMERGENCY_FUND_TAG_ID,
  UNKNOWN_KEY
} from '@ghostfolio/common/config';
import { DATE_FORMAT, getSum, parseDate } from '@ghostfolio/common/helper';
import {
  Accounts,
  EnhancedSymbolProfile,
  Filter,
  HistoricalDataItem,
  InvestmentItem,
  PortfolioDetails,
  PortfolioInvestments,
  PortfolioPerformanceResponse,
  PortfolioPosition,
  PortfolioReportResponse,
  PortfolioSummary,
  Position,
  UserSettings
} from '@ghostfolio/common/interfaces';
import { TimelinePosition } from '@ghostfolio/common/models';
import type {
  AccountWithValue,
  DateRange,
  GroupBy,
  RequestWithUser,
  UserWithSettings
} from '@ghostfolio/common/types';

import { Inject, Injectable } from '@nestjs/common';
import { REQUEST } from '@nestjs/core';
import {
  Account,
  Type as ActivityType,
  AssetClass,
  AssetSubClass,
  DataSource,
  Order,
  Platform,
  Prisma,
  Tag
} from '@prisma/client';
import { Big } from 'big.js';
import {
  differenceInDays,
  format,
  isAfter,
  isBefore,
  isSameMonth,
  isSameYear,
  parseISO,
  set
} from 'date-fns';
import { isEmpty, uniq } from 'lodash';

import { CPRPortfolioCalculator } from './calculator/constantPortfolioReturn/portfolio-calculator';
import { PortfolioCalculator } from './calculator/portfolio-calculator';
import {
  PerformanceCalculationType,
  PortfolioCalculatorFactory
} from './calculator/portfolio-calculator.factory';
import { PortfolioHoldingDetail } from './interfaces/portfolio-holding-detail.interface';
import { RulesService } from './rules.service';

const asiaPacificMarkets = require('../../assets/countries/asia-pacific-markets.json');
const developedMarkets = require('../../assets/countries/developed-markets.json');
const emergingMarkets = require('../../assets/countries/emerging-markets.json');
const europeMarkets = require('../../assets/countries/europe-markets.json');

@Injectable()
export class PortfolioService {
  public constructor(
    private readonly accountBalanceService: AccountBalanceService,
    private readonly accountService: AccountService,
    private readonly calculatorFactory: PortfolioCalculatorFactory,
    private readonly dataProviderService: DataProviderService,
    private readonly exchangeRateDataService: ExchangeRateDataService,
    private readonly impersonationService: ImpersonationService,
    private readonly orderService: OrderService,
    @Inject(REQUEST) private readonly request: RequestWithUser,
    private readonly rulesService: RulesService,
    private readonly symbolProfileService: SymbolProfileService,
    private readonly userService: UserService
  ) {}

  @LogPerformance
  public async getAccounts({
    filters,
    userId,
    withExcludedAccounts = false
  }: {
    filters?: Filter[];
    userId: string;
    withExcludedAccounts?: boolean;
  }): Promise<AccountWithValue[]> {
    const where: Prisma.AccountWhereInput = { userId };

    const filterByAccount = filters?.find(({ type }) => {
      return type === 'ACCOUNT';
    })?.id;

    const filterByDataSource = filters?.find(({ type }) => {
      return type === 'DATA_SOURCE';
    })?.id;

    const filterBySymbol = filters?.find(({ type }) => {
      return type === 'SYMBOL';
    })?.id;

    if (filterByAccount) {
      where.id = filterByAccount;
    }

    if (filterByDataSource && filterBySymbol) {
      where.Order = {
        some: {
          SymbolProfile: {
            AND: [
              { dataSource: filterByDataSource as DataSource },
              { symbol: filterBySymbol }
            ]
          }
        }
      };
    }

    const [accounts, details] = await Promise.all([
      this.accountService.accounts({
        where,
        include: { Order: true, Platform: true },
        orderBy: { name: 'asc' }
      }),
      this.getDetails({
        filters,
        withExcludedAccounts,
        impersonationId: userId,
        userId: this.request.user.id
      })
    ]);

    const userCurrency = this.request.user.Settings.settings.baseCurrency;

    return accounts.map((account) => {
      let transactionCount = 0;

      for (const order of account.Order) {
        if (!order.isDraft) {
          transactionCount += 1;
        }
      }

      const valueInBaseCurrency =
        details.accounts[account.id]?.valueInBaseCurrency ?? 0;

      const result = {
        ...account,
        transactionCount,
        valueInBaseCurrency,
        balanceInBaseCurrency: this.exchangeRateDataService.toCurrency(
          account.balance,
          account.currency,
          userCurrency
        ),
        value: this.exchangeRateDataService.toCurrency(
          valueInBaseCurrency,
          userCurrency,
          account.currency
        )
      };

      delete result.Order;

      return result;
    });
  }

  @LogPerformance
  public async getAccountsWithAggregations({
    filters,
    userId,
    withExcludedAccounts = false
  }: {
    filters?: Filter[];
    userId: string;
    withExcludedAccounts?: boolean;
  }): Promise<Accounts> {
    const accounts = await this.getAccounts({
      filters,
      userId,
      withExcludedAccounts
    });
    let totalBalanceInBaseCurrency = new Big(0);
    let totalValueInBaseCurrency = new Big(0);
    let transactionCount = 0;

    for (const account of accounts) {
      totalBalanceInBaseCurrency = totalBalanceInBaseCurrency.plus(
        account.balanceInBaseCurrency
      );
      totalValueInBaseCurrency = totalValueInBaseCurrency.plus(
        account.valueInBaseCurrency
      );
      transactionCount += account.transactionCount;
    }

    return {
      accounts,
      transactionCount,
      totalBalanceInBaseCurrency: totalBalanceInBaseCurrency.toNumber(),
      totalValueInBaseCurrency: totalValueInBaseCurrency.toNumber()
    };
  }

  @LogPerformance
  public async getDividends({
    activities,
    groupBy
  }: {
    activities: Activity[];
    groupBy?: GroupBy;
  }): Promise<InvestmentItem[]> {
    let dividends = activities.map(({ date, valueInBaseCurrency }) => {
      return {
        date: format(date, DATE_FORMAT),
        investment: valueInBaseCurrency
      };
    });

    if (groupBy) {
      dividends = this.getDividendsByGroup({ dividends, groupBy });
    }

    return dividends;
  }

  @LogPerformance
  public async getInvestments({
    dateRange,
    filters,
    groupBy,
    impersonationId,
    savingsRate
  }: {
    dateRange: DateRange;
    filters?: Filter[];
    groupBy?: GroupBy;
    impersonationId: string;
    savingsRate: number;
  }): Promise<PortfolioInvestments> {
    const userId = await this.getUserId(impersonationId, this.request.user.id);

    const { endDate, startDate } = getIntervalFromDateRange(dateRange);

    const { activities } =
      await this.orderService.getOrdersForPortfolioCalculator({
        filters,
        userId,
        userCurrency: this.getUserCurrency()
      });

    if (activities.length === 0) {
      return {
        investments: [],
        streaks: { currentStreak: 0, longestStreak: 0 }
      };
    }

    const portfolioCalculator = this.calculatorFactory.createCalculator({
      activities,
      filters,
      userId,
      calculationType: PerformanceCalculationType.TWR,
      currency: this.request.user.Settings.settings.baseCurrency
    });

    const { historicalData } = await portfolioCalculator.getSnapshot();

    const items = historicalData.filter(({ date }) => {
      return !isBefore(date, startDate) && !isAfter(date, endDate);
    });

    let investments: InvestmentItem[];

    if (groupBy) {
      investments = portfolioCalculator.getInvestmentsByGroup({
        groupBy,
        data: items
      });
    } else {
      investments = items.map(({ date, investmentValueWithCurrencyEffect }) => {
        return {
          date,
          investment: investmentValueWithCurrencyEffect
        };
      });
    }

    let streaks: PortfolioInvestments['streaks'];

    if (savingsRate) {
      streaks = this.getStreaks({
        investments,
        savingsRate: groupBy === 'year' ? 12 * savingsRate : savingsRate
      });
    }

    return {
      investments,
      streaks
    };
  }

  @LogPerformance
  public async getDetails({
    dateRange = 'max',
    filters,
    impersonationId,
    userId,
    withExcludedAccounts = false,
    withMarkets = false,
    withSummary = false
  }: {
    dateRange?: DateRange;
    filters?: Filter[];
    impersonationId: string;
    userId: string;
    withExcludedAccounts?: boolean;
    withMarkets?: boolean;
    withSummary?: boolean;
  }): Promise<PortfolioDetails & { hasErrors: boolean }> {
    userId = await this.getUserId(impersonationId, userId);
    const user = await this.userService.user({ id: userId });
    const userCurrency = this.getUserCurrency(user);

    const emergencyFund = new Big(
      (user.Settings?.settings as UserSettings)?.emergencyFund ?? 0
    );

    const { activities } =
      await this.orderService.getOrdersForPortfolioCalculator({
        filters,
        userCurrency,
        userId
      });

    const portfolioCalculator = this.calculatorFactory.createCalculator({
      activities,
      filters,
      userId,
      calculationType: PerformanceCalculationType.TWR,
      currency: userCurrency
    });

    const { currentValueInBaseCurrency, hasErrors, positions } =
      await portfolioCalculator.getSnapshot();

    const cashDetails = await this.accountService.getCashDetails({
      filters,
      userId,
      currency: userCurrency
    });

    const holdings: PortfolioDetails['holdings'] = {};

    const totalValueInBaseCurrency = currentValueInBaseCurrency.plus(
      cashDetails.balanceInBaseCurrency
    );

    const isFilteredByAccount =
      filters?.some(({ type }) => {
        return type === 'ACCOUNT';
      }) ?? false;

    const isFilteredByCash = filters?.some(({ id, type }) => {
      return id === AssetClass.LIQUIDITY && type === 'ASSET_CLASS';
    });

    const isFilteredByClosedHoldings =
      filters?.some(({ id, type }) => {
        return id === 'CLOSED' && type === 'HOLDING_TYPE';
      }) ?? false;

    let filteredValueInBaseCurrency = isFilteredByAccount
      ? totalValueInBaseCurrency
      : currentValueInBaseCurrency;

    if (
      filters?.length === 0 ||
      (filters?.length === 1 &&
        filters[0].id === AssetClass.LIQUIDITY &&
        filters[0].type === 'ASSET_CLASS')
    ) {
      filteredValueInBaseCurrency = filteredValueInBaseCurrency.plus(
        cashDetails.balanceInBaseCurrency
      );
    }

    const assetProfileIdentifiers = positions.map(({ dataSource, symbol }) => {
      return {
        dataSource,
        symbol
      };
    });

    const symbolProfiles = await this.symbolProfileService.getSymbolProfiles(
      assetProfileIdentifiers
    );

    const symbolProfileMap: { [symbol: string]: EnhancedSymbolProfile } = {};
    for (const symbolProfile of symbolProfiles) {
      symbolProfileMap[symbolProfile.symbol] = symbolProfile;
    }

    const portfolioItemsNow: { [symbol: string]: TimelinePosition } = {};
    for (const position of positions) {
      portfolioItemsNow[position.symbol] = position;
    }

    for (const {
      currency,
      dividend,
      firstBuyDate,
      grossPerformance,
      grossPerformanceWithCurrencyEffect,
      grossPerformancePercentage,
      grossPerformancePercentageWithCurrencyEffect,
      investment,
      marketPrice,
      netPerformance,
      netPerformancePercentage,
      netPerformancePercentageWithCurrencyEffectMap,
      netPerformanceWithCurrencyEffectMap,
      quantity,
      symbol,
      tags,
      transactionCount,
      valueInBaseCurrency
    } of positions) {
      if (isFilteredByClosedHoldings === true) {
        if (!quantity.eq(0)) {
          // Ignore positions with a quantity
          continue;
        }
      } else {
        if (quantity.eq(0)) {
          // Ignore positions without any quantity
          continue;
        }
      }

      const assetProfile = symbolProfileMap[symbol];

      let markets: PortfolioPosition['markets'];
      let marketsAdvanced: PortfolioPosition['marketsAdvanced'];

      if (withMarkets) {
        ({ markets, marketsAdvanced } = this.getMarkets({
          assetProfile
        }));
      }

      holdings[symbol] = {
        currency,
        markets,
        marketsAdvanced,
        marketPrice,
        symbol,
        tags,
        transactionCount,
        allocationInPercentage: filteredValueInBaseCurrency.eq(0)
          ? 0
          : valueInBaseCurrency.div(filteredValueInBaseCurrency).toNumber(),
        assetClass: assetProfile.assetClass,
        assetSubClass: assetProfile.assetSubClass,
        countries: assetProfile.countries,
        dataSource: assetProfile.dataSource,
        dateOfFirstActivity: parseDate(firstBuyDate),
        dividend: dividend?.toNumber() ?? 0,
        grossPerformance: grossPerformance?.toNumber() ?? 0,
        grossPerformancePercent: grossPerformancePercentage?.toNumber() ?? 0,
        grossPerformancePercentWithCurrencyEffect:
          grossPerformancePercentageWithCurrencyEffect?.toNumber() ?? 0,
        grossPerformanceWithCurrencyEffect:
          grossPerformanceWithCurrencyEffect?.toNumber() ?? 0,
        holdings: assetProfile.holdings.map(
          ({ allocationInPercentage, name }) => {
            return {
              allocationInPercentage,
              name,
              valueInBaseCurrency: valueInBaseCurrency
                .mul(allocationInPercentage)
                .toNumber()
            };
          }
        ),
        investment: investment.toNumber(),
        name: assetProfile.name,
        netPerformance: netPerformance?.toNumber() ?? 0,
        netPerformancePercent: netPerformancePercentage?.toNumber() ?? 0,
        netPerformancePercentWithCurrencyEffect:
          netPerformancePercentageWithCurrencyEffectMap?.[
            dateRange
          ]?.toNumber() ?? 0,
        netPerformanceWithCurrencyEffect:
          netPerformanceWithCurrencyEffectMap?.[dateRange]?.toNumber() ?? 0,
        quantity: quantity.toNumber(),
        sectors: assetProfile.sectors,
        url: assetProfile.url,
        valueInBaseCurrency: valueInBaseCurrency.toNumber()
      };
    }

    if (filters?.length === 0 || isFilteredByAccount || isFilteredByCash) {
      const cashPositions = await this.getCashPositions({
        cashDetails,
        userCurrency,
        value: filteredValueInBaseCurrency
      });

      for (const symbol of Object.keys(cashPositions)) {
        holdings[symbol] = cashPositions[symbol];
      }
    }

    const { accounts, platforms } = await this.getValueOfAccountsAndPlatforms({
      activities,
      filters,
      portfolioItemsNow,
      userCurrency,
      userId,
      withExcludedAccounts
    });

    if (
      filters?.length === 1 &&
      filters[0].id === EMERGENCY_FUND_TAG_ID &&
      filters[0].type === 'TAG'
    ) {
      const emergencyFundCashPositions = await this.getCashPositions({
        cashDetails,
        userCurrency,
        value: filteredValueInBaseCurrency
      });

      const emergencyFundInCash = emergencyFund
        .minus(
          this.getEmergencyFundPositionsValueInBaseCurrency({
            holdings
          })
        )
        .toNumber();

      filteredValueInBaseCurrency = emergencyFund;

      accounts[UNKNOWN_KEY] = {
        balance: 0,
        currency: userCurrency,
        name: UNKNOWN_KEY,
        valueInBaseCurrency: emergencyFundInCash
      };

      holdings[userCurrency] = {
        ...emergencyFundCashPositions[userCurrency],
        investment: emergencyFundInCash,
        valueInBaseCurrency: emergencyFundInCash
      };
    }

    let markets: PortfolioDetails['markets'];
    let marketsAdvanced: PortfolioDetails['marketsAdvanced'];

    if (withMarkets) {
      ({ markets, marketsAdvanced } = this.getAggregatedMarkets(holdings));
    }

    let summary: PortfolioSummary;

    if (withSummary) {
      summary = await this.getSummary({
        filteredValueInBaseCurrency,
        impersonationId,
        portfolioCalculator,
        userCurrency,
        userId,
        balanceInBaseCurrency: cashDetails.balanceInBaseCurrency,
        emergencyFundPositionsValueInBaseCurrency:
          this.getEmergencyFundPositionsValueInBaseCurrency({
            holdings
          })
      });
    }

    return {
      accounts,
      hasErrors,
      holdings,
      markets,
      marketsAdvanced,
      platforms,
      summary
    };
  }

  @LogPerformance
  public async getPosition(
    aDataSource: DataSource,
    aImpersonationId: string,
    aSymbol: string
  ): Promise<PortfolioHoldingDetail> {
    const userId = await this.getUserId(aImpersonationId, this.request.user.id);
    const user = await this.userService.user({ id: userId });
    const userCurrency = this.getUserCurrency(user);

    const { activities } =
      await this.orderService.getOrdersForPortfolioCalculator({
        userCurrency,
        userId
      });

    if (activities.length === 0) {
      return {
        averagePrice: undefined,
        dataProviderInfo: undefined,
        stakeRewards: undefined,
        dividendInBaseCurrency: undefined,
        dividendYieldPercent: undefined,
        dividendYieldPercentWithCurrencyEffect: undefined,
        feeInBaseCurrency: undefined,
        firstBuyDate: undefined,
        grossPerformance: undefined,
        grossPerformancePercent: undefined,
        grossPerformancePercentWithCurrencyEffect: undefined,
        grossPerformanceWithCurrencyEffect: undefined,
        historicalData: [],
        investment: undefined,
        marketPrice: undefined,
        maxPrice: undefined,
        minPrice: undefined,
        netPerformance: undefined,
        netPerformancePercent: undefined,
        netPerformancePercentWithCurrencyEffect: undefined,
        netPerformanceWithCurrencyEffect: undefined,
        orders: [],
        quantity: undefined,
        SymbolProfile: undefined,
        tags: [],
        transactionCount: undefined,
        value: undefined
      };
    }

    const [SymbolProfile] = await this.symbolProfileService.getSymbolProfiles([
      { dataSource: aDataSource, symbol: aSymbol }
    ]);

    const portfolioCalculator = this.calculatorFactory.createCalculator({
      activities,
      userId,
      calculationType: PerformanceCalculationType.TWR,
      currency: userCurrency
    });

    const portfolioStart = portfolioCalculator.getStartDate();
    const transactionPoints = portfolioCalculator.getTransactionPoints();

    const { positions } = await portfolioCalculator.getSnapshot();

    const position = positions.find(({ dataSource, symbol }) => {
      return dataSource === aDataSource && symbol === aSymbol;
    });

    if (position) {
      const {
        averagePrice,
        currency,
        dataSource,
        dividendInBaseCurrency,
        fee,
        firstBuyDate,
        marketPrice,
        quantity,
        symbol,
        tags,
        timeWeightedInvestment,
        timeWeightedInvestmentWithCurrencyEffect,
        transactionCount
      } = position;

      const activitiesOfPosition = activities.filter(({ SymbolProfile }) => {
        return (
          SymbolProfile.dataSource === dataSource &&
          SymbolProfile.symbol === symbol
        );
      });

      const dividendYieldPercent = getAnnualizedPerformancePercent({
        daysInMarket: differenceInDays(new Date(), parseDate(firstBuyDate)),
        netPerformancePercentage: timeWeightedInvestment.eq(0)
          ? new Big(0)
          : dividendInBaseCurrency.div(timeWeightedInvestment)
      });

      const dividendYieldPercentWithCurrencyEffect =
        getAnnualizedPerformancePercent({
          daysInMarket: differenceInDays(new Date(), parseDate(firstBuyDate)),
          netPerformancePercentage: timeWeightedInvestmentWithCurrencyEffect.eq(
            0
          )
            ? new Big(0)
            : dividendInBaseCurrency.div(
                timeWeightedInvestmentWithCurrencyEffect
              )
        });

      const stakeRewards = getSum(
        activities
          .filter(({ SymbolProfile, type }) => {
            return symbol === SymbolProfile.symbol && type === 'STAKE';
          })
          .map(({ quantity }) => {
            return new Big(quantity);
          })
      );

      const historicalData = await this.dataProviderService.getHistorical(
        [{ dataSource, symbol: aSymbol }],
        'day',
        parseISO(firstBuyDate),
        new Date()
      );

      const historicalDataArray: HistoricalDataItem[] = [];
      let maxPrice = Math.max(activitiesOfPosition[0].unitPrice, marketPrice);
      let minPrice = Math.min(activitiesOfPosition[0].unitPrice, marketPrice);

      if (historicalData[aSymbol]) {
        let j = -1;
        for (const [date, { marketPrice }] of Object.entries(
          historicalData[aSymbol]
        )) {
          while (
            j + 1 < transactionPoints.length &&
            !isAfter(parseDate(transactionPoints[j + 1].date), parseDate(date))
          ) {
            j++;
          }

          let currentAveragePrice = 0;
          let currentQuantity = 0;

          const currentSymbol = transactionPoints[j]?.items.find(
            ({ symbol }) => {
              return symbol === aSymbol;
            }
          );

          if (currentSymbol) {
            currentAveragePrice = currentSymbol.averagePrice.toNumber();
            currentQuantity = currentSymbol.quantity.toNumber();
          }

          historicalDataArray.push({
            date,
            averagePrice: currentAveragePrice,
            marketPrice:
              historicalDataArray.length > 0
                ? marketPrice
                : currentAveragePrice,
            quantity: currentQuantity
          });

          maxPrice = Math.max(marketPrice ?? 0, maxPrice);
          minPrice = Math.min(marketPrice ?? Number.MAX_SAFE_INTEGER, minPrice);
        }
      } else {
        // Add historical entry for buy date, if no historical data available
        historicalDataArray.push({
          averagePrice: activitiesOfPosition[0].unitPrice,
          date: firstBuyDate,
          marketPrice: activitiesOfPosition[0].unitPrice,
          quantity: activitiesOfPosition[0].quantity
        });
      }

      return {
        firstBuyDate,
        marketPrice,
        maxPrice,
        minPrice,
        SymbolProfile,
        tags,
        transactionCount,
        averagePrice: averagePrice.toNumber(),
        dataProviderInfo: portfolioCalculator.getDataProviderInfos()?.[0],
        stakeRewards: stakeRewards.toNumber(),
        dividendInBaseCurrency: dividendInBaseCurrency.toNumber(),
        dividendYieldPercent: dividendYieldPercent.toNumber(),
        dividendYieldPercentWithCurrencyEffect:
          dividendYieldPercentWithCurrencyEffect.toNumber(),
        feeInBaseCurrency: this.exchangeRateDataService.toCurrency(
          fee.toNumber(),
          SymbolProfile.currency,
          userCurrency
        ),
        grossPerformance: position.grossPerformance?.toNumber(),
        grossPerformancePercent:
          position.grossPerformancePercentage?.toNumber(),
        grossPerformancePercentWithCurrencyEffect:
          position.grossPerformancePercentageWithCurrencyEffect?.toNumber(),
        grossPerformanceWithCurrencyEffect:
          position.grossPerformanceWithCurrencyEffect?.toNumber(),
        historicalData: historicalDataArray,
        investment: position.investmentWithCurrencyEffect?.toNumber(),
        netPerformance: position.netPerformance?.toNumber(),
        netPerformancePercent: position.netPerformancePercentage?.toNumber(),
        netPerformancePercentWithCurrencyEffect:
          position.netPerformancePercentageWithCurrencyEffectMap?.[
            'max'
          ]?.toNumber(),
        netPerformanceWithCurrencyEffect:
          position.netPerformanceWithCurrencyEffectMap?.['max']?.toNumber(),
        orders: activitiesOfPosition,
        quantity: quantity.toNumber(),
        value: this.exchangeRateDataService.toCurrency(
          quantity.mul(marketPrice ?? 0).toNumber(),
          currency,
          userCurrency
        )
      };
    } else {
      const currentData = await this.dataProviderService.getQuotes({
        user,
        items: [{ dataSource: DataSource.YAHOO, symbol: aSymbol }]
      });
      const marketPrice = currentData[aSymbol]?.marketPrice;

      let historicalData = await this.dataProviderService.getHistorical(
        [{ dataSource: DataSource.YAHOO, symbol: aSymbol }],
        'day',
        portfolioStart,
        new Date()
      );

      if (isEmpty(historicalData)) {
        try {
          historicalData = await this.dataProviderService.getHistoricalRaw({
            assetProfileIdentifiers: [
              { dataSource: DataSource.YAHOO, symbol: aSymbol }
            ],
            from: portfolioStart,
            to: new Date()
          });
        } catch {
          historicalData = {
            [aSymbol]: {}
          };
        }
      }

      const historicalDataArray: HistoricalDataItem[] = [];
      let maxPrice = marketPrice;
      let minPrice = marketPrice;

      for (const [date, { marketPrice }] of Object.entries(
        historicalData[aSymbol]
      )) {
        historicalDataArray.push({
          date,
          value: marketPrice
        });

        maxPrice = Math.max(marketPrice ?? 0, maxPrice);
        minPrice = Math.min(marketPrice ?? Number.MAX_SAFE_INTEGER, minPrice);
      }

      return {
        marketPrice,
        maxPrice,
        minPrice,
        SymbolProfile,
        averagePrice: 0,
        dataProviderInfo: undefined,
        stakeRewards: 0,
        dividendInBaseCurrency: 0,
        dividendYieldPercent: 0,
        dividendYieldPercentWithCurrencyEffect: 0,
        feeInBaseCurrency: 0,
        firstBuyDate: undefined,
        grossPerformance: undefined,
        grossPerformancePercent: undefined,
        grossPerformancePercentWithCurrencyEffect: undefined,
        grossPerformanceWithCurrencyEffect: undefined,
        historicalData: historicalDataArray,
        investment: 0,
        netPerformance: undefined,
        netPerformancePercent: undefined,
        netPerformancePercentWithCurrencyEffect: undefined,
        netPerformanceWithCurrencyEffect: undefined,
        orders: [],
        quantity: 0,
        tags: [],
        transactionCount: undefined,
        value: 0
      };
    }
  }

  @LogPerformance
  public async getPositions({
    dateRange = 'max',
    filters,
    impersonationId
  }: {
    dateRange?: DateRange;
    filters?: Filter[];
    impersonationId: string;
  }): Promise<{ hasErrors: boolean; positions: Position[] }> {
    const searchQuery = filters.find(({ type }) => {
      return type === 'SEARCH_QUERY';
    })?.id;
    const userId = await this.getUserId(impersonationId, this.request.user.id);
    const user = await this.userService.user({ id: userId });

    const { activities } =
      await this.orderService.getOrdersForPortfolioCalculator({
        filters,
        userId,
        userCurrency: this.getUserCurrency()
      });

    if (activities.length === 0) {
      return {
        hasErrors: false,
        positions: []
      };
    }

    const portfolioCalculator = this.calculatorFactory.createCalculator({
      activities,
      filters,
      userId,
      calculationType: PerformanceCalculationType.TWR,
      currency: this.request.user.Settings.settings.baseCurrency
    });

    const portfolioSnapshot = await portfolioCalculator.getSnapshot();
    const hasErrors = portfolioSnapshot.hasErrors;
    let positions = portfolioSnapshot.positions;

    positions = positions.filter(({ quantity }) => {
      return !quantity.eq(0);
    });

    const assetProfileIdentifiers = positions.map(({ dataSource, symbol }) => {
      return {
        dataSource,
        symbol
      };
    });

    const [dataProviderResponses, symbolProfiles] = await Promise.all([
      this.dataProviderService.getQuotes({
        user,
        items: assetProfileIdentifiers
      }),
      this.symbolProfileService.getSymbolProfiles(
        positions.map(({ dataSource, symbol }) => {
          return { dataSource, symbol };
        })
      )
    ]);

    const symbolProfileMap: { [symbol: string]: EnhancedSymbolProfile } = {};

    for (const symbolProfile of symbolProfiles) {
      symbolProfileMap[symbolProfile.symbol] = symbolProfile;
    }

    if (searchQuery) {
      positions = positions.filter(({ symbol }) => {
        const enhancedSymbolProfile = symbolProfileMap[symbol];

        return (
          enhancedSymbolProfile.isin?.toLowerCase().startsWith(searchQuery) ||
          enhancedSymbolProfile.name?.toLowerCase().startsWith(searchQuery) ||
          enhancedSymbolProfile.symbol?.toLowerCase().startsWith(searchQuery)
        );
      });
    }

    return {
      hasErrors,
      positions: positions.map(
        ({
          averagePrice,
          currency,
          dataSource,
          firstBuyDate,
          grossPerformance,
          grossPerformancePercentage,
          grossPerformancePercentageWithCurrencyEffect,
          grossPerformanceWithCurrencyEffect,
          investment,
          investmentWithCurrencyEffect,
          netPerformance,
          netPerformancePercentage,
          netPerformancePercentageWithCurrencyEffectMap,
          netPerformanceWithCurrencyEffectMap,
          quantity,
          symbol,
          timeWeightedInvestment,
          timeWeightedInvestmentWithCurrencyEffect,
          transactionCount
        }) => {
          return {
            currency,
            dataSource,
            firstBuyDate,
            symbol,
            transactionCount,
            assetClass: symbolProfileMap[symbol].assetClass,
            assetSubClass: symbolProfileMap[symbol].assetSubClass,
            averagePrice: averagePrice.toNumber(),
            grossPerformance: grossPerformance?.toNumber() ?? null,
            grossPerformancePercentage:
              grossPerformancePercentage?.toNumber() ?? null,
            grossPerformancePercentageWithCurrencyEffect:
              grossPerformancePercentageWithCurrencyEffect?.toNumber() ?? null,
            grossPerformanceWithCurrencyEffect:
              grossPerformanceWithCurrencyEffect?.toNumber() ?? null,
            investment: investment.toNumber(),
            investmentWithCurrencyEffect:
              investmentWithCurrencyEffect?.toNumber(),
            marketState:
              dataProviderResponses[symbol]?.marketState ?? 'delayed',
            name: symbolProfileMap[symbol].name,
            netPerformance: netPerformance?.toNumber() ?? null,
            tags: symbolProfileMap[symbol].tags,
            netPerformancePercentage:
              netPerformancePercentage?.toNumber() ?? null,
            netPerformancePercentageWithCurrencyEffect:
              netPerformancePercentageWithCurrencyEffectMap?.[
                dateRange
              ]?.toNumber() ?? null,
            netPerformanceWithCurrencyEffect:
              netPerformanceWithCurrencyEffectMap?.[dateRange]?.toNumber() ??
              null,
            quantity: quantity.toNumber(),
            timeWeightedInvestment: timeWeightedInvestment?.toNumber(),
            timeWeightedInvestmentWithCurrencyEffect:
              timeWeightedInvestmentWithCurrencyEffect?.toNumber()
          };
        }
      )
    };
  }

  @LogPerformance
  public async getPerformance({
    dateRange = 'max',
    filters,
    impersonationId,
    userId,
    calculateTimeWeightedPerformance = false
  }: {
    dateRange?: DateRange;
    filters?: Filter[];
    impersonationId: string;
    userId: string;
    withExcludedAccounts?: boolean;
    calculateTimeWeightedPerformance?: boolean;
  }): Promise<PortfolioPerformanceResponse> {
    userId = await this.getUserId(impersonationId, userId);
    const user = await this.userService.user({ id: userId });
    const userCurrency = this.getUserCurrency(user);

    const accountBalanceItems =
      await this.accountBalanceService.getAccountBalanceItems({
        filters,
        userId,
        userCurrency
      });

    const { activities } =
      await this.orderService.getOrdersForPortfolioCalculator({
        filters,
        userCurrency,
        userId
      });

    if (accountBalanceItems.length === 0 && activities.length === 0) {
      return {
        chart: [],
        firstOrderDate: undefined,
        hasErrors: false,
        performance: {
          currentNetWorth: 0,
          currentValueInBaseCurrency: 0,
          netPerformance: 0,
          netPerformancePercentage: 0,
          netPerformancePercentageWithCurrencyEffect: 0,
          netPerformanceWithCurrencyEffect: 0,
          totalInvestment: 0
        }
      };
    }

    const portfolioCalculator = this.calculatorFactory.createCalculator({
      accountBalanceItems,
      activities,
      filters,
      userId,
      calculationType: PerformanceCalculationType.TWR,
      currency: userCurrency
    });

    const { endDate, startDate } = getIntervalFromDateRange(dateRange);
    const range = { end: endDate, start: startDate };

    const { chart } = await (calculateTimeWeightedPerformance
      ? (
          portfolioCalculator as CPRPortfolioCalculator
        ).getPerformanceWithTimeWeightedReturn(range)
      : portfolioCalculator.getPerformance(range));

    const {
      netPerformance,
      netPerformanceInPercentage,
      netPerformanceInPercentageWithCurrencyEffect,
      netPerformanceWithCurrencyEffect,
      netWorth,
      totalInvestment,
      valueWithCurrencyEffect
    } = chart?.at(-1) ?? {
      netPerformance: 0,
      netPerformanceInPercentage: 0,
      netPerformanceInPercentageWithCurrencyEffect: 0,
      netPerformanceWithCurrencyEffect: 0,
      netWorth: 0,
      totalInvestment: 0,
      valueWithCurrencyEffect: 0
    };

    return {
      chart,
      hasErrors: false,
      firstOrderDate: parseDate(chart[0]?.date),
      performance: {
        netPerformance,
        netPerformanceWithCurrencyEffect,
        totalInvestment,
        currentNetWorth: netWorth,
        currentValueInBaseCurrency: valueWithCurrencyEffect,
        netPerformancePercentage: netPerformanceInPercentage,
        netPerformancePercentageWithCurrencyEffect:
          netPerformanceInPercentageWithCurrencyEffect
      }
    };
  }

<<<<<<< HEAD
  @LogPerformance
  public async getReport(impersonationId: string): Promise<PortfolioReport> {
=======
  public async getReport(
    impersonationId: string
  ): Promise<PortfolioReportResponse> {
>>>>>>> 4b65b627
    const userId = await this.getUserId(impersonationId, this.request.user.id);
    const userSettings = this.request.user.Settings.settings as UserSettings;

    const { accounts, holdings, markets, summary } = await this.getDetails({
      impersonationId,
      userId,
      withMarkets: true,
      withSummary: true
    });

    const marketsTotalInBaseCurrency = getSum(
      Object.values(markets).map(({ valueInBaseCurrency }) => {
        return new Big(valueInBaseCurrency);
      })
    ).toNumber();

    const rules: PortfolioReportResponse['rules'] = {
      accountClusterRisk:
        summary.ordersCount > 0
          ? await this.rulesService.evaluate(
              [
                new AccountClusterRiskCurrentInvestment(
                  this.exchangeRateDataService,
                  accounts
                ),
                new AccountClusterRiskSingleAccount(
                  this.exchangeRateDataService,
                  accounts
                )
              ],
              userSettings
            )
          : undefined,
      assetClassClusterRisk:
        summary.ordersCount > 0
          ? await this.rulesService.evaluate(
              [
                new AssetClassClusterRiskEquity(
                  this.exchangeRateDataService,
                  Object.values(holdings)
                ),
                new AssetClassClusterRiskFixedIncome(
                  this.exchangeRateDataService,
                  Object.values(holdings)
                )
              ],
              userSettings
            )
          : undefined,
      currencyClusterRisk:
        summary.ordersCount > 0
          ? await this.rulesService.evaluate(
              [
                new CurrencyClusterRiskBaseCurrencyCurrentInvestment(
                  this.exchangeRateDataService,
                  Object.values(holdings)
                ),
                new CurrencyClusterRiskCurrentInvestment(
                  this.exchangeRateDataService,
                  Object.values(holdings)
                )
              ],
              userSettings
            )
          : undefined,
      economicMarketClusterRisk:
        summary.ordersCount > 0
          ? await this.rulesService.evaluate(
              [
                new EconomicMarketClusterRiskDevelopedMarkets(
                  this.exchangeRateDataService,
                  marketsTotalInBaseCurrency,
                  markets.developedMarkets.valueInBaseCurrency
                ),
                new EconomicMarketClusterRiskEmergingMarkets(
                  this.exchangeRateDataService,
                  marketsTotalInBaseCurrency,
                  markets.emergingMarkets.valueInBaseCurrency
                )
              ],
              userSettings
            )
          : undefined,
      emergencyFund: await this.rulesService.evaluate(
        [
          new EmergencyFundSetup(
            this.exchangeRateDataService,
            userSettings.emergencyFund
          )
        ],
        userSettings
      ),
      fees: await this.rulesService.evaluate(
        [
          new FeeRatioInitialInvestment(
            this.exchangeRateDataService,
            summary.committedFunds,
            summary.fees
          )
        ],
        userSettings
      )
    };

    return { rules, statistics: this.getReportStatistics(rules) };
  }

  @LogPerformance
  public async updateTags({
    dataSource,
    impersonationId,
    symbol,
    tags,
    userId
  }: {
    dataSource: DataSource;
    impersonationId: string;
    symbol: string;
    tags: Tag[];
    userId: string;
  }) {
    userId = await this.getUserId(impersonationId, userId);
    await this.orderService.assignTags({ dataSource, symbol, tags, userId });
  }

  private getAggregatedMarkets(holdings: Record<string, PortfolioPosition>): {
    markets: PortfolioDetails['markets'];
    marketsAdvanced: PortfolioDetails['marketsAdvanced'];
  } {
    const markets: PortfolioDetails['markets'] = {
      [UNKNOWN_KEY]: {
        id: UNKNOWN_KEY,
        valueInBaseCurrency: 0,
        valueInPercentage: 0
      },
      developedMarkets: {
        id: 'developedMarkets',
        valueInBaseCurrency: 0,
        valueInPercentage: 0
      },
      emergingMarkets: {
        id: 'emergingMarkets',
        valueInBaseCurrency: 0,
        valueInPercentage: 0
      },
      otherMarkets: {
        id: 'otherMarkets',
        valueInBaseCurrency: 0,
        valueInPercentage: 0
      }
    };

    const marketsAdvanced: PortfolioDetails['marketsAdvanced'] = {
      [UNKNOWN_KEY]: {
        id: UNKNOWN_KEY,
        valueInBaseCurrency: 0,
        valueInPercentage: 0
      },
      asiaPacific: {
        id: 'asiaPacific',
        valueInBaseCurrency: 0,
        valueInPercentage: 0
      },
      emergingMarkets: {
        id: 'emergingMarkets',
        valueInBaseCurrency: 0,
        valueInPercentage: 0
      },
      europe: {
        id: 'europe',
        valueInBaseCurrency: 0,
        valueInPercentage: 0
      },
      japan: {
        id: 'japan',
        valueInBaseCurrency: 0,
        valueInPercentage: 0
      },
      northAmerica: {
        id: 'northAmerica',
        valueInBaseCurrency: 0,
        valueInPercentage: 0
      },
      otherMarkets: {
        id: 'otherMarkets',
        valueInBaseCurrency: 0,
        valueInPercentage: 0
      }
    };

    for (const [, position] of Object.entries(holdings)) {
      const value = position.valueInBaseCurrency;

      if (position.assetClass !== AssetClass.LIQUIDITY) {
        if (position.countries.length > 0) {
          markets.developedMarkets.valueInBaseCurrency +=
            position.markets.developedMarkets * value;
          markets.emergingMarkets.valueInBaseCurrency +=
            position.markets.emergingMarkets * value;
          markets.otherMarkets.valueInBaseCurrency +=
            position.markets.otherMarkets * value;

          marketsAdvanced.asiaPacific.valueInBaseCurrency +=
            position.marketsAdvanced.asiaPacific * value;
          marketsAdvanced.emergingMarkets.valueInBaseCurrency +=
            position.marketsAdvanced.emergingMarkets * value;
          marketsAdvanced.europe.valueInBaseCurrency +=
            position.marketsAdvanced.europe * value;
          marketsAdvanced.japan.valueInBaseCurrency +=
            position.marketsAdvanced.japan * value;
          marketsAdvanced.northAmerica.valueInBaseCurrency +=
            position.marketsAdvanced.northAmerica * value;
          marketsAdvanced.otherMarkets.valueInBaseCurrency +=
            position.marketsAdvanced.otherMarkets * value;
        } else {
          markets[UNKNOWN_KEY].valueInBaseCurrency += value;
          marketsAdvanced[UNKNOWN_KEY].valueInBaseCurrency += value;
        }
      }
    }

    const marketsTotalInBaseCurrency = getSum(
      Object.values(markets).map(({ valueInBaseCurrency }) => {
        return new Big(valueInBaseCurrency);
      })
    ).toNumber();

    markets.developedMarkets.valueInPercentage =
      markets.developedMarkets.valueInBaseCurrency / marketsTotalInBaseCurrency;
    markets.emergingMarkets.valueInPercentage =
      markets.emergingMarkets.valueInBaseCurrency / marketsTotalInBaseCurrency;
    markets.otherMarkets.valueInPercentage =
      markets.otherMarkets.valueInBaseCurrency / marketsTotalInBaseCurrency;
    markets[UNKNOWN_KEY].valueInPercentage =
      markets[UNKNOWN_KEY].valueInBaseCurrency / marketsTotalInBaseCurrency;

    const marketsAdvancedTotal =
      marketsAdvanced.asiaPacific.valueInBaseCurrency +
      marketsAdvanced.emergingMarkets.valueInBaseCurrency +
      marketsAdvanced.europe.valueInBaseCurrency +
      marketsAdvanced.japan.valueInBaseCurrency +
      marketsAdvanced.northAmerica.valueInBaseCurrency +
      marketsAdvanced.otherMarkets.valueInBaseCurrency +
      marketsAdvanced[UNKNOWN_KEY].valueInBaseCurrency;

    marketsAdvanced.asiaPacific.valueInPercentage =
      marketsAdvanced.asiaPacific.valueInBaseCurrency / marketsAdvancedTotal;
    marketsAdvanced.emergingMarkets.valueInPercentage =
      marketsAdvanced.emergingMarkets.valueInBaseCurrency /
      marketsAdvancedTotal;
    marketsAdvanced.europe.valueInPercentage =
      marketsAdvanced.europe.valueInBaseCurrency / marketsAdvancedTotal;
    marketsAdvanced.japan.valueInPercentage =
      marketsAdvanced.japan.valueInBaseCurrency / marketsAdvancedTotal;
    marketsAdvanced.northAmerica.valueInPercentage =
      marketsAdvanced.northAmerica.valueInBaseCurrency / marketsAdvancedTotal;
    marketsAdvanced.otherMarkets.valueInPercentage =
      marketsAdvanced.otherMarkets.valueInBaseCurrency / marketsAdvancedTotal;
    marketsAdvanced[UNKNOWN_KEY].valueInPercentage =
      marketsAdvanced[UNKNOWN_KEY].valueInBaseCurrency / marketsAdvancedTotal;

    return { markets, marketsAdvanced };
  }

  @LogPerformance
  private async getCashPositions({
    cashDetails,
    userCurrency,
    value
  }: {
    cashDetails: CashDetails;
    userCurrency: string;
    value: Big;
  }) {
    const cashPositions: PortfolioDetails['holdings'] = {
      [userCurrency]: this.getInitialCashPosition({
        balance: 0,
        currency: userCurrency
      })
    };

    for (const account of cashDetails.accounts) {
      const convertedBalance = this.exchangeRateDataService.toCurrency(
        account.balance,
        account.currency,
        userCurrency
      );

      if (convertedBalance === 0) {
        continue;
      }

      if (cashPositions[account.currency]) {
        cashPositions[account.currency].investment += convertedBalance;
        cashPositions[account.currency].valueInBaseCurrency += convertedBalance;
      } else {
        cashPositions[account.currency] = this.getInitialCashPosition({
          balance: convertedBalance,
          currency: account.currency
        });
      }
    }

    for (const symbol of Object.keys(cashPositions)) {
      // Calculate allocations for each currency
      cashPositions[symbol].allocationInPercentage = value.gt(0)
        ? new Big(cashPositions[symbol].valueInBaseCurrency)
            .div(value)
            .toNumber()
        : 0;
    }

    return cashPositions;
  }

  private getDividendsByGroup({
    dividends,
    groupBy
  }: {
    dividends: InvestmentItem[];
    groupBy: GroupBy;
  }): InvestmentItem[] {
    if (dividends.length === 0) {
      return [];
    }

    const dividendsByGroup: InvestmentItem[] = [];
    let currentDate: Date;
    let investmentByGroup = new Big(0);

    for (const [index, dividend] of dividends.entries()) {
      if (
        isSameYear(parseDate(dividend.date), currentDate) &&
        (groupBy === 'year' ||
          isSameMonth(parseDate(dividend.date), currentDate))
      ) {
        // Same group: Add up dividends

        investmentByGroup = investmentByGroup.plus(dividend.investment);
      } else {
        // New group: Store previous group and reset

        if (currentDate) {
          dividendsByGroup.push({
            date: format(
              set(currentDate, {
                date: 1,
                month: groupBy === 'year' ? 0 : currentDate.getMonth()
              }),
              DATE_FORMAT
            ),
            investment: investmentByGroup.toNumber()
          });
        }

        currentDate = parseDate(dividend.date);
        investmentByGroup = new Big(dividend.investment);
      }

      if (index === dividends.length - 1) {
        // Store current month (latest order)
        dividendsByGroup.push({
          date: format(
            set(currentDate, {
              date: 1,
              month: groupBy === 'year' ? 0 : currentDate.getMonth()
            }),
            DATE_FORMAT
          ),
          investment: investmentByGroup.toNumber()
        });
      }
    }

    return dividendsByGroup;
  }

  @LogPerformance
  private getEmergencyFundPositionsValueInBaseCurrency({
    holdings
  }: {
    holdings: PortfolioDetails['holdings'];
  }) {
    // TODO: Use current value of activities instead of holdings
    // tagged with EMERGENCY_FUND_TAG_ID
    const emergencyFundHoldings = Object.values(holdings).filter(({ tags }) => {
      return (
        tags?.some(({ id }) => {
          return id === EMERGENCY_FUND_TAG_ID;
        }) ?? false
      );
    });

    let valueInBaseCurrencyOfEmergencyFundPositions = new Big(0);

    for (const { valueInBaseCurrency } of emergencyFundHoldings) {
      valueInBaseCurrencyOfEmergencyFundPositions =
        valueInBaseCurrencyOfEmergencyFundPositions.plus(valueInBaseCurrency);
    }

    return valueInBaseCurrencyOfEmergencyFundPositions.toNumber();
  }

  private getInitialCashPosition({
    balance,
    currency
  }: {
    balance: number;
    currency: string;
  }): PortfolioPosition {
    return {
      currency,
      allocationInPercentage: 0,
      assetClass: AssetClass.LIQUIDITY,
      assetSubClass: AssetSubClass.CASH,
      countries: [],
      dataSource: undefined,
      dateOfFirstActivity: undefined,
      dividend: 0,
      grossPerformance: 0,
      grossPerformancePercent: 0,
      grossPerformancePercentWithCurrencyEffect: 0,
      grossPerformanceWithCurrencyEffect: 0,
      holdings: [],
      investment: balance,
      marketPrice: 0,
      name: currency,
      netPerformance: 0,
      netPerformancePercent: 0,
      netPerformancePercentWithCurrencyEffect: 0,
      netPerformanceWithCurrencyEffect: 0,
      quantity: 0,
      sectors: [],
      symbol: currency,
      tags: [],
      transactionCount: 0,
      valueInBaseCurrency: balance
    };
  }

  private getMarkets({
    assetProfile
  }: {
    assetProfile: EnhancedSymbolProfile;
  }) {
    const markets = {
      [UNKNOWN_KEY]: 0,
      developedMarkets: 0,
      emergingMarkets: 0,
      otherMarkets: 0
    };
    const marketsAdvanced = {
      [UNKNOWN_KEY]: 0,
      asiaPacific: 0,
      emergingMarkets: 0,
      europe: 0,
      japan: 0,
      northAmerica: 0,
      otherMarkets: 0
    };

    if (assetProfile.countries.length > 0) {
      for (const country of assetProfile.countries) {
        if (developedMarkets.includes(country.code)) {
          markets.developedMarkets = new Big(markets.developedMarkets)
            .plus(country.weight)
            .toNumber();
        } else if (emergingMarkets.includes(country.code)) {
          markets.emergingMarkets = new Big(markets.emergingMarkets)
            .plus(country.weight)
            .toNumber();
        } else {
          markets.otherMarkets = new Big(markets.otherMarkets)
            .plus(country.weight)
            .toNumber();
        }

        if (country.code === 'JP') {
          marketsAdvanced.japan = new Big(marketsAdvanced.japan)
            .plus(country.weight)
            .toNumber();
        } else if (country.code === 'CA' || country.code === 'US') {
          marketsAdvanced.northAmerica = new Big(marketsAdvanced.northAmerica)
            .plus(country.weight)
            .toNumber();
        } else if (asiaPacificMarkets.includes(country.code)) {
          marketsAdvanced.asiaPacific = new Big(marketsAdvanced.asiaPacific)
            .plus(country.weight)
            .toNumber();
        } else if (emergingMarkets.includes(country.code)) {
          marketsAdvanced.emergingMarkets = new Big(
            marketsAdvanced.emergingMarkets
          )
            .plus(country.weight)
            .toNumber();
        } else if (europeMarkets.includes(country.code)) {
          marketsAdvanced.europe = new Big(marketsAdvanced.europe)
            .plus(country.weight)
            .toNumber();
        } else {
          marketsAdvanced.otherMarkets = new Big(marketsAdvanced.otherMarkets)
            .plus(country.weight)
            .toNumber();
        }
      }
    }

    markets[UNKNOWN_KEY] = new Big(1)
      .minus(markets.developedMarkets)
      .minus(markets.emergingMarkets)
      .minus(markets.otherMarkets)
      .toNumber();

    marketsAdvanced[UNKNOWN_KEY] = new Big(1)
      .minus(marketsAdvanced.asiaPacific)
      .minus(marketsAdvanced.emergingMarkets)
      .minus(marketsAdvanced.europe)
      .minus(marketsAdvanced.japan)
      .minus(marketsAdvanced.northAmerica)
      .minus(marketsAdvanced.otherMarkets)
      .toNumber();

    return { markets, marketsAdvanced };
  }

<<<<<<< HEAD
  @LogPerformance
=======
  private getReportStatistics(
    evaluatedRules: PortfolioReportResponse['rules']
  ): PortfolioReportResponse['statistics'] {
    const rulesActiveCount = Object.values(evaluatedRules)
      .flat()
      .filter((rule) => {
        return rule?.isActive === true;
      }).length;

    const rulesFulfilledCount = Object.values(evaluatedRules)
      .flat()
      .filter((rule) => {
        return rule?.value === true;
      }).length;

    return { rulesActiveCount, rulesFulfilledCount };
  }

>>>>>>> 4b65b627
  private getStreaks({
    investments,
    savingsRate
  }: {
    investments: InvestmentItem[];
    savingsRate: number;
  }) {
    let currentStreak = 0;
    let longestStreak = 0;

    for (const { investment } of investments) {
      if (investment >= savingsRate) {
        currentStreak++;
        longestStreak = Math.max(longestStreak, currentStreak);
      } else {
        currentStreak = 0;
      }
    }

    return { currentStreak, longestStreak };
  }

  @LogPerformance
  private async getSummary({
    balanceInBaseCurrency,
    emergencyFundPositionsValueInBaseCurrency,
    filteredValueInBaseCurrency,
    impersonationId,
    portfolioCalculator,
    userCurrency,
    userId
  }: {
    balanceInBaseCurrency: number;
    emergencyFundPositionsValueInBaseCurrency: number;
    filteredValueInBaseCurrency: Big;
    impersonationId: string;
    portfolioCalculator: PortfolioCalculator;
    userCurrency: string;
    userId: string;
  }): Promise<PortfolioSummary> {
    userId = await this.getUserId(impersonationId, userId);
    const user = await this.userService.user({ id: userId });

    const { activities } = await this.orderService.getOrders({
      userCurrency,
      userId,
      withExcludedAccounts: true
    });
    const excludedActivities: Activity[] = [];
    const nonExcludedActivities: Activity[] = [];

    for (const activity of activities) {
      if (activity.Account?.isExcluded) {
        excludedActivities.push(activity);
      } else {
        nonExcludedActivities.push(activity);
      }
    }

    const { currentValueInBaseCurrency, totalInvestment } =
      await portfolioCalculator.getSnapshot();

    const { performance } = await this.getPerformance({
      impersonationId,
      userId
    });

    const {
      netPerformance,
      netPerformancePercentage,
      netPerformancePercentageWithCurrencyEffect,
      netPerformanceWithCurrencyEffect
    } = performance;

    const dividendInBaseCurrency =
      await portfolioCalculator.getDividendInBaseCurrency();

    const emergencyFund = new Big(
      Math.max(
        emergencyFundPositionsValueInBaseCurrency,
        (user.Settings?.settings as UserSettings)?.emergencyFund ?? 0
      )
    );

    const fees = await portfolioCalculator.getFeesInBaseCurrency();

    const firstOrderDate = portfolioCalculator.getStartDate();

    const interest = await portfolioCalculator.getInterestInBaseCurrency();

    const liabilities =
      await portfolioCalculator.getLiabilitiesInBaseCurrency();

    const valuables = await portfolioCalculator.getValuablesInBaseCurrency();

    const totalBuy = this.getSumOfActivityType({
      userCurrency,
      activities: nonExcludedActivities,
      activityType: 'BUY'
    }).toNumber();

    const totalSell = this.getSumOfActivityType({
      userCurrency,
      activities: nonExcludedActivities,
      activityType: 'SELL'
    }).toNumber();

    const cash = new Big(balanceInBaseCurrency)
      .minus(emergencyFund)
      .plus(emergencyFundPositionsValueInBaseCurrency)
      .toNumber();

    const committedFunds = new Big(totalBuy)
      .minus(totalSell)
      .minus(dividendInBaseCurrency);

    const totalOfExcludedActivities = this.getSumOfActivityType({
      userCurrency,
      activities: excludedActivities,
      activityType: 'BUY'
    }).minus(
      this.getSumOfActivityType({
        userCurrency,
        activities: excludedActivities,
        activityType: 'SELL'
      })
    );

    const cashDetailsWithExcludedAccounts =
      await this.accountService.getCashDetails({
        userId,
        currency: userCurrency,
        withExcludedAccounts: true
      });
    const excludedBalanceInBaseCurrency = new Big(
      cashDetailsWithExcludedAccounts.balanceInBaseCurrency
    ).minus(balanceInBaseCurrency);

    const excludedAccountsAndActivities = excludedBalanceInBaseCurrency
      .plus(totalOfExcludedActivities)
      .toNumber();

    const netWorth =
      portfolioCalculator instanceof CPRPortfolioCalculator
        ? await (portfolioCalculator as CPRPortfolioCalculator)
            .getUnfilteredNetWorth(this.getUserCurrency())
            .then((value) => value.toNumber())
        : new Big(balanceInBaseCurrency)
            .plus(currentValueInBaseCurrency)
            .plus(valuables)
            .plus(excludedAccountsAndActivities)
            .minus(liabilities)
            .toNumber();

    const daysInMarket = differenceInDays(new Date(), firstOrderDate);

    const annualizedPerformancePercent = getAnnualizedPerformancePercent({
      daysInMarket,
      netPerformancePercentage: new Big(netPerformancePercentage)
    })?.toNumber();

    const annualizedPerformancePercentWithCurrencyEffect =
      getAnnualizedPerformancePercent({
        daysInMarket,
        netPerformancePercentage: new Big(
          netPerformancePercentageWithCurrencyEffect
        )
      })?.toNumber();

    return {
      annualizedPerformancePercent,
      annualizedPerformancePercentWithCurrencyEffect,
      cash,
      excludedAccountsAndActivities,
      firstOrderDate,
      netPerformance,
      netPerformancePercentage,
      netPerformancePercentageWithCurrencyEffect,
      netPerformanceWithCurrencyEffect,
      totalBuy,
      totalSell,
      committedFunds: committedFunds.toNumber(),
      currentValueInBaseCurrency: currentValueInBaseCurrency.toNumber(),
      dividendInBaseCurrency: dividendInBaseCurrency.toNumber(),
      emergencyFund: {
        assets: emergencyFundPositionsValueInBaseCurrency,
        cash: emergencyFund
          .minus(emergencyFundPositionsValueInBaseCurrency)
          .toNumber(),
        total: emergencyFund.toNumber()
      },
      fees: fees.toNumber(),
      filteredValueInBaseCurrency: filteredValueInBaseCurrency.toNumber(),
      filteredValueInPercentage: netWorth
        ? filteredValueInBaseCurrency.div(netWorth).toNumber()
        : undefined,
      fireWealth: new Big(currentValueInBaseCurrency)
        .minus(emergencyFundPositionsValueInBaseCurrency)
        .toNumber(),
      grossPerformance: new Big(netPerformance).plus(fees).toNumber(),
      grossPerformanceWithCurrencyEffect: new Big(
        netPerformanceWithCurrencyEffect
      )
        .plus(fees)
        .toNumber(),
      interest: interest.toNumber(),
      items: valuables.toNumber(),
      liabilities: liabilities.toNumber(),
      ordersCount: activities.filter(({ type }) => {
        return ['BUY', 'SELL'].includes(type);
      }).length,
      totalInvestment: totalInvestment.toNumber(),
      totalValueInBaseCurrency: netWorth
    };
  }

  @LogPerformance
  private getSumOfActivityType({
    activities,
    activityType,
    userCurrency
  }: {
    activities: Activity[];
    activityType: ActivityType;
    userCurrency: string;
  }) {
    return getSum(
      activities
        .filter(({ isDraft, type }) => {
          return isDraft === false && type === activityType;
        })
        .map(({ quantity, SymbolProfile, unitPrice }) => {
          return new Big(
            this.exchangeRateDataService.toCurrency(
              new Big(quantity).mul(unitPrice).toNumber(),
              SymbolProfile.currency,
              userCurrency
            )
          );
        })
    );
  }

  private getUserCurrency(aUser?: UserWithSettings) {
    return (
      aUser?.Settings?.settings.baseCurrency ??
      this.request.user?.Settings?.settings.baseCurrency ??
      DEFAULT_CURRENCY
    );
  }

  private async getUserId(aImpersonationId: string, aUserId: string) {
    const impersonationUserId =
      await this.impersonationService.validateImpersonationId(aImpersonationId);

    return impersonationUserId || aUserId;
  }

  @LogPerformance
  private async getValueOfAccountsAndPlatforms({
    activities,
    filters = [],
    portfolioItemsNow,
    userCurrency,
    userId,
    withExcludedAccounts = false
  }: {
    activities: Activity[];
    filters?: Filter[];
    portfolioItemsNow: Record<string, TimelinePosition>;
    userCurrency: string;
    userId: string;
    withExcludedAccounts?: boolean;
  }) {
    const accounts: PortfolioDetails['accounts'] = {};
    const platforms: PortfolioDetails['platforms'] = {};

    let currentAccounts: (Account & {
      Order?: Order[];
      Platform?: Platform;
    })[] = [];

    if (filters.length === 0) {
      currentAccounts = await this.accountService.getAccounts(userId);
    } else if (filters.length === 1 && filters[0].type === 'ACCOUNT') {
      currentAccounts = await this.accountService.accounts({
        include: { Platform: true },
        where: { id: filters[0].id }
      });
    } else {
      const accountIds = uniq(
        activities
          .filter(({ accountId }) => {
            return accountId;
          })
          .map(({ accountId }) => {
            return accountId;
          })
      );

      currentAccounts = await this.accountService.accounts({
        include: { Platform: true },
        where: { id: { in: accountIds } }
      });
    }

    currentAccounts = currentAccounts.filter((account) => {
      return withExcludedAccounts || account.isExcluded === false;
    });

    for (const account of currentAccounts) {
      const ordersByAccount = activities.filter(({ accountId }) => {
        return accountId === account.id;
      });

      accounts[account.id] = {
        balance: account.balance,
        currency: account.currency,
        name: account.name,
        valueInBaseCurrency: this.exchangeRateDataService.toCurrency(
          account.balance,
          account.currency,
          userCurrency
        )
      };

      if (platforms[account.Platform?.id || UNKNOWN_KEY]?.valueInBaseCurrency) {
        platforms[account.Platform?.id || UNKNOWN_KEY].valueInBaseCurrency +=
          this.exchangeRateDataService.toCurrency(
            account.balance,
            account.currency,
            userCurrency
          );
      } else {
        platforms[account.Platform?.id || UNKNOWN_KEY] = {
          balance: account.balance,
          currency: account.currency,
          name: account.Platform?.name,
          valueInBaseCurrency: this.exchangeRateDataService.toCurrency(
            account.balance,
            account.currency,
            userCurrency
          )
        };
      }

      for (const {
        Account,
        quantity,
        SymbolProfile,
        type
      } of ordersByAccount) {
        const currentValueOfSymbolInBaseCurrency =
          getFactor(type) *
          quantity *
          (portfolioItemsNow[SymbolProfile.symbol]?.marketPriceInBaseCurrency ??
            0);

        if (accounts[Account?.id || UNKNOWN_KEY]?.valueInBaseCurrency) {
          accounts[Account?.id || UNKNOWN_KEY].valueInBaseCurrency +=
            currentValueOfSymbolInBaseCurrency;
        } else {
          accounts[Account?.id || UNKNOWN_KEY] = {
            balance: 0,
            currency: Account?.currency,
            name: account.name,
            valueInBaseCurrency: currentValueOfSymbolInBaseCurrency
          };
        }

        if (
          platforms[Account?.Platform?.id || UNKNOWN_KEY]?.valueInBaseCurrency
        ) {
          platforms[Account?.Platform?.id || UNKNOWN_KEY].valueInBaseCurrency +=
            currentValueOfSymbolInBaseCurrency;
        } else {
          platforms[Account?.Platform?.id || UNKNOWN_KEY] = {
            balance: 0,
            currency: Account?.currency,
            name: account.Platform?.name,
            valueInBaseCurrency: currentValueOfSymbolInBaseCurrency
          };
        }
      }
    }

    return { accounts, platforms };
  }
}<|MERGE_RESOLUTION|>--- conflicted
+++ resolved
@@ -1185,14 +1185,10 @@
     };
   }
 
-<<<<<<< HEAD
   @LogPerformance
-  public async getReport(impersonationId: string): Promise<PortfolioReport> {
-=======
   public async getReport(
     impersonationId: string
   ): Promise<PortfolioReportResponse> {
->>>>>>> 4b65b627
     const userId = await this.getUserId(impersonationId, this.request.user.id);
     const userSettings = this.request.user.Settings.settings as UserSettings;
 
@@ -1718,9 +1714,6 @@
     return { markets, marketsAdvanced };
   }
 
-<<<<<<< HEAD
-  @LogPerformance
-=======
   private getReportStatistics(
     evaluatedRules: PortfolioReportResponse['rules']
   ): PortfolioReportResponse['statistics'] {
@@ -1739,7 +1732,26 @@
     return { rulesActiveCount, rulesFulfilledCount };
   }
 
->>>>>>> 4b65b627
+  @LogPerformance
+  private getReportStatistics(
+    evaluatedRules: PortfolioReportResponse['rules']
+  ): PortfolioReportResponse['statistics'] {
+    const rulesActiveCount = Object.values(evaluatedRules)
+      .flat()
+      .filter((rule) => {
+        return rule?.isActive === true;
+      }).length;
+
+    const rulesFulfilledCount = Object.values(evaluatedRules)
+      .flat()
+      .filter((rule) => {
+        return rule?.value === true;
+      }).length;
+
+    return { rulesActiveCount, rulesFulfilledCount };
+  }
+
+  @LogPerformance
   private getStreaks({
     investments,
     savingsRate
