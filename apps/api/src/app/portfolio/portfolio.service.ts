import { LogPerformance } from '@ghostfolio/api/aop/logging.interceptor';
import { AccountBalanceService } from '@ghostfolio/api/app/account-balance/account-balance.service';
import { AccountService } from '@ghostfolio/api/app/account/account.service';
import { CashDetails } from '@ghostfolio/api/app/account/interfaces/cash-details.interface';
import { Activity } from '@ghostfolio/api/app/order/interfaces/activities.interface';
import { OrderService } from '@ghostfolio/api/app/order/order.service';
import { UserService } from '@ghostfolio/api/app/user/user.service';
import {
  getFactor,
  getInterval
} from '@ghostfolio/api/helper/portfolio.helper';
import { AccountClusterRiskCurrentInvestment } from '@ghostfolio/api/models/rules/account-cluster-risk/current-investment';
import { AccountClusterRiskSingleAccount } from '@ghostfolio/api/models/rules/account-cluster-risk/single-account';
import { CurrencyClusterRiskBaseCurrencyCurrentInvestment } from '@ghostfolio/api/models/rules/currency-cluster-risk/base-currency-current-investment';
import { CurrencyClusterRiskCurrentInvestment } from '@ghostfolio/api/models/rules/currency-cluster-risk/current-investment';
import { EmergencyFundSetup } from '@ghostfolio/api/models/rules/emergency-fund/emergency-fund-setup';
import { FeeRatioInitialInvestment } from '@ghostfolio/api/models/rules/fees/fee-ratio-initial-investment';
import { DataProviderService } from '@ghostfolio/api/services/data-provider/data-provider.service';
import { ExchangeRateDataService } from '@ghostfolio/api/services/exchange-rate-data/exchange-rate-data.service';
import { ImpersonationService } from '@ghostfolio/api/services/impersonation/impersonation.service';
import { IDataProviderResponse } from '@ghostfolio/api/services/interfaces/interfaces';
import { SymbolProfileService } from '@ghostfolio/api/services/symbol-profile/symbol-profile.service';
import {
  DEFAULT_CURRENCY,
  EMERGENCY_FUND_TAG_ID,
  UNKNOWN_KEY
} from '@ghostfolio/common/config';
import { DATE_FORMAT, getSum, parseDate } from '@ghostfolio/common/helper';
import {
  Accounts,
  EnhancedSymbolProfile,
  Filter,
  HistoricalDataItem,
  InvestmentItem,
  PortfolioDetails,
  PortfolioInvestments,
  PortfolioPerformanceResponse,
  PortfolioPosition,
  PortfolioReport,
  PortfolioSummary,
  Position,
  UserSettings
} from '@ghostfolio/common/interfaces';
import { TimelinePosition } from '@ghostfolio/common/models';
import type {
  AccountWithValue,
  DateRange,
  GroupBy,
  RequestWithUser,
  UserWithSettings
} from '@ghostfolio/common/types';

import { Inject, Injectable } from '@nestjs/common';
import { REQUEST } from '@nestjs/core';
import {
  Account,
  Type as ActivityType,
  AssetClass,
  AssetSubClass,
  DataSource,
  Order,
  Platform,
  Prisma
} from '@prisma/client';
import { Big } from 'big.js';
import {
  differenceInDays,
  format,
  isAfter,
  isSameMonth,
  isSameYear,
  parseISO,
  set
} from 'date-fns';
import { isEmpty, isNumber, last, uniq, uniqBy } from 'lodash';

import { PortfolioCalculator } from './calculator/portfolio-calculator';
import {
  PerformanceCalculationType,
  PortfolioCalculatorFactory
} from './calculator/portfolio-calculator.factory';
import { PortfolioPositionDetail } from './interfaces/portfolio-position-detail.interface';
import { RulesService } from './rules.service';

const asiaPacificMarkets = require('../../assets/countries/asia-pacific-markets.json');
const developedMarkets = require('../../assets/countries/developed-markets.json');
const emergingMarkets = require('../../assets/countries/emerging-markets.json');
const europeMarkets = require('../../assets/countries/europe-markets.json');

@Injectable()
export class PortfolioService {
  public constructor(
    private readonly accountBalanceService: AccountBalanceService,
    private readonly accountService: AccountService,
    private readonly calculatorFactory: PortfolioCalculatorFactory,
    private readonly dataProviderService: DataProviderService,
    private readonly exchangeRateDataService: ExchangeRateDataService,
    private readonly impersonationService: ImpersonationService,
    private readonly orderService: OrderService,
    @Inject(REQUEST) private readonly request: RequestWithUser,
    private readonly rulesService: RulesService,
    private readonly symbolProfileService: SymbolProfileService,
    private readonly userService: UserService
  ) {}

  @LogPerformance
  public async getAccounts({
    filters,
    userId,
    withExcludedAccounts = false
  }: {
    filters?: Filter[];
    userId: string;
    withExcludedAccounts?: boolean;
  }): Promise<AccountWithValue[]> {
    const where: Prisma.AccountWhereInput = { userId };

    const accountFilter = filters?.find(({ type }) => {
      return type === 'ACCOUNT';
    });

    if (accountFilter) {
      where.id = accountFilter.id;
    }

    const [accounts, details] = await Promise.all([
      this.accountService.accounts({
        where,
        include: { Order: true, Platform: true },
        orderBy: { name: 'asc' }
      }),
      this.getDetails({
        filters,
        withExcludedAccounts,
        impersonationId: userId,
        userId: this.request.user.id
      })
    ]);

    const userCurrency = this.request.user.Settings.settings.baseCurrency;

    return accounts.map((account) => {
      let transactionCount = 0;

      for (const order of account.Order) {
        if (!order.isDraft) {
          transactionCount += 1;
        }
      }

      const valueInBaseCurrency =
        details.accounts[account.id]?.valueInBaseCurrency ?? 0;

      const result = {
        ...account,
        transactionCount,
        valueInBaseCurrency,
        balanceInBaseCurrency: this.exchangeRateDataService.toCurrency(
          account.balance,
          account.currency,
          userCurrency
        ),
        value: this.exchangeRateDataService.toCurrency(
          valueInBaseCurrency,
          userCurrency,
          account.currency
        )
      };

      delete result.Order;

      return result;
    });
  }

  @LogPerformance
  public async getAccountsWithAggregations({
    filters,
    userId,
    withExcludedAccounts = false
  }: {
    filters?: Filter[];
    userId: string;
    withExcludedAccounts?: boolean;
  }): Promise<Accounts> {
    const accounts = await this.getAccounts({
      filters,
      userId,
      withExcludedAccounts
    });
    let totalBalanceInBaseCurrency = new Big(0);
    let totalValueInBaseCurrency = new Big(0);
    let transactionCount = 0;

    for (const account of accounts) {
      totalBalanceInBaseCurrency = totalBalanceInBaseCurrency.plus(
        account.balanceInBaseCurrency
      );
      totalValueInBaseCurrency = totalValueInBaseCurrency.plus(
        account.valueInBaseCurrency
      );
      transactionCount += account.transactionCount;
    }

    return {
      accounts,
      transactionCount,
      totalBalanceInBaseCurrency: totalBalanceInBaseCurrency.toNumber(),
      totalValueInBaseCurrency: totalValueInBaseCurrency.toNumber()
    };
  }

  public getAnnualizedPerformancePercent({
    daysInMarket,
    netPerformancePercentage
  }: {
    daysInMarket: number;
    netPerformancePercentage: Big;
  }): Big {
    if (isNumber(daysInMarket) && daysInMarket > 0) {
      const exponent = new Big(365).div(daysInMarket).toNumber();

      return new Big(
        Math.pow(netPerformancePercentage.plus(1).toNumber(), exponent)
      ).minus(1);
    }

    return new Big(0);
  }

  public async getDividends({
    activities,
    groupBy
  }: {
    activities: Activity[];
    groupBy?: GroupBy;
  }): Promise<InvestmentItem[]> {
    let dividends = activities.map(({ date, valueInBaseCurrency }) => {
      return {
        date: format(date, DATE_FORMAT),
        investment: valueInBaseCurrency
      };
    });

    if (groupBy) {
      dividends = this.getDividendsByGroup({ dividends, groupBy });
    }

    return dividends;
  }

  @LogPerformance
  public async getInvestments({
    dateRange,
    filters,
    groupBy,
    impersonationId,
    savingsRate
  }: {
    dateRange: DateRange;
    filters?: Filter[];
    groupBy?: GroupBy;
    impersonationId: string;
    savingsRate: number;
  }): Promise<PortfolioInvestments> {
    const userId = await this.getUserId(impersonationId, this.request.user.id);

    const { activities } = await this.orderService.getOrders({
      filters,
      userId,
      includeDrafts: true,
      types: ['BUY', 'SELL'],
      userCurrency: this.getUserCurrency()
    });

    if (activities.length === 0) {
      return {
        investments: [],
        streaks: { currentStreak: 0, longestStreak: 0 }
      };
    }

    const portfolioCalculator = this.calculatorFactory.createCalculator({
      activities,
      dateRange,
      userId,
      calculationType: PerformanceCalculationType.TWR,
      currency: this.request.user.Settings.settings.baseCurrency,
      hasFilters: filters?.length > 0,
      isExperimentalFeatures:
        this.request.user.Settings.settings.isExperimentalFeatures
    });

    const items = await portfolioCalculator.getChart({
      dateRange,
      withDataDecimation: false
    });

    let investments: InvestmentItem[];

    if (groupBy) {
      investments = portfolioCalculator.getInvestmentsByGroup({
        groupBy,
        data: items
      });
    } else {
      investments = items.map(({ date, investmentValueWithCurrencyEffect }) => {
        return {
          date,
          investment: investmentValueWithCurrencyEffect
        };
      });
    }

    let streaks: PortfolioInvestments['streaks'];

    if (savingsRate) {
      streaks = this.getStreaks({
        investments,
        savingsRate: groupBy === 'year' ? 12 * savingsRate : savingsRate
      });
    }

    return {
      investments,
      streaks
    };
  }

  @LogPerformance
  public async getDetails({
    dateRange = 'max',
    filters,
    impersonationId,
    userId,
    withExcludedAccounts = false,
    withMarkets = false,
    withSummary = false
  }: {
    dateRange?: DateRange;
    filters?: Filter[];
    impersonationId: string;
    userId: string;
    withExcludedAccounts?: boolean;
    withMarkets?: boolean;
    withSummary?: boolean;
  }): Promise<PortfolioDetails & { hasErrors: boolean }> {
    userId = await this.getUserId(impersonationId, userId);
    const user = await this.userService.user({ id: userId });
    const userCurrency = this.getUserCurrency(user);

    const emergencyFund = new Big(
      (user.Settings?.settings as UserSettings)?.emergencyFund ?? 0
    );

    const { activities } = await this.orderService.getOrders({
      filters,
      userCurrency,
      userId,
      withExcludedAccounts
    });

    const portfolioCalculator = this.calculatorFactory.createCalculator({
      activities,
      dateRange,
      userId,
      calculationType: PerformanceCalculationType.TWR,
      currency: userCurrency,
      hasFilters: true, // disable cache
      isExperimentalFeatures:
        this.request.user?.Settings.settings.isExperimentalFeatures
    });

    const { currentValueInBaseCurrency, hasErrors, positions } =
      await portfolioCalculator.getSnapshot();

    const cashDetails = await this.accountService.getCashDetails({
      filters,
      userId,
      currency: userCurrency
    });

    const holdings: PortfolioDetails['holdings'] = {};

    const totalValueInBaseCurrency = currentValueInBaseCurrency.plus(
      cashDetails.balanceInBaseCurrency
    );

    const isFilteredByAccount =
      filters?.some(({ type }) => {
        return type === 'ACCOUNT';
      }) ?? false;

    const isFilteredByCash = filters?.some(({ id, type }) => {
      return id === AssetClass.LIQUIDITY && type === 'ASSET_CLASS';
    });

    const isFilteredByClosedHoldings =
      filters?.some(({ id, type }) => {
        return id === 'CLOSED' && type === 'HOLDING_TYPE';
      }) ?? false;

    let filteredValueInBaseCurrency = isFilteredByAccount
      ? totalValueInBaseCurrency
      : currentValueInBaseCurrency;

    if (
      filters?.length === 0 ||
      (filters?.length === 1 &&
        filters[0].id === AssetClass.LIQUIDITY &&
        filters[0].type === 'ASSET_CLASS')
    ) {
      filteredValueInBaseCurrency = filteredValueInBaseCurrency.plus(
        cashDetails.balanceInBaseCurrency
      );
    }

    const dataGatheringItems = positions.map(({ dataSource, symbol }) => {
      return {
        dataSource,
        symbol
      };
    });

    const [dataProviderResponses, symbolProfiles] = await Promise.all([
      this.dataProviderService.getQuotes({ user, items: dataGatheringItems }),
      this.symbolProfileService.getSymbolProfiles(dataGatheringItems)
    ]);

    const symbolProfileMap: { [symbol: string]: EnhancedSymbolProfile } = {};
    for (const symbolProfile of symbolProfiles) {
      symbolProfileMap[symbolProfile.symbol] = symbolProfile;
    }

    const portfolioItemsNow: { [symbol: string]: TimelinePosition } = {};
    for (const position of positions) {
      portfolioItemsNow[position.symbol] = position;
    }

    for (const {
      currency,
      dividend,
      firstBuyDate,
      grossPerformance,
      grossPerformanceWithCurrencyEffect,
      grossPerformancePercentage,
      grossPerformancePercentageWithCurrencyEffect,
      investment,
      marketPrice,
      netPerformance,
      netPerformancePercentage,
      netPerformancePercentageWithCurrencyEffect,
      netPerformanceWithCurrencyEffect,
      quantity,
      symbol,
      tags,
      transactionCount,
      valueInBaseCurrency
    } of positions) {
      if (isFilteredByClosedHoldings === true) {
        if (!quantity.eq(0)) {
          // Ignore positions with a quantity
          continue;
        }
      } else {
        if (quantity.eq(0)) {
          // Ignore positions without any quantity
          continue;
        }
      }

      const assetProfile = symbolProfileMap[symbol];
      const dataProviderResponse = dataProviderResponses[symbol];

      let markets: PortfolioPosition['markets'];
      let marketsAdvanced: PortfolioPosition['marketsAdvanced'];

      if (withMarkets) {
        ({ markets, marketsAdvanced } = this.getMarkets({
          assetProfile,
          valueInBaseCurrency
        }));
      }

      holdings[symbol] = {
        currency,
        markets,
        marketsAdvanced,
        marketPrice,
        symbol,
        tags,
        transactionCount,
        allocationInPercentage: filteredValueInBaseCurrency.eq(0)
          ? 0
          : valueInBaseCurrency.div(filteredValueInBaseCurrency).toNumber(),
        assetClass: assetProfile.assetClass,
        assetSubClass: assetProfile.assetSubClass,
        countries: assetProfile.countries,
        dataSource: assetProfile.dataSource,
        dateOfFirstActivity: parseDate(firstBuyDate),
        dividend: dividend?.toNumber() ?? 0,
        grossPerformance: grossPerformance?.toNumber() ?? 0,
        grossPerformancePercent: grossPerformancePercentage?.toNumber() ?? 0,
        grossPerformancePercentWithCurrencyEffect:
          grossPerformancePercentageWithCurrencyEffect?.toNumber() ?? 0,
        grossPerformanceWithCurrencyEffect:
          grossPerformanceWithCurrencyEffect?.toNumber() ?? 0,
        investment: investment.toNumber(),
        marketState: dataProviderResponse?.marketState ?? 'delayed',
        name: assetProfile.name,
        netPerformance: netPerformance?.toNumber() ?? 0,
        netPerformancePercent: netPerformancePercentage?.toNumber() ?? 0,
        netPerformancePercentWithCurrencyEffect:
          netPerformancePercentageWithCurrencyEffect?.toNumber() ?? 0,
        netPerformanceWithCurrencyEffect:
          netPerformanceWithCurrencyEffect?.toNumber() ?? 0,
        quantity: quantity.toNumber(),
        sectors: assetProfile.sectors,
        url: assetProfile.url,
        valueInBaseCurrency: valueInBaseCurrency.toNumber()
      };
    }

    if (filters?.length === 0 || isFilteredByAccount || isFilteredByCash) {
      const cashPositions = await this.getCashPositions({
        cashDetails,
        userCurrency,
        value: filteredValueInBaseCurrency
      });

      for (const symbol of Object.keys(cashPositions)) {
        holdings[symbol] = cashPositions[symbol];
      }
    }

    const { accounts, platforms } = await this.getValueOfAccountsAndPlatforms({
      activities,
      filters,
      portfolioItemsNow,
      userCurrency,
      userId,
      withExcludedAccounts
    });

    if (
      filters?.length === 1 &&
      filters[0].id === EMERGENCY_FUND_TAG_ID &&
      filters[0].type === 'TAG'
    ) {
      const emergencyFundCashPositions = await this.getCashPositions({
        cashDetails,
        userCurrency,
        value: filteredValueInBaseCurrency
      });

      const emergencyFundInCash = emergencyFund
        .minus(
          this.getEmergencyFundPositionsValueInBaseCurrency({
            holdings
          })
        )
        .toNumber();

      filteredValueInBaseCurrency = emergencyFund;

      accounts[UNKNOWN_KEY] = {
        balance: 0,
        currency: userCurrency,
        name: UNKNOWN_KEY,
        valueInBaseCurrency: emergencyFundInCash
      };

      holdings[userCurrency] = {
        ...emergencyFundCashPositions[userCurrency],
        investment: emergencyFundInCash,
        valueInBaseCurrency: emergencyFundInCash
      };
    }

    let summary: PortfolioSummary;

    if (withSummary) {
      summary = await this.getSummary({
        filteredValueInBaseCurrency,
        holdings,
        impersonationId,
        portfolioCalculator,
        userCurrency,
        userId,
        balanceInBaseCurrency: cashDetails.balanceInBaseCurrency,
        emergencyFundPositionsValueInBaseCurrency:
          this.getEmergencyFundPositionsValueInBaseCurrency({
            holdings
          })
      });
    }

    return {
      accounts,
      hasErrors,
      holdings,
      platforms,
      summary
    };
  }

  @LogPerformance
  private calculateMarketsAllocation(
    symbolProfile: EnhancedSymbolProfile,
    markets: {
      developedMarkets: number;
      emergingMarkets: number;
      otherMarkets: number;
    },
    marketsAdvanced: {
      asiaPacific: number;
      emergingMarkets: number;
      europe: number;
      japan: number;
      northAmerica: number;
      otherMarkets: number;
    },
    value: Big
  ) {
    if (symbolProfile.countries.length > 0) {
      for (const country of symbolProfile.countries) {
        if (developedMarkets.includes(country.code)) {
          markets.developedMarkets = new Big(markets.developedMarkets)
            .plus(country.weight)
            .toNumber();
        } else if (emergingMarkets.includes(country.code)) {
          markets.emergingMarkets = new Big(markets.emergingMarkets)
            .plus(country.weight)
            .toNumber();
        } else {
          markets.otherMarkets = new Big(markets.otherMarkets)
            .plus(country.weight)
            .toNumber();
        }

        if (country.code === 'JP') {
          marketsAdvanced.japan = new Big(marketsAdvanced.japan)
            .plus(country.weight)
            .toNumber();
        } else if (country.code === 'CA' || country.code === 'US') {
          marketsAdvanced.northAmerica = new Big(marketsAdvanced.northAmerica)
            .plus(country.weight)
            .toNumber();
        } else if (asiaPacificMarkets.includes(country.code)) {
          marketsAdvanced.asiaPacific = new Big(marketsAdvanced.asiaPacific)
            .plus(country.weight)
            .toNumber();
        } else if (emergingMarkets.includes(country.code)) {
          marketsAdvanced.emergingMarkets = new Big(
            marketsAdvanced.emergingMarkets
          )
            .plus(country.weight)
            .toNumber();
        } else if (europeMarkets.includes(country.code)) {
          marketsAdvanced.europe = new Big(marketsAdvanced.europe)
            .plus(country.weight)
            .toNumber();
        } else {
          marketsAdvanced.otherMarkets = new Big(marketsAdvanced.otherMarkets)
            .plus(country.weight)
            .toNumber();
        }
      }
    } else {
      markets[UNKNOWN_KEY] = new Big(markets[UNKNOWN_KEY])
        .plus(value)
        .toNumber();

      marketsAdvanced[UNKNOWN_KEY] = new Big(marketsAdvanced[UNKNOWN_KEY])
        .plus(value)
        .toNumber();
    }
  }

  @LogPerformance
  public async getPosition(
    aDataSource: DataSource,
    aImpersonationId: string,
    aSymbol: string
  ): Promise<PortfolioPositionDetail> {
    const userId = await this.getUserId(aImpersonationId, this.request.user.id);
    const user = await this.userService.user({ id: userId });
    const userCurrency = this.getUserCurrency(user);

    const { activities } = await this.orderService.getOrders({
      userCurrency,
      userId,
      withExcludedAccounts: true
    });

    const orders = activities.filter(({ SymbolProfile }) => {
      return (
        SymbolProfile.dataSource === aDataSource &&
        SymbolProfile.symbol === aSymbol
      );
    });

    if (orders.length <= 0) {
      return {
        accounts: [],
        averagePrice: undefined,
        dataProviderInfo: undefined,
        stakeRewards: undefined,
        dividendInBaseCurrency: undefined,
        dividendYieldPercent: undefined,
        dividendYieldPercentWithCurrencyEffect: undefined,
        feeInBaseCurrency: undefined,
        firstBuyDate: undefined,
        grossPerformance: undefined,
        grossPerformancePercent: undefined,
        grossPerformancePercentWithCurrencyEffect: undefined,
        grossPerformanceWithCurrencyEffect: undefined,
        historicalData: [],
        investment: undefined,
        marketPrice: undefined,
        maxPrice: undefined,
        minPrice: undefined,
        netPerformance: undefined,
        netPerformancePercent: undefined,
        netPerformancePercentWithCurrencyEffect: undefined,
        netPerformanceWithCurrencyEffect: undefined,
        orders: [],
        quantity: undefined,
        SymbolProfile: undefined,
        tags: [],
        transactionCount: undefined,
        value: undefined
      };
    }

    const [SymbolProfile] = await this.symbolProfileService.getSymbolProfiles([
      { dataSource: aDataSource, symbol: aSymbol }
    ]);

    const portfolioCalculator = this.calculatorFactory.createCalculator({
      userId,
      activities: orders.filter((order) => {
        return ['BUY', 'DIVIDEND', 'ITEM', 'SELL'].includes(order.type);
      }),
      calculationType: PerformanceCalculationType.TWR,
      currency: userCurrency,
      hasFilters: true,
      isExperimentalFeatures:
        this.request.user.Settings.settings.isExperimentalFeatures
    });

    const portfolioStart = portfolioCalculator.getStartDate();
    const transactionPoints = portfolioCalculator.getTransactionPoints();

    const { positions } = await portfolioCalculator.getSnapshot();

    const position = positions.find(({ symbol }) => {
      return symbol === aSymbol;
    });

    if (position) {
      const {
        averagePrice,
        currency,
        dataSource,
        dividendInBaseCurrency,
        fee,
        firstBuyDate,
        marketPrice,
        quantity,
        tags,
        timeWeightedInvestment,
        timeWeightedInvestmentWithCurrencyEffect,
        transactionCount
      } = position;

      const accounts: PortfolioPositionDetail['accounts'] = uniqBy(
        orders.filter(({ Account }) => {
          return Account;
        }),
        'Account.id'
      ).map(({ Account }) => {
        return Account;
      });

      const dividendYieldPercent = this.getAnnualizedPerformancePercent({
        daysInMarket: differenceInDays(new Date(), parseDate(firstBuyDate)),
        netPerformancePercentage: timeWeightedInvestment.eq(0)
          ? new Big(0)
          : dividendInBaseCurrency.div(timeWeightedInvestment)
      });

      const dividendYieldPercentWithCurrencyEffect =
        this.getAnnualizedPerformancePercent({
          daysInMarket: differenceInDays(new Date(), parseDate(firstBuyDate)),
          netPerformancePercentage: timeWeightedInvestmentWithCurrencyEffect.eq(
            0
          )
            ? new Big(0)
            : dividendInBaseCurrency.div(
                timeWeightedInvestmentWithCurrencyEffect
              )
        });

      const stakeRewards = getSum(
        orders
          .filter(({ type }) => {
            return type === 'STAKE';
          })
          .map(({ quantity }) => {
            return new Big(quantity);
          })
      );

      // Convert investment, gross and net performance to currency of user
      const investment = this.exchangeRateDataService.toCurrency(
        position.investment?.toNumber(),
        currency,
        userCurrency
      );
      const grossPerformance = this.exchangeRateDataService.toCurrency(
        position.grossPerformance?.toNumber(),
        currency,
        userCurrency
      );
      const netPerformance = this.exchangeRateDataService.toCurrency(
        position.netPerformance?.toNumber(),
        currency,
        userCurrency
      );

      const historicalData = await this.dataProviderService.getHistorical(
        [{ dataSource, symbol: aSymbol }],
        'day',
        parseISO(firstBuyDate),
        new Date()
      );

      const historicalDataArray: HistoricalDataItem[] = [];
      let maxPrice = Math.max(orders[0].unitPrice, marketPrice);
      let minPrice = Math.min(orders[0].unitPrice, marketPrice);

      if (historicalData[aSymbol]) {
        let j = -1;
        for (const [date, { marketPrice }] of Object.entries(
          historicalData[aSymbol]
        )) {
          while (
            j + 1 < transactionPoints.length &&
            !isAfter(parseDate(transactionPoints[j + 1].date), parseDate(date))
          ) {
            j++;
          }

          let currentAveragePrice = 0;
          let currentQuantity = 0;

          const currentSymbol = transactionPoints[j]?.items.find(
            ({ symbol }) => {
              return symbol === aSymbol;
            }
          );

          if (currentSymbol) {
            currentAveragePrice = currentSymbol.averagePrice.toNumber();
            currentQuantity = currentSymbol.quantity.toNumber();
          }

          historicalDataArray.push({
            date,
            averagePrice: currentAveragePrice,
            marketPrice:
              historicalDataArray.length > 0
                ? marketPrice
                : currentAveragePrice,
            quantity: currentQuantity
          });

          maxPrice = Math.max(marketPrice ?? 0, maxPrice);
          minPrice = Math.min(marketPrice ?? Number.MAX_SAFE_INTEGER, minPrice);
        }
      } else {
        // Add historical entry for buy date, if no historical data available
        historicalDataArray.push({
          averagePrice: orders[0].unitPrice,
          date: firstBuyDate,
          marketPrice: orders[0].unitPrice,
          quantity: orders[0].quantity
        });
      }

      return {
        accounts,
        firstBuyDate,
        marketPrice,
        maxPrice,
        minPrice,
        orders,
        SymbolProfile,
        tags,
        transactionCount,
        averagePrice: averagePrice.toNumber(),
        dataProviderInfo: portfolioCalculator.getDataProviderInfos()?.[0],
        stakeRewards: stakeRewards.toNumber(),
        dividendInBaseCurrency: dividendInBaseCurrency.toNumber(),
        dividendYieldPercent: dividendYieldPercent.toNumber(),
        dividendYieldPercentWithCurrencyEffect:
          dividendYieldPercentWithCurrencyEffect.toNumber(),
        feeInBaseCurrency: this.exchangeRateDataService.toCurrency(
          fee.toNumber(),
          SymbolProfile.currency,
          userCurrency
        ),
        grossPerformance: position.grossPerformance?.toNumber(),
        grossPerformancePercent:
          position.grossPerformancePercentage?.toNumber(),
        grossPerformancePercentWithCurrencyEffect:
          position.grossPerformancePercentageWithCurrencyEffect?.toNumber(),
        grossPerformanceWithCurrencyEffect:
          position.grossPerformanceWithCurrencyEffect?.toNumber(),
        historicalData: historicalDataArray,
        investment: position.investment?.toNumber(),
        netPerformance: position.netPerformance?.toNumber(),
        netPerformancePercent: position.netPerformancePercentage?.toNumber(),
        netPerformancePercentWithCurrencyEffect:
          position.netPerformancePercentageWithCurrencyEffect?.toNumber(),
        netPerformanceWithCurrencyEffect:
          position.netPerformanceWithCurrencyEffect?.toNumber(),
        quantity: quantity.toNumber(),
        value: this.exchangeRateDataService.toCurrency(
          quantity.mul(marketPrice ?? 0).toNumber(),
          currency,
          userCurrency
        )
      };
    } else {
      const currentData = await this.dataProviderService.getQuotes({
        user,
        items: [{ dataSource: DataSource.YAHOO, symbol: aSymbol }]
      });
      const marketPrice = currentData[aSymbol]?.marketPrice;

      let historicalData = await this.dataProviderService.getHistorical(
        [{ dataSource: DataSource.YAHOO, symbol: aSymbol }],
        'day',
        portfolioStart,
        new Date()
      );

      if (isEmpty(historicalData)) {
        try {
          historicalData = await this.dataProviderService.getHistoricalRaw({
            dataGatheringItems: [
              { dataSource: DataSource.YAHOO, symbol: aSymbol }
            ],
            from: portfolioStart,
            to: new Date()
          });
        } catch {
          historicalData = {
            [aSymbol]: {}
          };
        }
      }

      const historicalDataArray: HistoricalDataItem[] = [];
      let maxPrice = marketPrice;
      let minPrice = marketPrice;

      for (const [date, { marketPrice }] of Object.entries(
        historicalData[aSymbol]
      )) {
        historicalDataArray.push({
          date,
          value: marketPrice
        });

        maxPrice = Math.max(marketPrice ?? 0, maxPrice);
        minPrice = Math.min(marketPrice ?? Number.MAX_SAFE_INTEGER, minPrice);
      }

      return {
        marketPrice,
        maxPrice,
        minPrice,
        orders,
        SymbolProfile,
        accounts: [],
        averagePrice: 0,
        dataProviderInfo: undefined,
        stakeRewards: 0,
        dividendInBaseCurrency: 0,
        dividendYieldPercent: 0,
        dividendYieldPercentWithCurrencyEffect: 0,
        feeInBaseCurrency: 0,
        firstBuyDate: undefined,
        grossPerformance: undefined,
        grossPerformancePercent: undefined,
        grossPerformancePercentWithCurrencyEffect: undefined,
        grossPerformanceWithCurrencyEffect: undefined,
        historicalData: historicalDataArray,
        investment: 0,
        netPerformance: undefined,
        netPerformancePercent: undefined,
        netPerformancePercentWithCurrencyEffect: undefined,
        netPerformanceWithCurrencyEffect: undefined,
        quantity: 0,
        tags: [],
        transactionCount: undefined,
        value: 0
      };
    }
  }

  @LogPerformance
  public async getPositions({
    dateRange = 'max',
    filters,
    impersonationId
  }: {
    dateRange?: DateRange;
    filters?: Filter[];
    impersonationId: string;
  }): Promise<{ hasErrors: boolean; positions: Position[] }> {
    const searchQuery = filters.find(({ type }) => {
      return type === 'SEARCH_QUERY';
    })?.id;
    const userId = await this.getUserId(impersonationId, this.request.user.id);
    const user = await this.userService.user({ id: userId });

    const { endDate } = getInterval(dateRange);

    const { activities } = await this.orderService.getOrders({
      endDate,
      filters,
      userId,
      userCurrency: this.getUserCurrency()
    });

    if (activities?.length <= 0) {
      return {
        hasErrors: false,
        positions: []
      };
    }

    const portfolioCalculator = this.calculatorFactory.createCalculator({
      activities,
      dateRange,
      userId,
      calculationType: PerformanceCalculationType.TWR,
      currency: this.request.user.Settings.settings.baseCurrency,
      hasFilters: filters?.length > 0,
      isExperimentalFeatures:
        this.request.user.Settings.settings.isExperimentalFeatures
    });

    let { hasErrors, positions } = await portfolioCalculator.getSnapshot();

    positions = positions.filter(({ quantity }) => {
      return !quantity.eq(0);
    });

    const dataGatheringItems = positions.map(({ dataSource, symbol }) => {
      return {
        dataSource,
        symbol
      };
    });

    const [dataProviderResponses, symbolProfiles] = await Promise.all([
      this.dataProviderService.getQuotes({ user, items: dataGatheringItems }),
      this.symbolProfileService.getSymbolProfiles(
        positions.map(({ dataSource, symbol }) => {
          return { dataSource, symbol };
        })
      )
    ]);

    const symbolProfileMap: { [symbol: string]: EnhancedSymbolProfile } = {};

    for (const symbolProfile of symbolProfiles) {
      symbolProfileMap[symbolProfile.symbol] = symbolProfile;
    }

    if (searchQuery) {
      positions = positions.filter(({ symbol }) => {
        const enhancedSymbolProfile = symbolProfileMap[symbol];

        return (
          enhancedSymbolProfile.isin?.toLowerCase().startsWith(searchQuery) ||
          enhancedSymbolProfile.name?.toLowerCase().startsWith(searchQuery) ||
          enhancedSymbolProfile.symbol?.toLowerCase().startsWith(searchQuery)
        );
      });
    }

    return {
      hasErrors,
      positions: positions.map(
        ({
          averagePrice,
          currency,
          dataSource,
          firstBuyDate,
          grossPerformance,
          grossPerformancePercentage,
          grossPerformancePercentageWithCurrencyEffect,
          grossPerformanceWithCurrencyEffect,
          investment,
          investmentWithCurrencyEffect,
          netPerformance,
          netPerformancePercentage,
          netPerformancePercentageWithCurrencyEffect,
          netPerformanceWithCurrencyEffect,
          quantity,
          symbol,
          timeWeightedInvestment,
          timeWeightedInvestmentWithCurrencyEffect,
          transactionCount
        }) => {
          return {
            currency,
            dataSource,
            firstBuyDate,
            symbol,
            transactionCount,
            assetClass: symbolProfileMap[symbol].assetClass,
            assetSubClass: symbolProfileMap[symbol].assetSubClass,
            averagePrice: averagePrice.toNumber(),
            grossPerformance: grossPerformance?.toNumber() ?? null,
            grossPerformancePercentage:
              grossPerformancePercentage?.toNumber() ?? null,
            grossPerformancePercentageWithCurrencyEffect:
              grossPerformancePercentageWithCurrencyEffect?.toNumber() ?? null,
            grossPerformanceWithCurrencyEffect:
              grossPerformanceWithCurrencyEffect?.toNumber() ?? null,
            investment: investment.toNumber(),
            investmentWithCurrencyEffect:
              investmentWithCurrencyEffect?.toNumber(),
            marketState:
              dataProviderResponses[symbol]?.marketState ?? 'delayed',
            name: symbolProfileMap[symbol].name,
            netPerformance: netPerformance?.toNumber() ?? null,
            tags: symbolProfileMap[symbol].tags,
            netPerformancePercentage:
              netPerformancePercentage?.toNumber() ?? null,
            netPerformancePercentageWithCurrencyEffect:
              netPerformancePercentageWithCurrencyEffect?.toNumber() ?? null,
            netPerformanceWithCurrencyEffect:
              netPerformanceWithCurrencyEffect?.toNumber() ?? null,
            quantity: quantity.toNumber(),
            timeWeightedInvestment: timeWeightedInvestment?.toNumber(),
            timeWeightedInvestmentWithCurrencyEffect:
              timeWeightedInvestmentWithCurrencyEffect?.toNumber()
          };
        }
      )
    };
  }

  @LogPerformance
  public async getPerformance({
    dateRange = 'max',
    filters,
    impersonationId,
    userId,
    withExcludedAccounts = false,
    calculateTimeWeightedPerformance = false
  }: {
    dateRange?: DateRange;
    filters?: Filter[];
    impersonationId: string;
    userId: string;
    withExcludedAccounts?: boolean;
    calculateTimeWeightedPerformance?: boolean;
  }): Promise<PortfolioPerformanceResponse> {
    userId = await this.getUserId(impersonationId, userId);
    const user = await this.userService.user({ id: userId });
    const userCurrency = this.getUserCurrency(user);

    const accountBalances = await this.accountBalanceService.getAccountBalances(
      { filters, user, withExcludedAccounts }
    );

    let accountBalanceItems: HistoricalDataItem[] = Object.values(
      // Reduce the array to a map with unique dates as keys
      accountBalances.balances.reduce(
        (
          map: { [date: string]: HistoricalDataItem },
          { date, valueInBaseCurrency }
        ) => {
          const formattedDate = format(date, DATE_FORMAT);

          if (map[formattedDate]) {
            // If the value exists, add the current value to the existing one
            map[formattedDate].value += valueInBaseCurrency;
          } else {
            // Otherwise, initialize the value for that date
            map[formattedDate] = {
              date: formattedDate,
              value: valueInBaseCurrency
            };
          }

          return map;
        },
        {}
      )
    );

    const { endDate } = getInterval(dateRange);

    const { activities } = await this.orderService.getOrders({
      endDate,
      filters,
      userCurrency,
      userId,
      withExcludedAccounts
    });

    if (accountBalanceItems?.length <= 0 && activities?.length <= 0) {
      return {
        chart: [],
        firstOrderDate: undefined,
        hasErrors: false,
        performance: {
          currentNetWorth: 0,
          currentValueInBaseCurrency: 0,
          grossPerformance: 0,
          grossPerformancePercentage: 0,
          grossPerformancePercentageWithCurrencyEffect: 0,
          grossPerformanceWithCurrencyEffect: 0,
          netPerformance: 0,
          netPerformancePercentage: 0,
          netPerformancePercentageWithCurrencyEffect: 0,
          netPerformanceWithCurrencyEffect: 0,
          totalInvestment: 0
        }
      };
    }

    const portfolioCalculator = this.calculatorFactory.createCalculator({
      accountBalanceItems,
      activities,
      dateRange,
      userId,
      calculationType: PerformanceCalculationType.TWR,
      currency: userCurrency,
      hasFilters: filters?.length > 0,
      isExperimentalFeatures:
        this.request.user.Settings.settings.isExperimentalFeatures
    });

    const {
      currentValueInBaseCurrency,
      errors,
      grossPerformance,
      grossPerformancePercentage,
      grossPerformancePercentageWithCurrencyEffect,
      grossPerformanceWithCurrencyEffect,
      hasErrors,
      netPerformance,
      netPerformancePercentage,
      netPerformancePercentageWithCurrencyEffect,
      netPerformanceWithCurrencyEffect,
      totalInvestment
    } = await portfolioCalculator.getSnapshot();

    let currentNetPerformance = netPerformance;

    let currentNetPerformancePercentage = netPerformancePercentage;

    let currentNetPerformancePercentageWithCurrencyEffect =
      netPerformancePercentageWithCurrencyEffect;

    let currentNetPerformanceWithCurrencyEffect =
      netPerformanceWithCurrencyEffect;

    let currentNetWorth = 0;

    const items = await portfolioCalculator.getChart({
      dateRange
    });

    const itemOfToday = items.find(({ date }) => {
      return date === format(new Date(), DATE_FORMAT);
    });

    if (itemOfToday) {
      currentNetPerformance = new Big(itemOfToday.netPerformance);

      currentNetPerformancePercentage = new Big(
        itemOfToday.netPerformanceInPercentage
      ).div(100);

      currentNetPerformancePercentageWithCurrencyEffect = new Big(
        itemOfToday.netPerformanceInPercentageWithCurrencyEffect
      ).div(100);

      currentNetPerformanceWithCurrencyEffect = new Big(
        itemOfToday.netPerformanceWithCurrencyEffect
      );

      currentNetWorth = itemOfToday.netWorth;
    }

    return {
      errors,
      hasErrors,
      chart: items,
      firstOrderDate: parseDate(items[0]?.date),
      performance: {
        currentNetWorth,
        currentValueInBaseCurrency: currentValueInBaseCurrency.toNumber(),
        grossPerformance: grossPerformance.toNumber(),
        grossPerformancePercentage: grossPerformancePercentage.toNumber(),
        grossPerformancePercentageWithCurrencyEffect:
          grossPerformancePercentageWithCurrencyEffect.toNumber(),
        grossPerformanceWithCurrencyEffect:
          grossPerformanceWithCurrencyEffect.toNumber(),
        netPerformance: currentNetPerformance.toNumber(),
        netPerformancePercentage: currentNetPerformancePercentage.toNumber(),
        netPerformancePercentageWithCurrencyEffect:
          currentNetPerformancePercentageWithCurrencyEffect.toNumber(),
        netPerformanceWithCurrencyEffect:
          currentNetPerformanceWithCurrencyEffect.toNumber(),
        totalInvestment: totalInvestment.toNumber()
      }
    };
  }

  @LogPerformance
  public async getReport(impersonationId: string): Promise<PortfolioReport> {
    const userId = await this.getUserId(impersonationId, this.request.user.id);
    const user = await this.userService.user({ id: userId });
    const userCurrency = this.getUserCurrency(user);

    const { activities } = await this.orderService.getOrders({
      userCurrency,
      userId
    });

    const portfolioCalculator = this.calculatorFactory.createCalculator({
      activities,
      userId,
      calculationType: PerformanceCalculationType.TWR,
      currency: this.request.user.Settings.settings.baseCurrency,
      hasFilters: false,
      isExperimentalFeatures:
        this.request.user.Settings.settings.isExperimentalFeatures
    });

    let { totalFeesWithCurrencyEffect, positions, totalInvestment } =
      await portfolioCalculator.getSnapshot();

    positions = positions.filter((item) => !item.quantity.eq(0));

    const portfolioItemsNow: { [symbol: string]: TimelinePosition } = {};

    for (const position of positions) {
      portfolioItemsNow[position.symbol] = position;
    }

    const { accounts } = await this.getValueOfAccountsAndPlatforms({
      activities,
      portfolioItemsNow,
      userCurrency,
      userId
    });

    const userSettings = <UserSettings>this.request.user.Settings.settings;

    return {
      rules: {
        accountClusterRisk: isEmpty(activities)
          ? undefined
          : await this.rulesService.evaluate(
              [
                new AccountClusterRiskCurrentInvestment(
                  this.exchangeRateDataService,
                  accounts
                ),
                new AccountClusterRiskSingleAccount(
                  this.exchangeRateDataService,
                  accounts
                )
              ],
              userSettings
            ),
        currencyClusterRisk: isEmpty(activities)
          ? undefined
          : await this.rulesService.evaluate(
              [
                new CurrencyClusterRiskBaseCurrencyCurrentInvestment(
                  this.exchangeRateDataService,
                  positions
                ),
                new CurrencyClusterRiskCurrentInvestment(
                  this.exchangeRateDataService,
                  positions
                )
              ],
              userSettings
            ),
        emergencyFund: await this.rulesService.evaluate(
          [
            new EmergencyFundSetup(
              this.exchangeRateDataService,
              userSettings.emergencyFund
            )
          ],
          userSettings
        ),
        fees: await this.rulesService.evaluate(
          [
            new FeeRatioInitialInvestment(
              this.exchangeRateDataService,
              totalInvestment.toNumber(),
              totalFeesWithCurrencyEffect.toNumber()
            )
          ],
          userSettings
        )
      }
    };
  }

  @LogPerformance
  private async getCashPositions({
    cashDetails,
    userCurrency,
    value
  }: {
    cashDetails: CashDetails;
    userCurrency: string;
    value: Big;
  }) {
    const cashPositions: PortfolioDetails['holdings'] = {
      [userCurrency]: this.getInitialCashPosition({
        balance: 0,
        currency: userCurrency
      })
    };

    for (const account of cashDetails.accounts) {
      const convertedBalance = this.exchangeRateDataService.toCurrency(
        account.balance,
        account.currency,
        userCurrency
      );

      if (convertedBalance === 0) {
        continue;
      }

      if (cashPositions[account.currency]) {
        cashPositions[account.currency].investment += convertedBalance;
        cashPositions[account.currency].valueInBaseCurrency += convertedBalance;
      } else {
        cashPositions[account.currency] = this.getInitialCashPosition({
          balance: convertedBalance,
          currency: account.currency
        });
      }
    }

    for (const symbol of Object.keys(cashPositions)) {
      // Calculate allocations for each currency
      cashPositions[symbol].allocationInPercentage = value.gt(0)
        ? new Big(cashPositions[symbol].valueInBaseCurrency)
            .div(value)
            .toNumber()
        : 0;
    }

    return cashPositions;
  }

  private getDividendsByGroup({
    dividends,
    groupBy
  }: {
    dividends: InvestmentItem[];
    groupBy: GroupBy;
  }): InvestmentItem[] {
    if (dividends.length === 0) {
      return [];
    }

    const dividendsByGroup: InvestmentItem[] = [];
    let currentDate: Date;
    let investmentByGroup = new Big(0);

    for (const [index, dividend] of dividends.entries()) {
      if (
        isSameYear(parseDate(dividend.date), currentDate) &&
        (groupBy === 'year' ||
          isSameMonth(parseDate(dividend.date), currentDate))
      ) {
        // Same group: Add up dividends

        investmentByGroup = investmentByGroup.plus(dividend.investment);
      } else {
        // New group: Store previous group and reset

        if (currentDate) {
          dividendsByGroup.push({
            date: format(
              set(currentDate, {
                date: 1,
                month: groupBy === 'year' ? 0 : currentDate.getMonth()
              }),
              DATE_FORMAT
            ),
            investment: investmentByGroup.toNumber()
          });
        }

        currentDate = parseDate(dividend.date);
        investmentByGroup = new Big(dividend.investment);
      }

      if (index === dividends.length - 1) {
        // Store current month (latest order)
        dividendsByGroup.push({
          date: format(
            set(currentDate, {
              date: 1,
              month: groupBy === 'year' ? 0 : currentDate.getMonth()
            }),
            DATE_FORMAT
          ),
          investment: investmentByGroup.toNumber()
        });
      }
    }

    return dividendsByGroup;
  }

  @LogPerformance
  private getEmergencyFundPositionsValueInBaseCurrency({
    holdings
  }: {
    holdings: PortfolioDetails['holdings'];
  }) {
    const emergencyFundHoldings = Object.values(holdings).filter(({ tags }) => {
      return (
        tags?.some(({ id }) => {
          return id === EMERGENCY_FUND_TAG_ID;
        }) ?? false
      );
    });

    let valueInBaseCurrencyOfEmergencyFundPositions = new Big(0);

    for (const { valueInBaseCurrency } of emergencyFundHoldings) {
      valueInBaseCurrencyOfEmergencyFundPositions =
        valueInBaseCurrencyOfEmergencyFundPositions.plus(valueInBaseCurrency);
    }

    return valueInBaseCurrencyOfEmergencyFundPositions.toNumber();
  }

  private getInitialCashPosition({
    balance,
    currency
  }: {
    balance: number;
    currency: string;
  }): PortfolioPosition {
    return {
      currency,
      allocationInPercentage: 0,
      assetClass: AssetClass.LIQUIDITY,
      assetSubClass: AssetSubClass.CASH,
      countries: [],
      dataSource: undefined,
      dateOfFirstActivity: undefined,
      dividend: 0,
      grossPerformance: 0,
      grossPerformancePercent: 0,
      grossPerformancePercentWithCurrencyEffect: 0,
      grossPerformanceWithCurrencyEffect: 0,
      investment: balance,
      marketPrice: 0,
      marketState: 'open',
      name: currency,
      netPerformance: 0,
      netPerformancePercent: 0,
      netPerformancePercentWithCurrencyEffect: 0,
      netPerformanceWithCurrencyEffect: 0,
      quantity: 0,
      sectors: [],
      symbol: currency,
      tags: [],
      transactionCount: 0,
      valueInBaseCurrency: balance
    };
  }

  private getMarkets({
    assetProfile,
    valueInBaseCurrency
  }: {
    assetProfile: EnhancedSymbolProfile;
    valueInBaseCurrency: Big;
  }) {
    const markets = {
      [UNKNOWN_KEY]: 0,
      developedMarkets: 0,
      emergingMarkets: 0,
      otherMarkets: 0
    };
    const marketsAdvanced = {
      [UNKNOWN_KEY]: 0,
      asiaPacific: 0,
      emergingMarkets: 0,
      europe: 0,
      japan: 0,
      northAmerica: 0,
      otherMarkets: 0
    };

    if (assetProfile.countries.length > 0) {
      for (const country of assetProfile.countries) {
        if (developedMarkets.includes(country.code)) {
          markets.developedMarkets = new Big(markets.developedMarkets)
            .plus(country.weight)
            .toNumber();
        } else if (emergingMarkets.includes(country.code)) {
          markets.emergingMarkets = new Big(markets.emergingMarkets)
            .plus(country.weight)
            .toNumber();
        } else {
          markets.otherMarkets = new Big(markets.otherMarkets)
            .plus(country.weight)
            .toNumber();
        }

        if (country.code === 'JP') {
          marketsAdvanced.japan = new Big(marketsAdvanced.japan)
            .plus(country.weight)
            .toNumber();
        } else if (country.code === 'CA' || country.code === 'US') {
          marketsAdvanced.northAmerica = new Big(marketsAdvanced.northAmerica)
            .plus(country.weight)
            .toNumber();
        } else if (asiaPacificMarkets.includes(country.code)) {
          marketsAdvanced.asiaPacific = new Big(marketsAdvanced.asiaPacific)
            .plus(country.weight)
            .toNumber();
        } else if (emergingMarkets.includes(country.code)) {
          marketsAdvanced.emergingMarkets = new Big(
            marketsAdvanced.emergingMarkets
          )
            .plus(country.weight)
            .toNumber();
        } else if (europeMarkets.includes(country.code)) {
          marketsAdvanced.europe = new Big(marketsAdvanced.europe)
            .plus(country.weight)
            .toNumber();
        } else {
          marketsAdvanced.otherMarkets = new Big(marketsAdvanced.otherMarkets)
            .plus(country.weight)
            .toNumber();
        }
      }
    } else {
      markets[UNKNOWN_KEY] = new Big(markets[UNKNOWN_KEY])
        .plus(valueInBaseCurrency)
        .toNumber();

      marketsAdvanced[UNKNOWN_KEY] = new Big(marketsAdvanced[UNKNOWN_KEY])
        .plus(valueInBaseCurrency)
        .toNumber();
    }

    return { markets, marketsAdvanced };
  }

  @LogPerformance
  private getStreaks({
    investments,
    savingsRate
  }: {
    investments: InvestmentItem[];
    savingsRate: number;
  }) {
    let currentStreak = 0;
    let longestStreak = 0;

    for (const { investment } of investments) {
      if (investment >= savingsRate) {
        currentStreak++;
        longestStreak = Math.max(longestStreak, currentStreak);
      } else {
        currentStreak = 0;
      }
    }

    return { currentStreak, longestStreak };
  }

  @LogPerformance
  private async getSummary({
    balanceInBaseCurrency,
    emergencyFundPositionsValueInBaseCurrency,
    filteredValueInBaseCurrency,
    holdings,
    impersonationId,
    portfolioCalculator,
    userCurrency,
    userId
  }: {
    balanceInBaseCurrency: number;
    emergencyFundPositionsValueInBaseCurrency: number;
    filteredValueInBaseCurrency: Big;
    holdings: PortfolioDetails['holdings'];
    impersonationId: string;
    portfolioCalculator: PortfolioCalculator;
    userCurrency: string;
    userId: string;
  }): Promise<PortfolioSummary> {
    userId = await this.getUserId(impersonationId, userId);
    const user = await this.userService.user({ id: userId });
<<<<<<< HEAD
    let performanceInformation: PortfolioPerformanceResponse = {
      chart: [],
      firstOrderDate: undefined,
      performance: {
        annualizedPerformancePercent: 0,
        currentGrossPerformance: 0,
        currentGrossPerformancePercent: 0,
        currentGrossPerformancePercentWithCurrencyEffect: 0,
        currentGrossPerformanceWithCurrencyEffect: 0,
        currentNetPerformance: 0,
        currentNetPerformancePercent: 0,
        currentNetPerformancePercentWithCurrencyEffect: 0,
        currentNetPerformanceWithCurrencyEffect: 0,
        currentNetWorth: 0,
        currentValue: 0,
        totalInvestment: 0
      },
      errors: [],
      hasErrors: false
    };
=======
>>>>>>> 477af2c0

    const { activities } = await this.orderService.getOrders({
      userCurrency,
      userId,
      withExcludedAccounts: true
    });
    const excludedActivities: Activity[] = [];
    const nonExcludedActivities: Activity[] = [];

    for (const activity of activities) {
      if (activity.Account?.isExcluded) {
        excludedActivities.push(activity);
      } else {
        nonExcludedActivities.push(activity);
      }
    }

<<<<<<< HEAD
    let excludedAccountsAndActivities = 0;

    performanceInformation = await this.getPerformance({
      impersonationId,
      userId
    });
=======
    const {
      currentValueInBaseCurrency,
      grossPerformance,
      grossPerformancePercentage,
      grossPerformancePercentageWithCurrencyEffect,
      grossPerformanceWithCurrencyEffect,
      netPerformance,
      netPerformancePercentage,
      netPerformancePercentageWithCurrencyEffect,
      netPerformanceWithCurrencyEffect,
      totalInvestment
    } = await portfolioCalculator.getSnapshot();
>>>>>>> 477af2c0

    const dividendInBaseCurrency =
      await portfolioCalculator.getDividendInBaseCurrency();

    const emergencyFund = new Big(
      Math.max(
        emergencyFundPositionsValueInBaseCurrency,
        (user.Settings?.settings as UserSettings)?.emergencyFund ?? 0
      )
    );

    const fees = await portfolioCalculator.getFeesInBaseCurrency();

    const firstOrderDate = portfolioCalculator.getStartDate();

    const interest = await portfolioCalculator.getInterestInBaseCurrency();

    const liabilities =
      await portfolioCalculator.getLiabilitiesInBaseCurrency();

    const valuables = await portfolioCalculator.getValuablesInBaseCurrency();

    const totalBuy = this.getSumOfActivityType({
      userCurrency,
      activities: nonExcludedActivities,
      activityType: 'BUY'
    }).toNumber();

    const totalSell = this.getSumOfActivityType({
      userCurrency,
      activities: nonExcludedActivities,
      activityType: 'SELL'
    }).toNumber();

    const cash = new Big(balanceInBaseCurrency)
      .minus(emergencyFund)
      .plus(emergencyFundPositionsValueInBaseCurrency)
      .toNumber();

    const committedFunds = new Big(totalBuy).minus(totalSell);

    const totalOfExcludedActivities = this.getSumOfActivityType({
      userCurrency,
      activities: excludedActivities,
      activityType: 'BUY'
    }).minus(
      this.getSumOfActivityType({
        userCurrency,
        activities: excludedActivities,
        activityType: 'SELL'
      })
    );

    const cashDetailsWithExcludedAccounts =
      await this.accountService.getCashDetails({
        userId,
        currency: userCurrency,
        withExcludedAccounts: true
      });
    const excludedBalanceInBaseCurrency = new Big(
      cashDetailsWithExcludedAccounts.balanceInBaseCurrency
    ).minus(balanceInBaseCurrency);

    excludedAccountsAndActivities = excludedBalanceInBaseCurrency
      .plus(totalOfExcludedActivities)
      .toNumber();

    const netWorth = new Big(balanceInBaseCurrency)
      .plus(currentValueInBaseCurrency)
      .plus(valuables)
      .plus(excludedAccountsAndActivities)
      .minus(liabilities)
      .toNumber();

    const daysInMarket = differenceInDays(new Date(), firstOrderDate);

    const annualizedPerformancePercent = this.getAnnualizedPerformancePercent({
      daysInMarket,
      netPerformancePercentage: new Big(netPerformancePercentage)
    })?.toNumber();

    const annualizedPerformancePercentWithCurrencyEffect =
      this.getAnnualizedPerformancePercent({
        daysInMarket,
        netPerformancePercentage: new Big(
          netPerformancePercentageWithCurrencyEffect
        )
      })?.toNumber();

    return {
      annualizedPerformancePercent,
      annualizedPerformancePercentWithCurrencyEffect,
      cash,
      excludedAccountsAndActivities,
      firstOrderDate,
      totalBuy,
      totalSell,
      committedFunds: committedFunds.toNumber(),
      currentValueInBaseCurrency: currentValueInBaseCurrency.toNumber(),
      dividendInBaseCurrency: dividendInBaseCurrency.toNumber(),
      emergencyFund: {
        assets: emergencyFundPositionsValueInBaseCurrency,
        cash: emergencyFund
          .minus(emergencyFundPositionsValueInBaseCurrency)
          .toNumber(),
        total: emergencyFund.toNumber()
      },
      fees: fees.toNumber(),
      filteredValueInBaseCurrency: filteredValueInBaseCurrency.toNumber(),
      filteredValueInPercentage: netWorth
        ? filteredValueInBaseCurrency.div(netWorth).toNumber()
        : undefined,
      fireWealth: new Big(currentValueInBaseCurrency)
        .minus(emergencyFundPositionsValueInBaseCurrency)
        .toNumber(),
      grossPerformance: grossPerformance.toNumber(),
      grossPerformancePercentage: grossPerformancePercentage.toNumber(),
      grossPerformancePercentageWithCurrencyEffect:
        grossPerformancePercentageWithCurrencyEffect.toNumber(),
      grossPerformanceWithCurrencyEffect:
        grossPerformanceWithCurrencyEffect.toNumber(),
      interest: interest.toNumber(),
      items: valuables.toNumber(),
      liabilities: liabilities.toNumber(),
      netPerformance: netPerformance.toNumber(),
      netPerformancePercentage: netPerformancePercentage.toNumber(),
      netPerformancePercentageWithCurrencyEffect:
        netPerformancePercentageWithCurrencyEffect.toNumber(),
      netPerformanceWithCurrencyEffect:
        netPerformanceWithCurrencyEffect.toNumber(),
      ordersCount: activities.filter(({ type }) => {
        return ['BUY', 'SELL'].includes(type);
      }).length,
      totalInvestment: totalInvestment.toNumber(),
      totalValueInBaseCurrency: netWorth
    };
  }

  @LogPerformance
  private getSumOfActivityType({
    activities,
    activityType,
    userCurrency
  }: {
    activities: Activity[];
    activityType: ActivityType;
    userCurrency: string;
  }) {
    return getSum(
      activities
        .filter(({ isDraft, type }) => {
          return isDraft === false && type === activityType;
        })
        .map(({ quantity, SymbolProfile, unitPrice }) => {
          return new Big(
            this.exchangeRateDataService.toCurrency(
              new Big(quantity).mul(unitPrice).toNumber(),
              SymbolProfile.currency,
              userCurrency
            )
          );
        })
    );
  }

  private getUserCurrency(aUser?: UserWithSettings) {
    return (
      aUser?.Settings?.settings.baseCurrency ??
      this.request.user?.Settings?.settings.baseCurrency ??
      DEFAULT_CURRENCY
    );
  }

  private async getUserId(aImpersonationId: string, aUserId: string) {
    const impersonationUserId =
      await this.impersonationService.validateImpersonationId(aImpersonationId);

    return impersonationUserId || aUserId;
  }

  @LogPerformance
  private async getValueOfAccountsAndPlatforms({
    activities,
    filters = [],
    portfolioItemsNow,
    userCurrency,
    userId,
    withExcludedAccounts = false
  }: {
    activities: Activity[];
    filters?: Filter[];
    portfolioItemsNow: { [p: string]: TimelinePosition };
    userCurrency: string;
    userId: string;
    withExcludedAccounts?: boolean;
  }) {
    const accounts: PortfolioDetails['accounts'] = {};
    const platforms: PortfolioDetails['platforms'] = {};

    let currentAccounts: (Account & {
      Order?: Order[];
      Platform?: Platform;
    })[] = [];

    if (filters.length === 0) {
      currentAccounts = await this.accountService.getAccounts(userId);
    } else if (filters.length === 1 && filters[0].type === 'ACCOUNT') {
      currentAccounts = await this.accountService.accounts({
        include: { Platform: true },
        where: { id: filters[0].id }
      });
    } else {
      const accountIds = uniq(
        activities
          .filter(({ accountId }) => {
            return accountId;
          })
          .map(({ accountId }) => {
            return accountId;
          })
      );

      currentAccounts = await this.accountService.accounts({
        include: { Platform: true },
        where: { id: { in: accountIds } }
      });
    }

    currentAccounts = currentAccounts.filter((account) => {
      return withExcludedAccounts || account.isExcluded === false;
    });

    for (const account of currentAccounts) {
      const ordersByAccount = activities.filter(({ accountId }) => {
        return accountId === account.id;
      });

      accounts[account.id] = {
        balance: account.balance,
        currency: account.currency,
        name: account.name,
        valueInBaseCurrency: this.exchangeRateDataService.toCurrency(
          account.balance,
          account.currency,
          userCurrency
        )
      };

      if (platforms[account.Platform?.id || UNKNOWN_KEY]?.valueInBaseCurrency) {
        platforms[account.Platform?.id || UNKNOWN_KEY].valueInBaseCurrency +=
          this.exchangeRateDataService.toCurrency(
            account.balance,
            account.currency,
            userCurrency
          );
      } else {
        platforms[account.Platform?.id || UNKNOWN_KEY] = {
          balance: account.balance,
          currency: account.currency,
          name: account.Platform?.name,
          valueInBaseCurrency: this.exchangeRateDataService.toCurrency(
            account.balance,
            account.currency,
            userCurrency
          )
        };
      }

      for (const {
        Account,
        quantity,
        SymbolProfile,
        type
      } of ordersByAccount) {
        let currentValueOfSymbolInBaseCurrency =
          getFactor(type) *
          quantity *
          (portfolioItemsNow[SymbolProfile.symbol]?.marketPriceInBaseCurrency ??
            0);

        if (accounts[Account?.id || UNKNOWN_KEY]?.valueInBaseCurrency) {
          accounts[Account?.id || UNKNOWN_KEY].valueInBaseCurrency +=
            currentValueOfSymbolInBaseCurrency;
        } else {
          accounts[Account?.id || UNKNOWN_KEY] = {
            balance: 0,
            currency: Account?.currency,
            name: account.name,
            valueInBaseCurrency: currentValueOfSymbolInBaseCurrency
          };
        }

        if (
          platforms[Account?.Platform?.id || UNKNOWN_KEY]?.valueInBaseCurrency
        ) {
          platforms[Account?.Platform?.id || UNKNOWN_KEY].valueInBaseCurrency +=
            currentValueOfSymbolInBaseCurrency;
        } else {
          platforms[Account?.Platform?.id || UNKNOWN_KEY] = {
            balance: 0,
            currency: Account?.currency,
            name: account.Platform?.name,
            valueInBaseCurrency: currentValueOfSymbolInBaseCurrency
          };
        }
      }
    }

    return { accounts, platforms };
  }
<<<<<<< HEAD

  @LogPerformance
  private mergeHistoricalDataItems(
    accountBalanceItems: HistoricalDataItem[],
    performanceChartItems: HistoricalDataItem[]
  ): HistoricalDataItem[] {
    const historicalDataItemsMap: { [date: string]: HistoricalDataItem } = {};
    let latestAccountBalance = 0;

    for (const item of accountBalanceItems.concat(performanceChartItems)) {
      const isAccountBalanceItem = accountBalanceItems.includes(item);

      const totalAccountBalance = isAccountBalanceItem
        ? item.value
        : latestAccountBalance;

      if (isAccountBalanceItem && performanceChartItems.length > 0) {
        latestAccountBalance = item.value;
      } else {
        historicalDataItemsMap[item.date] = {
          ...item,
          totalAccountBalance,
          netWorth:
            (isAccountBalanceItem ? 0 : item.value) + totalAccountBalance
        };
      }
    }

    // Convert to an array and sort by date in ascending order
    const historicalDataItems = Object.keys(historicalDataItemsMap).map(
      (date) => {
        return historicalDataItemsMap[date];
      }
    );

    historicalDataItems.sort((a, b) => {
      return new Date(a.date).getTime() - new Date(b.date).getTime();
    });

    return historicalDataItems;
  }
=======
>>>>>>> 477af2c0
}<|MERGE_RESOLUTION|>--- conflicted
+++ resolved
@@ -1725,29 +1725,6 @@
   }): Promise<PortfolioSummary> {
     userId = await this.getUserId(impersonationId, userId);
     const user = await this.userService.user({ id: userId });
-<<<<<<< HEAD
-    let performanceInformation: PortfolioPerformanceResponse = {
-      chart: [],
-      firstOrderDate: undefined,
-      performance: {
-        annualizedPerformancePercent: 0,
-        currentGrossPerformance: 0,
-        currentGrossPerformancePercent: 0,
-        currentGrossPerformancePercentWithCurrencyEffect: 0,
-        currentGrossPerformanceWithCurrencyEffect: 0,
-        currentNetPerformance: 0,
-        currentNetPerformancePercent: 0,
-        currentNetPerformancePercentWithCurrencyEffect: 0,
-        currentNetPerformanceWithCurrencyEffect: 0,
-        currentNetWorth: 0,
-        currentValue: 0,
-        totalInvestment: 0
-      },
-      errors: [],
-      hasErrors: false
-    };
-=======
->>>>>>> 477af2c0
 
     const { activities } = await this.orderService.getOrders({
       userCurrency,
@@ -1765,14 +1742,6 @@
       }
     }
 
-<<<<<<< HEAD
-    let excludedAccountsAndActivities = 0;
-
-    performanceInformation = await this.getPerformance({
-      impersonationId,
-      userId
-    });
-=======
     const {
       currentValueInBaseCurrency,
       grossPerformance,
@@ -1785,7 +1754,6 @@
       netPerformanceWithCurrencyEffect,
       totalInvestment
     } = await portfolioCalculator.getSnapshot();
->>>>>>> 477af2c0
 
     const dividendInBaseCurrency =
       await portfolioCalculator.getDividendInBaseCurrency();
@@ -2096,48 +2064,4 @@
 
     return { accounts, platforms };
   }
-<<<<<<< HEAD
-
-  @LogPerformance
-  private mergeHistoricalDataItems(
-    accountBalanceItems: HistoricalDataItem[],
-    performanceChartItems: HistoricalDataItem[]
-  ): HistoricalDataItem[] {
-    const historicalDataItemsMap: { [date: string]: HistoricalDataItem } = {};
-    let latestAccountBalance = 0;
-
-    for (const item of accountBalanceItems.concat(performanceChartItems)) {
-      const isAccountBalanceItem = accountBalanceItems.includes(item);
-
-      const totalAccountBalance = isAccountBalanceItem
-        ? item.value
-        : latestAccountBalance;
-
-      if (isAccountBalanceItem && performanceChartItems.length > 0) {
-        latestAccountBalance = item.value;
-      } else {
-        historicalDataItemsMap[item.date] = {
-          ...item,
-          totalAccountBalance,
-          netWorth:
-            (isAccountBalanceItem ? 0 : item.value) + totalAccountBalance
-        };
-      }
-    }
-
-    // Convert to an array and sort by date in ascending order
-    const historicalDataItems = Object.keys(historicalDataItemsMap).map(
-      (date) => {
-        return historicalDataItemsMap[date];
-      }
-    );
-
-    historicalDataItems.sort((a, b) => {
-      return new Date(a.date).getTime() - new Date(b.date).getTime();
-    });
-
-    return historicalDataItems;
-  }
-=======
->>>>>>> 477af2c0
 }