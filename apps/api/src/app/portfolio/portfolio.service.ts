--- conflicted
+++ resolved
@@ -553,68 +553,13 @@
         otherMarkets: 0
       };
 
-<<<<<<< HEAD
-      if (symbolProfile.countries.length > 0) {
-        for (const country of symbolProfile.countries) {
-          if (developedMarkets.includes(country.code)) {
-            markets.developedMarkets = new Big(markets.developedMarkets)
-              .plus(country.weight)
-              .toNumber();
-          } else if (emergingMarkets.includes(country.code)) {
-            markets.emergingMarkets = new Big(markets.emergingMarkets)
-              .plus(country.weight)
-              .toNumber();
-          } else {
-            markets.otherMarkets = new Big(markets.otherMarkets)
-              .plus(country.weight)
-              .toNumber();
-          }
-
-          if (country.code === 'JP') {
-            marketsAdvanced.japan = new Big(marketsAdvanced.japan)
-              .plus(country.weight)
-              .toNumber();
-          } else if (country.code === 'CA' || country.code === 'US') {
-            marketsAdvanced.northAmerica = new Big(marketsAdvanced.northAmerica)
-              .plus(country.weight)
-              .toNumber();
-          } else if (asiaPacificMarkets.includes(country.code)) {
-            marketsAdvanced.asiaPacific = new Big(marketsAdvanced.asiaPacific)
-              .plus(country.weight)
-              .toNumber();
-          } else if (emergingMarkets.includes(country.code)) {
-            marketsAdvanced.emergingMarkets = new Big(
-              marketsAdvanced.emergingMarkets
-            )
-              .plus(country.weight)
-              .toNumber();
-          } else if (europeMarkets.includes(country.code)) {
-            marketsAdvanced.europe = new Big(marketsAdvanced.europe)
-              .plus(country.weight)
-              .toNumber();
-          } else {
-            marketsAdvanced.otherMarkets = new Big(marketsAdvanced.otherMarkets)
-              .plus(country.weight)
-              .toNumber();
-          }
-        }
-      } else {
-        markets[UNKNOWN_KEY] = new Big(markets[UNKNOWN_KEY])
-          .plus(value)
-          .toNumber();
-
-        marketsAdvanced[UNKNOWN_KEY] = new Big(marketsAdvanced[UNKNOWN_KEY])
-          .plus(value)
-          .toNumber();
-      }
-=======
       this.calculateMarketsAllocation(
         symbolProfile,
         markets,
         marketsAdvanced,
         value
       );
->>>>>>> f30ea1c3
+
 
       holdings[item.symbol] = {
         markets,
