import { AccountBalanceService } from '@ghostfolio/api/app/account-balance/account-balance.service';
import { AccountService } from '@ghostfolio/api/app/account/account.service';
import { CashDetails } from '@ghostfolio/api/app/account/interfaces/cash-details.interface';
import { Activity } from '@ghostfolio/api/app/order/interfaces/activities.interface';
import { OrderService } from '@ghostfolio/api/app/order/order.service';
import { CurrentRateService } from '@ghostfolio/api/app/portfolio/current-rate.service';
import { PortfolioOrder } from '@ghostfolio/api/app/portfolio/interfaces/portfolio-order.interface';
import { TransactionPoint } from '@ghostfolio/api/app/portfolio/interfaces/transaction-point.interface';
import { UserService } from '@ghostfolio/api/app/user/user.service';
import { AccountClusterRiskCurrentInvestment } from '@ghostfolio/api/models/rules/account-cluster-risk/current-investment';
import { AccountClusterRiskSingleAccount } from '@ghostfolio/api/models/rules/account-cluster-risk/single-account';
import { CurrencyClusterRiskBaseCurrencyCurrentInvestment } from '@ghostfolio/api/models/rules/currency-cluster-risk/base-currency-current-investment';
import { CurrencyClusterRiskCurrentInvestment } from '@ghostfolio/api/models/rules/currency-cluster-risk/current-investment';
import { EmergencyFundSetup } from '@ghostfolio/api/models/rules/emergency-fund/emergency-fund-setup';
import { FeeRatioInitialInvestment } from '@ghostfolio/api/models/rules/fees/fee-ratio-initial-investment';
import { DataProviderService } from '@ghostfolio/api/services/data-provider/data-provider.service';
import { ExchangeRateDataService } from '@ghostfolio/api/services/exchange-rate-data/exchange-rate-data.service';
import { ImpersonationService } from '@ghostfolio/api/services/impersonation/impersonation.service';
import { SymbolProfileService } from '@ghostfolio/api/services/symbol-profile/symbol-profile.service';
import {
  DEFAULT_CURRENCY,
  EMERGENCY_FUND_TAG_ID,
  MAX_CHART_ITEMS,
  UNKNOWN_KEY
} from '@ghostfolio/common/config';
import { DATE_FORMAT, getSum, parseDate } from '@ghostfolio/common/helper';
import {
  Accounts,
  EnhancedSymbolProfile,
  Filter,
  HistoricalDataItem,
  PortfolioDetails,
  PortfolioInvestments,
  PortfolioPerformanceResponse,
  PortfolioPosition,
  PortfolioReport,
  PortfolioSummary,
  Position,
  TimelinePosition,
  UserSettings
} from '@ghostfolio/common/interfaces';
import { InvestmentItem } from '@ghostfolio/common/interfaces/investment-item.interface';
import type {
  AccountWithValue,
  DateRange,
  GroupBy,
  OrderWithAccount,
  RequestWithUser,
  UserWithSettings
} from '@ghostfolio/common/types';
import { Inject, Injectable } from '@nestjs/common';
import { REQUEST } from '@nestjs/core';
import {
  Account,
  Type as ActivityType,
  AssetClass,
  DataSource,
  Order,
  Platform,
  Prisma,
  Tag
} from '@prisma/client';
import Big from 'big.js';
import {
  differenceInDays,
  format,
  isAfter,
  isBefore,
  isSameMonth,
  isSameYear,
  isValid,
  max,
  min,
  parseISO,
  set,
  setDayOfYear,
  subDays,
  subMonths,
  subYears
} from 'date-fns';
import { isEmpty, last, sortBy, uniq, uniqBy } from 'lodash';

import {
  HistoricalDataContainer,
  PortfolioPositionDetail
} from './interfaces/portfolio-position-detail.interface';
import { PortfolioCalculator } from './portfolio-calculator';
import { RulesService } from './rules.service';

const asiaPacificMarkets = require('../../assets/countries/asia-pacific-markets.json');
const developedMarkets = require('../../assets/countries/developed-markets.json');
const emergingMarkets = require('../../assets/countries/emerging-markets.json');
const europeMarkets = require('../../assets/countries/europe-markets.json');

@Injectable()
export class PortfolioService {
  public constructor(
    private readonly accountBalanceService: AccountBalanceService,
    private readonly accountService: AccountService,
    private readonly currentRateService: CurrentRateService,
    private readonly dataProviderService: DataProviderService,
    private readonly exchangeRateDataService: ExchangeRateDataService,
    private readonly impersonationService: ImpersonationService,
    private readonly orderService: OrderService,
    @Inject(REQUEST) private readonly request: RequestWithUser,
    private readonly rulesService: RulesService,
    private readonly symbolProfileService: SymbolProfileService,
    private readonly userService: UserService
  ) {}

  public async getAccounts({
    filters,
    userId,
    withExcludedAccounts = false
  }: {
    filters?: Filter[];
    userId: string;
    withExcludedAccounts?: boolean;
  }): Promise<AccountWithValue[]> {
    const where: Prisma.AccountWhereInput = { userId: userId };

    const accountFilter = filters?.find(({ type }) => {
      return type === 'ACCOUNT';
    });

    if (accountFilter) {
      where.id = accountFilter.id;
    }

    const [accounts, details] = await Promise.all([
      this.accountService.accounts({
        where,
        include: { Order: true, Platform: true },
        orderBy: { name: 'asc' }
      }),
      this.getDetails({
        filters,
        withExcludedAccounts,
        impersonationId: userId,
        userId: this.request.user.id
      })
    ]);

    const userCurrency = this.request.user.Settings.settings.baseCurrency;

    return accounts.map((account) => {
      let transactionCount = 0;

      for (const order of account.Order) {
        if (!order.isDraft) {
          transactionCount += 1;
        }
      }

      const valueInBaseCurrency =
        details.accounts[account.id]?.valueInBaseCurrency ?? 0;

      const result = {
        ...account,
        transactionCount,
        valueInBaseCurrency,
        balanceInBaseCurrency: this.exchangeRateDataService.toCurrency(
          account.balance,
          account.currency,
          userCurrency
        ),
        value: this.exchangeRateDataService.toCurrency(
          valueInBaseCurrency,
          userCurrency,
          account.currency
        )
      };

      delete result.Order;

      return result;
    });
  }

  public async getAccountsWithAggregations({
    filters,
    userId,
    withExcludedAccounts = false
  }: {
    filters?: Filter[];
    userId: string;
    withExcludedAccounts?: boolean;
  }): Promise<Accounts> {
    const accounts = await this.getAccounts({
      filters,
      userId,
      withExcludedAccounts
    });
    let totalBalanceInBaseCurrency = new Big(0);
    let totalValueInBaseCurrency = new Big(0);
    let transactionCount = 0;

    for (const account of accounts) {
      totalBalanceInBaseCurrency = totalBalanceInBaseCurrency.plus(
        account.balanceInBaseCurrency
      );
      totalValueInBaseCurrency = totalValueInBaseCurrency.plus(
        account.valueInBaseCurrency
      );
      transactionCount += account.transactionCount;
    }

    return {
      accounts,
      transactionCount,
      totalBalanceInBaseCurrency: totalBalanceInBaseCurrency.toNumber(),
      totalValueInBaseCurrency: totalValueInBaseCurrency.toNumber()
    };
  }

  public async getDividends({
    dateRange,
    filters,
    groupBy,
    impersonationId
  }: {
    dateRange: DateRange;
    filters?: Filter[];
    groupBy?: GroupBy;
    impersonationId: string;
  }): Promise<InvestmentItem[]> {
    const userId = await this.getUserId(impersonationId, this.request.user.id);

    const { activities } = await this.orderService.getOrders({
      filters,
      userId,
      types: ['DIVIDEND'],
      userCurrency: this.request.user.Settings.settings.baseCurrency
    });

    let dividends = activities.map((dividend) => {
      return {
        date: format(dividend.date, DATE_FORMAT),
        investment: dividend.valueInBaseCurrency
      };
    });

    if (groupBy) {
      dividends = this.getDividendsByGroup({ dividends, groupBy });
    }

    const startDate = this.getStartDate(
      dateRange,
      parseDate(dividends[0]?.date)
    );

    return dividends.filter(({ date }) => {
      return !isBefore(parseDate(date), startDate);
    });
  }

  public async getInvestments({
    dateRange,
    filters,
    groupBy,
    impersonationId,
    savingsRate
  }: {
    dateRange: DateRange;
    filters?: Filter[];
    groupBy?: GroupBy;
    impersonationId: string;
    savingsRate: number;
  }): Promise<PortfolioInvestments> {
    const userId = await this.getUserId(impersonationId, this.request.user.id);

    const { portfolioOrders, transactionPoints } =
      await this.getTransactionPoints({
        filters,
        userId,
        includeDrafts: true
      });

    if (transactionPoints.length === 0) {
      return {
        investments: [],
        streaks: { currentStreak: 0, longestStreak: 0 }
      };
    }

    const portfolioCalculator = new PortfolioCalculator({
      currency: this.request.user.Settings.settings.baseCurrency,
      currentRateService: this.currentRateService,
      orders: portfolioOrders
    });

    portfolioCalculator.setTransactionPoints(transactionPoints);

    let investments: InvestmentItem[];

    if (groupBy) {
      investments = portfolioCalculator
        .getInvestmentsByGroup(groupBy)
        .map((item) => {
          return {
            date: item.date,
            investment: item.investment.toNumber()
          };
        });

      // Add investment of current group
      const dateOfCurrentGroup = format(
        set(new Date(), {
          date: 1,
          month: groupBy === 'year' ? 0 : new Date().getMonth()
        }),
        DATE_FORMAT
      );
      const investmentOfCurrentGroup = investments.filter(({ date }) => {
        return date === dateOfCurrentGroup;
      });

      if (investmentOfCurrentGroup.length <= 0) {
        investments.push({
          date: dateOfCurrentGroup,
          investment: 0
        });
      }
    } else {
      investments = portfolioCalculator
        .getInvestments()
        .map(({ date, investment }) => {
          return {
            date,
            investment: investment.toNumber()
          };
        });

      // Add investment of today
      const investmentOfToday = investments.filter(({ date }) => {
        return date === format(new Date(), DATE_FORMAT);
      });

      if (investmentOfToday.length <= 0) {
        const pastInvestments = investments.filter(({ date }) => {
          return isBefore(parseDate(date), new Date());
        });
        const lastInvestment = pastInvestments[pastInvestments.length - 1];

        investments.push({
          date: format(new Date(), DATE_FORMAT),
          investment: lastInvestment?.investment ?? 0
        });
      }
    }

    investments = sortBy(investments, (investment) => {
      return investment.date;
    });

    const startDate = this.getStartDate(
      dateRange,
      parseDate(investments[0]?.date)
    );

    investments = investments.filter(({ date }) => {
      return !isBefore(parseDate(date), startDate);
    });

    let streaks: PortfolioInvestments['streaks'];

    if (savingsRate) {
      streaks = this.getStreaks({
        investments,
        savingsRate: groupBy === 'year' ? 12 * savingsRate : savingsRate
      });
    }

    return {
      investments,
      streaks
    };
  }

  public async getDetails({
    dateRange = 'max',
    filters,
    impersonationId,
    userId,
    withExcludedAccounts = false
  }: {
    dateRange?: DateRange;
    filters?: Filter[];
    impersonationId: string;
    userId: string;
    withExcludedAccounts?: boolean;
  }): Promise<PortfolioDetails & { hasErrors: boolean }> {
    userId = await this.getUserId(impersonationId, userId);
    const user = await this.userService.user({ id: userId });
    const userCurrency = this.getUserCurrency(user);

    const emergencyFund = new Big(
      (user.Settings?.settings as UserSettings)?.emergencyFund ?? 0
    );

    const { orders, portfolioOrders, transactionPoints } =
      await this.getTransactionPoints({
        filters,
        userId,
        withExcludedAccounts
      });

    const portfolioCalculator = new PortfolioCalculator({
      currency: userCurrency,
      currentRateService: this.currentRateService,
      orders: portfolioOrders
    });

    portfolioCalculator.setTransactionPoints(transactionPoints);

    const portfolioStart = parseDate(
      transactionPoints[0]?.date ?? format(new Date(), DATE_FORMAT)
    );
    const startDate = this.getStartDate(dateRange, portfolioStart);
    const currentPositions =
      await portfolioCalculator.getCurrentPositions(startDate);

    const cashDetails = await this.accountService.getCashDetails({
      filters,
      userId,
      currency: userCurrency
    });

    const holdings: PortfolioDetails['holdings'] = {};
    const totalValueInBaseCurrency = currentPositions.currentValue.plus(
      cashDetails.balanceInBaseCurrency
    );

    const isFilteredByAccount =
      filters?.some((filter) => {
        return filter.type === 'ACCOUNT';
      }) ?? false;

    let filteredValueInBaseCurrency = isFilteredByAccount
      ? totalValueInBaseCurrency
      : currentPositions.currentValue;

    if (
      filters?.length === 0 ||
      (filters?.length === 1 &&
        filters[0].type === 'ASSET_CLASS' &&
        filters[0].id === 'CASH')
    ) {
      filteredValueInBaseCurrency = filteredValueInBaseCurrency.plus(
        cashDetails.balanceInBaseCurrency
      );
    }

    const dataGatheringItems = currentPositions.positions.map(
      ({ dataSource, symbol }) => {
        return {
          dataSource,
          symbol
        };
      }
    );

    const [dataProviderResponses, symbolProfiles] = await Promise.all([
      this.dataProviderService.getQuotes({ items: dataGatheringItems }),
      this.symbolProfileService.getSymbolProfiles(dataGatheringItems)
    ]);

    const symbolProfileMap: { [symbol: string]: EnhancedSymbolProfile } = {};
    for (const symbolProfile of symbolProfiles) {
      symbolProfileMap[symbolProfile.symbol] = symbolProfile;
    }

    const portfolioItemsNow: { [symbol: string]: TimelinePosition } = {};

    for (const item of currentPositions.positions) {
      portfolioItemsNow[item.symbol] = item;
      if (item.quantity.lte(0)) {
        // Ignore positions without any quantity
        continue;
      }

      const value = item.quantity.mul(item.marketPrice ?? 0);
      const symbolProfile = symbolProfileMap[item.symbol];
      const dataProviderResponse = dataProviderResponses[item.symbol];

      const markets: PortfolioPosition['markets'] = {
        [UNKNOWN_KEY]: 0,
        developedMarkets: 0,
        emergingMarkets: 0,
        otherMarkets: 0
      };
      const marketsAdvanced: PortfolioPosition['marketsAdvanced'] = {
        [UNKNOWN_KEY]: 0,
        asiaPacific: 0,
        emergingMarkets: 0,
        europe: 0,
        japan: 0,
        northAmerica: 0,
        otherMarkets: 0
      };

      this.calculateMarketsAllocation(
        symbolProfile,
        markets,
        marketsAdvanced,
        value
      );

      holdings[item.symbol] = {
        markets,
        marketsAdvanced,
        allocationInPercentage: filteredValueInBaseCurrency.eq(0)
          ? 0
          : value.div(filteredValueInBaseCurrency).toNumber(),
        assetClass: symbolProfile.assetClass,
        assetSubClass: symbolProfile.assetSubClass,
        countries: symbolProfile.countries,
        currency: item.currency,
        dataSource: symbolProfile.dataSource,
        dateOfFirstActivity: parseDate(item.firstBuyDate),
        grossPerformance: item.grossPerformance?.toNumber() ?? 0,
        grossPerformancePercent:
          item.grossPerformancePercentage?.toNumber() ?? 0,
        investment: item.investment.toNumber(),
        marketPrice: item.marketPrice,
        marketState: dataProviderResponse?.marketState ?? 'delayed',
        name: symbolProfile.name,
        netPerformance: item.netPerformance?.toNumber() ?? 0,
        netPerformancePercent: item.netPerformancePercentage?.toNumber() ?? 0,
        quantity: item.quantity.toNumber(),
        sectors: symbolProfile.sectors,
        symbol: item.symbol,
        tags: item.tags,
        transactionCount: item.transactionCount,
        url: symbolProfile.url,
        valueInBaseCurrency: value.toNumber()
      };
    }

    await this.handleCashPosition(
      filters,
      isFilteredByAccount,
      cashDetails,
      userCurrency,
      filteredValueInBaseCurrency,
      holdings
    );

    const { accounts, platforms } = await this.getValueOfAccountsAndPlatforms({
      filters,
      orders,
      portfolioItemsNow,
      userCurrency,
      userId,
      withExcludedAccounts
    });

    filteredValueInBaseCurrency = await this.handleEmergencyFunds(
      filters,
      cashDetails,
      userCurrency,
      filteredValueInBaseCurrency,
      emergencyFund,
      orders,
      accounts,
      holdings
    );

    const summary = await this.getSummary({
      impersonationId,
      userCurrency,
      userId,
      balanceInBaseCurrency: cashDetails.balanceInBaseCurrency,
      emergencyFundPositionsValueInBaseCurrency:
        this.getEmergencyFundPositionsValueInBaseCurrency({
          holdings
        })
    });

    return {
      accounts,
      holdings,
      platforms,
      summary,
      filteredValueInBaseCurrency: filteredValueInBaseCurrency.toNumber(),
      filteredValueInPercentage: summary.netWorth
        ? filteredValueInBaseCurrency.div(summary.netWorth).toNumber()
        : 0,
      hasErrors: currentPositions.hasErrors,
      totalValueInBaseCurrency: summary.netWorth
    };
  }

  private async handleCashPosition(
    filters: Filter[],
    isFilteredByAccount: boolean,
    cashDetails: CashDetails,
    userCurrency: string,
    filteredValueInBaseCurrency: Big,
    holdings: { [symbol: string]: PortfolioPosition }
  ) {
    const isFilteredByCash = filters?.some((filter) => {
      return filter.type === 'ASSET_CLASS' && filter.id === 'CASH';
    });

    if (filters?.length === 0 || isFilteredByAccount || isFilteredByCash) {
      const cashPositions = await this.getCashPositions({
        cashDetails,
        userCurrency,
        value: filteredValueInBaseCurrency
      });

      for (const symbol of Object.keys(cashPositions)) {
        holdings[symbol] = cashPositions[symbol];
      }
    }
  }

  private async handleEmergencyFunds(
    filters: Filter[],
    cashDetails: CashDetails,
    userCurrency: string,
    filteredValueInBaseCurrency: Big,
    emergencyFund: Big,
    orders: Activity[],
    accounts: {
      [id: string]: {
        balance: number;
        currency: string;
        name: string;
        valueInBaseCurrency: number;
        valueInPercentage?: number;
      };
    },
    holdings: { [symbol: string]: PortfolioPosition }
  ) {
    if (
      filters?.length === 1 &&
      filters[0].id === EMERGENCY_FUND_TAG_ID &&
      filters[0].type === 'TAG'
    ) {
      const emergencyFundCashPositions = await this.getCashPositions({
        cashDetails,
        userCurrency,
        value: filteredValueInBaseCurrency
      });

      const emergencyFundInCash = emergencyFund
        .minus(
          this.getEmergencyFundPositionsValueInBaseCurrency({
            holdings
          })
        )
        .toNumber();

      filteredValueInBaseCurrency = emergencyFund;

      accounts[UNKNOWN_KEY] = {
        balance: 0,
        currency: userCurrency,
        name: UNKNOWN_KEY,
        valueInBaseCurrency: emergencyFundInCash
      };

      holdings[userCurrency] = {
        ...emergencyFundCashPositions[userCurrency],
        investment: emergencyFundInCash,
        valueInBaseCurrency: emergencyFundInCash
      };
    }
    return filteredValueInBaseCurrency;
  }

  private calculateMarketsAllocation(
    symbolProfile: EnhancedSymbolProfile,
    markets: {
      developedMarkets: number;
      emergingMarkets: number;
      otherMarkets: number;
    },
    marketsAdvanced: {
      asiaPacific: number;
      emergingMarkets: number;
      europe: number;
      japan: number;
      northAmerica: number;
      otherMarkets: number;
    },
    value: Big
  ) {
    if (symbolProfile.countries.length > 0) {
      for (const country of symbolProfile.countries) {
        if (developedMarkets.includes(country.code)) {
          markets.developedMarkets = new Big(markets.developedMarkets)
            .plus(country.weight)
            .toNumber();
        } else if (emergingMarkets.includes(country.code)) {
          markets.emergingMarkets = new Big(markets.emergingMarkets)
            .plus(country.weight)
            .toNumber();
        } else {
          markets.otherMarkets = new Big(markets.otherMarkets)
            .plus(country.weight)
            .toNumber();
        }

        if (country.code === 'JP') {
          marketsAdvanced.japan = new Big(marketsAdvanced.japan)
            .plus(country.weight)
            .toNumber();
        } else if (country.code === 'CA' || country.code === 'US') {
          marketsAdvanced.northAmerica = new Big(marketsAdvanced.northAmerica)
            .plus(country.weight)
            .toNumber();
        } else if (asiaPacificMarkets.includes(country.code)) {
          marketsAdvanced.asiaPacific = new Big(marketsAdvanced.asiaPacific)
            .plus(country.weight)
            .toNumber();
        } else if (emergingMarkets.includes(country.code)) {
          marketsAdvanced.emergingMarkets = new Big(
            marketsAdvanced.emergingMarkets
          )
            .plus(country.weight)
            .toNumber();
        } else if (europeMarkets.includes(country.code)) {
          marketsAdvanced.europe = new Big(marketsAdvanced.europe)
            .plus(country.weight)
            .toNumber();
        } else {
          marketsAdvanced.otherMarkets = new Big(marketsAdvanced.otherMarkets)
            .plus(country.weight)
            .toNumber();
        }
      }
    } else {
      markets[UNKNOWN_KEY] = new Big(markets[UNKNOWN_KEY])
        .plus(value)
        .toNumber();

      marketsAdvanced[UNKNOWN_KEY] = new Big(marketsAdvanced[UNKNOWN_KEY])
        .plus(value)
        .toNumber();
    }
  }

  public async getPosition(
    aDataSource: DataSource,
    aImpersonationId: string,
    aSymbol: string
  ): Promise<PortfolioPositionDetail> {
    const userId = await this.getUserId(aImpersonationId, this.request.user.id);
    const user = await this.userService.user({ id: userId });
    const userCurrency = this.getUserCurrency(user);

    const { activities } = await this.orderService.getOrders({
      userCurrency,
      userId,
      withExcludedAccounts: true
    });

    const orders = activities.filter(({ SymbolProfile }) => {
      return (
        SymbolProfile.dataSource === aDataSource &&
        SymbolProfile.symbol === aSymbol
      );
    });

    let tags: Tag[] = [];

    if (orders.length <= 0) {
      return {
        tags,
        averagePrice: undefined,
        dataProviderInfo: undefined,
        dividendInBaseCurrency: undefined,
        stakeRewards: undefined,
        feeInBaseCurrency: undefined,
        firstBuyDate: undefined,
        grossPerformance: undefined,
        grossPerformancePercent: undefined,
        historicalData: [],
        investment: undefined,
        marketPrice: undefined,
        maxPrice: undefined,
        minPrice: undefined,
        netPerformance: undefined,
        netPerformancePercent: undefined,
        orders: [],
        quantity: undefined,
        SymbolProfile: undefined,
        transactionCount: undefined,
        value: undefined
      };
    }

    const positionCurrency = orders[0].SymbolProfile.currency;
    const [SymbolProfile] = await this.symbolProfileService.getSymbolProfiles([
      { dataSource: aDataSource, symbol: aSymbol }
    ]);

    const portfolioOrders: PortfolioOrder[] = orders
      .filter((order) => {
        tags = tags.concat(order.tags);

        return (
          order.type === 'BUY' ||
          order.type === 'SELL' ||
          order.type === 'STAKE'
        );
      })
      .map((order) => ({
        currency: order.SymbolProfile.currency,
        dataSource: order.SymbolProfile.dataSource,
        date: format(order.date, DATE_FORMAT),
        fee: new Big(order.fee),
        name: order.SymbolProfile?.name,
        quantity: new Big(order.quantity),
        symbol: order.SymbolProfile.symbol,
        tags: order.tags,
        type: order.type,
        unitPrice: new Big(order.unitPrice)
      }));

    tags = uniqBy(tags, 'id');

    const portfolioCalculator = new PortfolioCalculator({
      currency: positionCurrency,
      currentRateService: this.currentRateService,
      orders: portfolioOrders
    });

    portfolioCalculator.computeTransactionPoints();
    const transactionPoints = portfolioCalculator.getTransactionPoints();

    const portfolioStart = parseDate(transactionPoints[0].date);
    const currentPositions =
      await portfolioCalculator.getCurrentPositions(portfolioStart);

    const position = currentPositions.positions.find(
      (item) => item.symbol === aSymbol
    );

    if (position) {
      const {
        averagePrice,
        currency,
        dataSource,
        fee,
        firstBuyDate,
        marketPrice,
        quantity,
        transactionCount
      } = position;

      const dividendInBaseCurrency = getSum(
        orders
          .filter(({ type }) => {
            return type === 'DIVIDEND';
          })
          .map(({ valueInBaseCurrency }) => {
            return new Big(valueInBaseCurrency);
          })
      );

      const stakeRewards = getSum(
        orders
          .filter(({ type }) => {
            return type === 'STAKE';
          })
          .map(({ quantity }) => {
            return new Big(quantity);
          })
      );

      // Convert investment, gross and net performance to currency of user
      const investment = this.exchangeRateDataService.toCurrency(
        position.investment?.toNumber(),
        currency,
        userCurrency
      );
      const grossPerformance = this.exchangeRateDataService.toCurrency(
        position.grossPerformance?.toNumber(),
        currency,
        userCurrency
      );
      const netPerformance = this.exchangeRateDataService.toCurrency(
        position.netPerformance?.toNumber(),
        currency,
        userCurrency
      );

      const historicalData = await this.dataProviderService.getHistorical(
        [{ dataSource, symbol: aSymbol }],
        'day',
        parseISO(firstBuyDate),
        new Date()
      );

      const historicalDataArray: HistoricalDataItem[] = [];
      let maxPrice = Math.max(orders[0].unitPrice, marketPrice);
      let minPrice = Math.min(orders[0].unitPrice, marketPrice);

      if (historicalData[aSymbol]) {
        let j = -1;
        for (const [date, { marketPrice }] of Object.entries(
          historicalData[aSymbol]
        )) {
          while (
            j + 1 < transactionPoints.length &&
            !isAfter(parseDate(transactionPoints[j + 1].date), parseDate(date))
          ) {
            j++;
          }

          let currentAveragePrice = 0;
          let currentQuantity = 0;

          const currentSymbol = transactionPoints[j]?.items.find(
            ({ symbol }) => {
              return symbol === aSymbol;
            }
          );

          if (currentSymbol) {
            currentAveragePrice = currentSymbol.quantity.eq(0)
              ? 0
              : currentSymbol.investment.div(currentSymbol.quantity).toNumber();
            currentQuantity = currentSymbol.quantity.toNumber();
          }

          historicalDataArray.push({
            date,
            averagePrice: currentAveragePrice,
            marketPrice:
              historicalDataArray.length > 0
                ? marketPrice
                : currentAveragePrice,
            quantity: currentQuantity
          });

          maxPrice = Math.max(marketPrice ?? 0, maxPrice);
          minPrice = Math.min(marketPrice ?? Number.MAX_SAFE_INTEGER, minPrice);
        }
      } else {
        // Add historical entry for buy date, if no historical data available
        historicalDataArray.push({
          averagePrice: orders[0].unitPrice,
          date: firstBuyDate,
          marketPrice: orders[0].unitPrice,
          quantity: orders[0].quantity
        });
      }

      return {
        firstBuyDate,
        grossPerformance,
        investment,
        marketPrice,
        maxPrice,
        minPrice,
        netPerformance,
        orders,
        SymbolProfile,
        tags,
        transactionCount,
        averagePrice: averagePrice.toNumber(),
        dataProviderInfo: portfolioCalculator.getDataProviderInfos()?.[0],
        dividendInBaseCurrency: dividendInBaseCurrency.toNumber(),
        stakeRewards: stakeRewards.toNumber(),
        feeInBaseCurrency: this.exchangeRateDataService.toCurrency(
          fee.toNumber(),
          SymbolProfile.currency,
          userCurrency
        ),
        grossPerformancePercent:
          position.grossPerformancePercentage?.toNumber(),
        historicalData: historicalDataArray,
        netPerformancePercent: position.netPerformancePercentage?.toNumber(),
        quantity: quantity.toNumber(),
        value: this.exchangeRateDataService.toCurrency(
          quantity.mul(marketPrice ?? 0).toNumber(),
          currency,
          userCurrency
        )
      };
    } else {
      const currentData = await this.dataProviderService.getQuotes({
        items: [{ dataSource: DataSource.YAHOO, symbol: aSymbol }]
      });
      const marketPrice = currentData[aSymbol]?.marketPrice;

      let historicalData = await this.dataProviderService.getHistorical(
        [{ dataSource: DataSource.YAHOO, symbol: aSymbol }],
        'day',
        portfolioStart,
        new Date()
      );

      if (isEmpty(historicalData)) {
        historicalData = await this.dataProviderService.getHistoricalRaw(
          [{ dataSource: DataSource.YAHOO, symbol: aSymbol }],
          portfolioStart,
          new Date()
        );
      }

      const historicalDataArray: HistoricalDataItem[] = [];
      let maxPrice = marketPrice;
      let minPrice = marketPrice;

      for (const [date, { marketPrice }] of Object.entries(
        historicalData[aSymbol]
      )) {
        historicalDataArray.push({
          date,
          value: marketPrice
        });

        maxPrice = Math.max(marketPrice ?? 0, maxPrice);
        minPrice = Math.min(marketPrice ?? Number.MAX_SAFE_INTEGER, minPrice);
      }

      return {
        marketPrice,
        maxPrice,
        minPrice,
        orders,
        SymbolProfile,
        tags,
        averagePrice: 0,
        dataProviderInfo: undefined,
        dividendInBaseCurrency: 0,
        stakeRewards: 0,
        feeInBaseCurrency: 0,
        firstBuyDate: undefined,
        grossPerformance: undefined,
        grossPerformancePercent: undefined,
        historicalData: historicalDataArray,
        investment: 0,
        netPerformance: undefined,
        netPerformancePercent: undefined,
        quantity: 0,
        transactionCount: undefined,
        value: 0
      };
    }
  }

  public async getPositions({
    dateRange = 'max',
    filters,
    impersonationId
  }: {
    dateRange?: DateRange;
    filters?: Filter[];
    impersonationId: string;
  }): Promise<{ hasErrors: boolean; positions: Position[] }> {
    const searchQuery = filters.find(({ type }) => {
      return type === 'SEARCH_QUERY';
    })?.id;
    const userId = await this.getUserId(impersonationId, this.request.user.id);

    const { portfolioOrders, transactionPoints } =
      await this.getTransactionPoints({
        filters,
        userId
      });

    if (transactionPoints?.length <= 0) {
      return {
        hasErrors: false,
        positions: []
      };
    }

    const portfolioCalculator = new PortfolioCalculator({
      currency: this.request.user.Settings.settings.baseCurrency,
      currentRateService: this.currentRateService,
      orders: portfolioOrders
    });

    portfolioCalculator.setTransactionPoints(transactionPoints);

    const portfolioStart = parseDate(transactionPoints[0].date);
    const startDate = this.getStartDate(dateRange, portfolioStart);
    const currentPositions =
      await portfolioCalculator.getCurrentPositions(startDate);

    let positions = currentPositions.positions.filter(({ quantity }) => {
      return !quantity.eq(0);
    });

    const dataGatheringItems = positions.map(({ dataSource, symbol }) => {
      return {
        dataSource,
        symbol
      };
    });

    const [dataProviderResponses, symbolProfiles] = await Promise.all([
      this.dataProviderService.getQuotes({ items: dataGatheringItems }),
      this.symbolProfileService.getSymbolProfiles(
        positions.map(({ dataSource, symbol }) => {
          return { dataSource, symbol };
        })
      )
    ]);

    const symbolProfileMap: { [symbol: string]: EnhancedSymbolProfile } = {};
    for (const symbolProfile of symbolProfiles) {
      symbolProfileMap[symbolProfile.symbol] = symbolProfile;
    }

    if (searchQuery) {
      positions = positions.filter(({ symbol }) => {
        const enhancedSymbolProfile = symbolProfileMap[symbol];

        return (
          enhancedSymbolProfile.isin?.toLowerCase().startsWith(searchQuery) ||
          enhancedSymbolProfile.name?.toLowerCase().startsWith(searchQuery) ||
          enhancedSymbolProfile.symbol?.toLowerCase().startsWith(searchQuery)
        );
      });
    }

    return {
      hasErrors: currentPositions.hasErrors,
      positions: positions.map((position) => {
        return {
          ...position,
          assetClass: symbolProfileMap[position.symbol].assetClass,
          assetSubClass: symbolProfileMap[position.symbol].assetSubClass,
          averagePrice: new Big(position.averagePrice).toNumber(),
          grossPerformance: position.grossPerformance?.toNumber() ?? null,
          grossPerformancePercentage:
            position.grossPerformancePercentage?.toNumber() ?? null,
          investment: new Big(position.investment).toNumber(),
          marketState:
            dataProviderResponses[position.symbol]?.marketState ?? 'delayed',
          name: symbolProfileMap[position.symbol].name,
          netPerformance: position.netPerformance?.toNumber() ?? null,
          tags: symbolProfileMap[position.symbol].tags,
          netPerformancePercentage:
            position.netPerformancePercentage?.toNumber() ?? null,
          quantity: new Big(position.quantity).toNumber()
        };
      })
    };
  }

  public async getPerformance({
    dateRange = 'max',
    filters,
    impersonationId,
    userId,
    withExcludedAccounts = false,
    calculateTimeWeightedPerformance = false
  }: {
    dateRange?: DateRange;
    filters?: Filter[];
    impersonationId: string;
    userId: string;
    withExcludedAccounts?: boolean;
    calculateTimeWeightedPerformance?: boolean;
  }): Promise<PortfolioPerformanceResponse> {
    userId = await this.getUserId(impersonationId, userId);
    const user = await this.userService.user({ id: userId });
    const userCurrency = this.getUserCurrency(user);

    const accountBalances = await this.accountBalanceService.getAccountBalances(
      { filters, user, withExcludedAccounts }
    );

    let accountBalanceItems: HistoricalDataItem[] = Object.values(
      // Reduce the array to a map with unique dates as keys
      accountBalances.balances.reduce(
        (
          map: { [date: string]: HistoricalDataItem },
          { date, valueInBaseCurrency }
        ) => {
          const formattedDate = format(date, DATE_FORMAT);

          // Store the item in the map, overwriting if the date already exists
          map[formattedDate] = {
            date: formattedDate,
            value: valueInBaseCurrency
          };

          return map;
        },
        {}
      )
    );

    const { portfolioOrders, transactionPoints } =
      await this.getTransactionPoints({
        filters,
        userId,
        withExcludedAccounts
      });

    const portfolioCalculator = new PortfolioCalculator({
      currency: userCurrency,
      currentRateService: this.currentRateService,
      orders: portfolioOrders
    });

    if (accountBalanceItems?.length <= 0 && transactionPoints?.length <= 0) {
      return {
        chart: [],
        firstOrderDate: undefined,
        hasErrors: false,
        performance: {
          currentGrossPerformance: 0,
          currentGrossPerformancePercent: 0,
          currentNetPerformance: 0,
          currentNetPerformancePercent: 0,
          currentNetWorth: 0,
          currentValue: 0,
          totalInvestment: 0
        }
      };
    }

    portfolioCalculator.setTransactionPoints(transactionPoints);

    const portfolioStart = min(
      [
        parseDate(accountBalanceItems[0]?.date),
        parseDate(transactionPoints[0]?.date)
      ].filter((date) => {
        return isValid(date);
      })
    );

    const startDate = this.getStartDate(dateRange, portfolioStart);
    const {
      currentValue,
      errors,
      grossPerformance,
      grossPerformancePercentage,
      hasErrors,
      netPerformance,
      netPerformancePercentage,
      totalInvestment
    } = await portfolioCalculator.getCurrentPositions(startDate);

    const currentGrossPerformance = grossPerformance;
    const currentGrossPerformancePercent = grossPerformancePercentage;
    let currentNetPerformance = netPerformance;
    let currentNetPerformancePercent = netPerformancePercentage;

    const { items } = await this.getChart({
      dateRange,
      impersonationId,
      portfolioOrders,
      transactionPoints,
      userCurrency,
      userId,
      calculateTimeWeightedPerformance
    });

    const itemOfToday = items.find(({ date }) => {
      return date === format(new Date(), DATE_FORMAT);
    });

    if (itemOfToday) {
      currentNetPerformance = new Big(itemOfToday.netPerformance);
      currentNetPerformancePercent = new Big(
        itemOfToday.netPerformanceInPercentage
      ).div(100);
    }

    accountBalanceItems = accountBalanceItems.filter(({ date }) => {
      return !isBefore(parseDate(date), startDate);
    });

    const accountBalanceItemOfToday = accountBalanceItems.find(({ date }) => {
      return date === format(new Date(), DATE_FORMAT);
    });

    if (!accountBalanceItemOfToday) {
      accountBalanceItems.push({
        date: format(new Date(), DATE_FORMAT),
        value: last(accountBalanceItems)?.value ?? 0
      });
    }

    const mergedHistoricalDataItems = this.mergeHistoricalDataItems(
      accountBalanceItems,
      items
    );

    const currentHistoricalDataItem = last(mergedHistoricalDataItems);
    const currentNetWorth = currentHistoricalDataItem?.netWorth ?? 0;

    return {
      errors,
      hasErrors,
      chart: mergedHistoricalDataItems,
      firstOrderDate: parseDate(items[0]?.date),
      performance: {
        currentNetWorth,
        currentGrossPerformance: currentGrossPerformance.toNumber(),
        currentGrossPerformancePercent:
          currentGrossPerformancePercent.toNumber(),
        currentNetPerformance: currentNetPerformance.toNumber(),
        currentNetPerformancePercent: currentNetPerformancePercent.toNumber(),
        currentValue: currentValue.toNumber(),
        totalInvestment: totalInvestment.toNumber()
      }
    };
  }

  public async getReport(impersonationId: string): Promise<PortfolioReport> {
    const userId = await this.getUserId(impersonationId, this.request.user.id);
    const user = await this.userService.user({ id: userId });
    const userCurrency = this.getUserCurrency(user);

    const { orders, portfolioOrders, transactionPoints } =
      await this.getTransactionPoints({
        userId
      });

    const portfolioCalculator = new PortfolioCalculator({
      currency: userCurrency,
      currentRateService: this.currentRateService,
      orders: portfolioOrders
    });

    portfolioCalculator.setTransactionPoints(transactionPoints);

    const portfolioStart = parseDate(
      transactionPoints[0]?.date ?? format(new Date(), DATE_FORMAT)
    );
    const currentPositions =
      await portfolioCalculator.getCurrentPositions(portfolioStart);

    const positions = currentPositions.positions.filter(
      (item) => !item.quantity.eq(0)
    );

    const portfolioItemsNow: { [symbol: string]: TimelinePosition } = {};

    for (const position of positions) {
      portfolioItemsNow[position.symbol] = position;
    }

    const { accounts } = await this.getValueOfAccountsAndPlatforms({
      orders,
      portfolioItemsNow,
      userCurrency,
      userId
    });

    const userSettings = <UserSettings>this.request.user.Settings.settings;

    return {
      rules: {
        accountClusterRisk: isEmpty(orders)
          ? undefined
          : await this.rulesService.evaluate(
              [
                new AccountClusterRiskCurrentInvestment(
                  this.exchangeRateDataService,
                  accounts
                ),
                new AccountClusterRiskSingleAccount(
                  this.exchangeRateDataService,
                  accounts
                )
              ],
              userSettings
            ),
        currencyClusterRisk: isEmpty(orders)
          ? undefined
          : await this.rulesService.evaluate(
              [
                new CurrencyClusterRiskBaseCurrencyCurrentInvestment(
                  this.exchangeRateDataService,
                  positions
                ),
                new CurrencyClusterRiskCurrentInvestment(
                  this.exchangeRateDataService,
                  positions
                )
              ],
              userSettings
            ),
        emergencyFund: await this.rulesService.evaluate(
          [
            new EmergencyFundSetup(
              this.exchangeRateDataService,
              userSettings.emergencyFund
            )
          ],
          userSettings
        ),
        fees: await this.rulesService.evaluate(
          [
            new FeeRatioInitialInvestment(
              this.exchangeRateDataService,
              currentPositions.totalInvestment.toNumber(),
              this.getFees({ userCurrency, activities: orders }).toNumber()
            )
          ],
          userSettings
        )
      }
    };
  }

  private async getCashPositions({
    cashDetails,
    userCurrency,
    value
  }: {
    cashDetails: CashDetails;
    userCurrency: string;
    value: Big;
  }) {
    const cashPositions: PortfolioDetails['holdings'] = {
      [userCurrency]: this.getInitialCashPosition({
        balance: 0,
        currency: userCurrency
      })
    };

    for (const account of cashDetails.accounts) {
      const convertedBalance = this.exchangeRateDataService.toCurrency(
        account.balance,
        account.currency,
        userCurrency
      );

      if (convertedBalance === 0) {
        continue;
      }

      if (cashPositions[account.currency]) {
        cashPositions[account.currency].investment += convertedBalance;
        cashPositions[account.currency].valueInBaseCurrency += convertedBalance;
      } else {
        cashPositions[account.currency] = this.getInitialCashPosition({
          balance: convertedBalance,
          currency: account.currency
        });
      }
    }

    for (const symbol of Object.keys(cashPositions)) {
      // Calculate allocations for each currency
      cashPositions[symbol].allocationInPercentage = value.gt(0)
        ? new Big(cashPositions[symbol].valueInBaseCurrency)
            .div(value)
            .toNumber()
        : 0;
    }

    return cashPositions;
  }

  private async getChart({
    dateRange = 'max',
    impersonationId,
    portfolioOrders,
    transactionPoints,
    userCurrency,
    userId,
    calculateTimeWeightedPerformance
  }: {
    dateRange?: DateRange;
    impersonationId: string;
    portfolioOrders: PortfolioOrder[];
    transactionPoints: TransactionPoint[];
    userCurrency: string;
    userId: string;
    calculateTimeWeightedPerformance: boolean;
  }): Promise<HistoricalDataContainer> {
    if (transactionPoints.length === 0) {
      return {
        isAllTimeHigh: false,
        isAllTimeLow: false,
        items: []
      };
    }

    userId = await this.getUserId(impersonationId, userId);

    const portfolioCalculator = new PortfolioCalculator({
      currency: userCurrency,
      currentRateService: this.currentRateService,
      orders: portfolioOrders
    });

    portfolioCalculator.setTransactionPoints(transactionPoints);

    const endDate = new Date();

    const portfolioStart = parseDate(transactionPoints[0].date);
    const startDate = this.getStartDate(dateRange, portfolioStart);

    const daysInMarket = differenceInDays(new Date(), startDate);
    const step = Math.round(
      daysInMarket / Math.min(daysInMarket, MAX_CHART_ITEMS)
    );

    const items = await portfolioCalculator.getChartData(
      startDate,
      endDate,
      step,
      calculateTimeWeightedPerformance
    );

    return {
      items,
      isAllTimeHigh: false,
      isAllTimeLow: false
    };
  }

  private getDividendsByGroup({
    dividends,
    groupBy
  }: {
    dividends: InvestmentItem[];
    groupBy: GroupBy;
  }): InvestmentItem[] {
    if (dividends.length === 0) {
      return [];
    }

    const dividendsByGroup: InvestmentItem[] = [];
    let currentDate: Date;
    let investmentByGroup = new Big(0);

    for (const [index, dividend] of dividends.entries()) {
      if (
        isSameYear(parseDate(dividend.date), currentDate) &&
        (groupBy === 'year' ||
          isSameMonth(parseDate(dividend.date), currentDate))
      ) {
        // Same group: Add up dividends

        investmentByGroup = investmentByGroup.plus(dividend.investment);
      } else {
        // New group: Store previous group and reset

        if (currentDate) {
          dividendsByGroup.push({
            date: format(
              set(currentDate, {
                date: 1,
                month: groupBy === 'year' ? 0 : currentDate.getMonth()
              }),
              DATE_FORMAT
            ),
            investment: investmentByGroup.toNumber()
          });
        }

        currentDate = parseDate(dividend.date);
        investmentByGroup = new Big(dividend.investment);
      }

      if (index === dividends.length - 1) {
        // Store current month (latest order)
        dividendsByGroup.push({
          date: format(
            set(currentDate, {
              date: 1,
              month: groupBy === 'year' ? 0 : currentDate.getMonth()
            }),
            DATE_FORMAT
          ),
          investment: investmentByGroup.toNumber()
        });
      }
    }

    return dividendsByGroup;
  }

  private getEmergencyFundPositionsValueInBaseCurrency({
    holdings
  }: {
    holdings: PortfolioDetails['holdings'];
  }) {
    const emergencyFundHoldings = Object.values(holdings).filter(({ tags }) => {
      return (
        tags?.some(({ id }) => {
          return id === EMERGENCY_FUND_TAG_ID;
        }) ?? false
      );
    });

    let valueInBaseCurrencyOfEmergencyFundPositions = new Big(0);

    for (const { valueInBaseCurrency } of emergencyFundHoldings) {
      valueInBaseCurrencyOfEmergencyFundPositions =
        valueInBaseCurrencyOfEmergencyFundPositions.plus(valueInBaseCurrency);
    }

    return valueInBaseCurrencyOfEmergencyFundPositions.toNumber();
  }

  private getFees({
    activities,
    date = new Date(0),
    userCurrency
  }: {
    activities: OrderWithAccount[];
    date?: Date;
    userCurrency: string;
  }) {
    return activities
      .filter((activity) => {
        // Filter out all activities before given date (drafts)
        return isBefore(date, new Date(activity.date));
      })
      .map(({ fee, SymbolProfile }) => {
        return this.exchangeRateDataService.toCurrency(
          fee,
          SymbolProfile.currency,
          userCurrency
        );
      })
      .reduce(
        (previous, current) => new Big(previous).plus(current),
        new Big(0)
      );
  }

  private getInitialCashPosition({
    balance,
    currency
  }: {
    balance: number;
    currency: string;
  }): PortfolioPosition {
    return {
      currency,
      allocationInPercentage: 0,
      assetClass: AssetClass.CASH,
      assetSubClass: AssetClass.CASH,
      countries: [],
      dataSource: undefined,
      dateOfFirstActivity: undefined,
      grossPerformance: 0,
      grossPerformancePercent: 0,
      investment: balance,
      marketPrice: 0,
      marketState: 'open',
      name: currency,
      netPerformance: 0,
      netPerformancePercent: 0,
      quantity: 0,
      sectors: [],
      symbol: currency,
      tags: [],
      transactionCount: 0,
      valueInBaseCurrency: balance
    };
  }

  private getStartDate(aDateRange: DateRange, portfolioStart: Date) {
    switch (aDateRange) {
      case '1d':
        portfolioStart = max([
          portfolioStart,
          subDays(new Date().setHours(0, 0, 0, 0), 1)
        ]);
        break;
      case 'ytd':
        portfolioStart = max([
          portfolioStart,
          setDayOfYear(new Date().setHours(0, 0, 0, 0), 1)
        ]);
        break;

      case '1w':
        portfolioStart = max([
          portfolioStart,
          subDays(new Date().setHours(0, 0, 0, 0), 7)
        ]);
        break;

      case '1m':
        portfolioStart = max([
          portfolioStart,
          subMonths(new Date().setHours(0, 0, 0, 0), 1)
        ]);
        break;

      case '3m':
        portfolioStart = max([
          portfolioStart,
          subMonths(new Date().setHours(0, 0, 0, 0), 3)
        ]);
        break;

      case '1y':
        portfolioStart = max([
          portfolioStart,
          subYears(new Date().setHours(0, 0, 0, 0), 1)
        ]);
        break;
      case '5y':
        portfolioStart = max([
          portfolioStart,
          subYears(new Date().setHours(0, 0, 0, 0), 5)
        ]);
        break;
    }
    return portfolioStart;
  }

  private getStreaks({
    investments,
    savingsRate
  }: {
    investments: InvestmentItem[];
    savingsRate: number;
  }) {
    let currentStreak = 0;
    let longestStreak = 0;

    for (const { investment } of investments) {
      if (investment >= savingsRate) {
        currentStreak++;
        longestStreak = Math.max(longestStreak, currentStreak);
      } else {
        currentStreak = 0;
      }
    }

    return { currentStreak, longestStreak };
  }

  private async getSummary({
    balanceInBaseCurrency,
    emergencyFundPositionsValueInBaseCurrency,
    impersonationId,
    userCurrency,
    userId
  }: {
    balanceInBaseCurrency: number;
    emergencyFundPositionsValueInBaseCurrency: number;
    impersonationId: string;
    userCurrency: string;
    userId: string;
  }): Promise<PortfolioSummary> {
    userId = await this.getUserId(impersonationId, userId);
    const user = await this.userService.user({ id: userId });

    const performanceInformation = await this.getPerformance({
      impersonationId,
      userId
    });

<<<<<<< HEAD
    const ordersRaw = await this.orderService.getOrders({
      userCurrency,
      userId,
      withExcludedAccounts: true
=======
    const { activities } = await this.orderService.getOrders({
      userCurrency,
      userId
    });

    let { activities: excludedActivities } = await this.orderService.getOrders({
      userCurrency,
      userId,
      withExcludedAccounts: true
    });

    excludedActivities = excludedActivities.filter(({ Account: account }) => {
      return account?.isExcluded ?? false;
>>>>>>> aa72d9b7
    });
    const activities: Activity[] = [];
    const excludedActivities: Activity[] = [];
    let dividend = 0;
    let fees = 0;
    let items = 0;
    let interest = 0;

    let liabilities = 0;

    let totalBuy = 0;
    let totalSell = 0;
    for (let order of ordersRaw) {
      if (order.Account?.isExcluded ?? false) {
        excludedActivities.push(order);
      } else {
        activities.push(order);
        fees += this.exchangeRateDataService.toCurrency(
          order.fee,
          order.SymbolProfile.currency,
          userCurrency
        );
        let amount = this.exchangeRateDataService.toCurrency(
          new Big(order.quantity).mul(order.unitPrice).toNumber(),
          order.SymbolProfile.currency,
          userCurrency
        );
        switch (order.type) {
          case 'DIVIDEND':
            dividend += amount;
            break;
          case 'ITEM':
            items += amount;
            break;
          case 'SELL':
            totalSell += amount;
            break;
          case 'BUY':
            totalBuy += amount;
            break;
          case 'LIABILITY':
            liabilities += amount;
            break;
          case 'INTEREST':
            interest += amount;
            break;
        }
      }
    }

    const emergencyFund = new Big(
      Math.max(
        emergencyFundPositionsValueInBaseCurrency,
        (user.Settings?.settings as UserSettings)?.emergencyFund ?? 0
      )
    );

    const firstOrderDate = activities[0]?.date;

    const cash = new Big(balanceInBaseCurrency)
      .minus(emergencyFund)
      .plus(emergencyFundPositionsValueInBaseCurrency)
      .toNumber();
    const committedFunds = new Big(totalBuy).minus(totalSell);
    const totalOfExcludedActivities = this.getSumOfActivityType({
      userCurrency,
      activities: excludedActivities,
      activityType: 'BUY'
    }).minus(
      this.getSumOfActivityType({
        userCurrency,
        activities: excludedActivities,
        activityType: 'SELL'
      })
    );

    const cashDetailsWithExcludedAccounts =
      await this.accountService.getCashDetails({
        userId,
        currency: userCurrency,
        withExcludedAccounts: true
      });

    const excludedBalanceInBaseCurrency = new Big(
      cashDetailsWithExcludedAccounts.balanceInBaseCurrency
    ).minus(balanceInBaseCurrency);

    const excludedAccountsAndActivities = excludedBalanceInBaseCurrency
      .plus(totalOfExcludedActivities)
      .toNumber();

    const netWorth = new Big(balanceInBaseCurrency)
      .plus(performanceInformation.performance.currentValue)
      .plus(items)
      .plus(excludedAccountsAndActivities)
      .minus(liabilities)
      .toNumber();

    const daysInMarket = differenceInDays(new Date(), firstOrderDate);

    const annualizedPerformancePercent = new PortfolioCalculator({
      currency: userCurrency,
      currentRateService: this.currentRateService,
      orders: []
    })
      .getAnnualizedPerformancePercent({
        daysInMarket,
        netPerformancePercent: new Big(
          performanceInformation.performance.currentNetPerformancePercent
        )
      })
      ?.toNumber();

    return {
      ...performanceInformation.performance,
      annualizedPerformancePercent,
      cash,
      dividend,
      excludedAccountsAndActivities,
      fees,
      firstOrderDate,
      interest,
      items,
      liabilities,
      netWorth,
      totalBuy,
      totalSell,
      committedFunds: committedFunds.toNumber(),
      emergencyFund: {
        assets: emergencyFundPositionsValueInBaseCurrency,
        cash: emergencyFund
          .minus(emergencyFundPositionsValueInBaseCurrency)
          .toNumber(),
        total: emergencyFund.toNumber()
      },
      fireWealth: new Big(performanceInformation.performance.currentValue)
        .minus(emergencyFundPositionsValueInBaseCurrency)
        .toNumber(),
      ordersCount: activities.filter(({ type }) => {
        return type === 'BUY' || type === 'SELL';
      }).length
    };
  }

  private getSumOfActivityType({
    activities,
    activityType,
    date = new Date(0),
    userCurrency
  }: {
    activities: OrderWithAccount[];
    activityType: ActivityType;
    date?: Date;
    userCurrency: string;
  }) {
    return activities
      .filter((activity) => {
        // Filter out all activities before given date (drafts) and
        // activity type
        return (
          isBefore(date, new Date(activity.date)) &&
          activity.type === activityType
        );
      })
      .map(({ quantity, SymbolProfile, unitPrice }) => {
        return this.exchangeRateDataService.toCurrency(
          new Big(quantity).mul(unitPrice).toNumber(),
          SymbolProfile.currency,
          userCurrency
        );
      })
      .reduce(
        (previous, current) => new Big(previous).plus(current),
        new Big(0)
      );
  }

  private async getTransactionPoints({
    filters,
    includeDrafts = false,
    userId,
    withExcludedAccounts = false
  }: {
    filters?: Filter[];
    includeDrafts?: boolean;
    userId: string;
    withExcludedAccounts?: boolean;
  }): Promise<{
    transactionPoints: TransactionPoint[];
    orders: Activity[];
    portfolioOrders: PortfolioOrder[];
  }> {
    const userCurrency =
      this.request.user?.Settings?.settings.baseCurrency ?? DEFAULT_CURRENCY;

    const { activities, count } = await this.orderService.getOrders({
      filters,
      includeDrafts,
      userCurrency,
      userId,
      withExcludedAccounts,
      types: ['BUY', 'SELL', 'STAKE']
    });

    if (count <= 0) {
      return { transactionPoints: [], orders: [], portfolioOrders: [] };
    }

    const portfolioOrders: PortfolioOrder[] = activities.map((order) => ({
      currency: order.SymbolProfile.currency,
      dataSource: order.SymbolProfile.dataSource,
      date: format(order.date, DATE_FORMAT),
      fee: new Big(
        this.exchangeRateDataService.toCurrency(
          order.fee,
          order.SymbolProfile.currency,
          userCurrency
        )
      ),
      name: order.SymbolProfile?.name,
      quantity: new Big(order.quantity),
      symbol: order.SymbolProfile.symbol,
      tags: order.tags,
      type: order.type,
      unitPrice: new Big(
        this.exchangeRateDataService.toCurrency(
          order.unitPrice,
          order.SymbolProfile.currency,
          userCurrency
        )
      )
    }));

    const portfolioCalculator = new PortfolioCalculator({
      currency: userCurrency,
      currentRateService: this.currentRateService,
      orders: portfolioOrders
    });

    portfolioCalculator.computeTransactionPoints();

    return {
      portfolioOrders,
      orders: activities,
      transactionPoints: portfolioCalculator.getTransactionPoints()
    };
  }

  private getUserCurrency(aUser: UserWithSettings) {
    return (
      aUser.Settings?.settings.baseCurrency ??
      this.request.user?.Settings?.settings.baseCurrency ??
      DEFAULT_CURRENCY
    );
  }

  private async getUserId(aImpersonationId: string, aUserId: string) {
    const impersonationUserId =
      await this.impersonationService.validateImpersonationId(aImpersonationId);

    return impersonationUserId || aUserId;
  }

  private async getValueOfAccountsAndPlatforms({
    filters = [],
    orders,
    portfolioItemsNow,
    userCurrency,
    userId,
    withExcludedAccounts = false
  }: {
    filters?: Filter[];
    orders: OrderWithAccount[];
    portfolioItemsNow: { [p: string]: TimelinePosition };
    userCurrency: string;
    userId: string;
    withExcludedAccounts?: boolean;
  }) {
    const { activities: ordersOfTypeItemOrLiability } =
      await this.orderService.getOrders({
        filters,
        userCurrency,
        userId,
        withExcludedAccounts,
        types: ['ITEM', 'LIABILITY']
      });

    const accounts: PortfolioDetails['accounts'] = {};
    const platforms: PortfolioDetails['platforms'] = {};

    let currentAccounts: (Account & {
      Order?: Order[];
      Platform?: Platform;
    })[] = [];

    if (filters.length === 0) {
      currentAccounts = await this.accountService.getAccounts(userId);
    } else if (filters.length === 1 && filters[0].type === 'ACCOUNT') {
      currentAccounts = await this.accountService.accounts({
        include: { Platform: true },
        where: { id: filters[0].id }
      });
    } else {
      const accountIds = uniq(
        orders
          .filter(({ accountId }) => {
            return accountId;
          })
          .map(({ accountId }) => {
            return accountId;
          })
      );

      currentAccounts = await this.accountService.accounts({
        include: { Platform: true },
        where: { id: { in: accountIds } }
      });
    }

    currentAccounts = currentAccounts.filter((account) => {
      return withExcludedAccounts || account.isExcluded === false;
    });

    for (const account of currentAccounts) {
      let ordersByAccount = orders.filter(({ accountId }) => {
        return accountId === account.id;
      });

      const ordersOfTypeItemOrLiabilityByAccount =
        ordersOfTypeItemOrLiability.filter(({ accountId }) => {
          return accountId === account.id;
        });

      ordersByAccount = ordersByAccount.concat(
        ordersOfTypeItemOrLiabilityByAccount
      );

      accounts[account.id] = {
        balance: account.balance,
        currency: account.currency,
        name: account.name,
        valueInBaseCurrency: this.exchangeRateDataService.toCurrency(
          account.balance,
          account.currency,
          userCurrency
        )
      };

      if (platforms[account.Platform?.id || UNKNOWN_KEY]?.valueInBaseCurrency) {
        platforms[account.Platform?.id || UNKNOWN_KEY].valueInBaseCurrency +=
          this.exchangeRateDataService.toCurrency(
            account.balance,
            account.currency,
            userCurrency
          );
      } else {
        platforms[account.Platform?.id || UNKNOWN_KEY] = {
          balance: account.balance,
          currency: account.currency,
          name: account.Platform?.name,
          valueInBaseCurrency: this.exchangeRateDataService.toCurrency(
            account.balance,
            account.currency,
            userCurrency
          )
        };
      }

      for (const order of ordersByAccount) {
        let currentValueOfSymbolInBaseCurrency =
          order.quantity *
          (portfolioItemsNow[order.SymbolProfile.symbol]?.marketPrice ??
            order.unitPrice ??
            0);

        if (order.type === 'LIABILITY' || order.type === 'SELL') {
          currentValueOfSymbolInBaseCurrency *= -1;
        }

        if (accounts[order.Account?.id || UNKNOWN_KEY]?.valueInBaseCurrency) {
          accounts[order.Account?.id || UNKNOWN_KEY].valueInBaseCurrency +=
            currentValueOfSymbolInBaseCurrency;
        } else {
          accounts[order.Account?.id || UNKNOWN_KEY] = {
            balance: 0,
            currency: order.Account?.currency,
            name: account.name,
            valueInBaseCurrency: currentValueOfSymbolInBaseCurrency
          };
        }

        if (
          platforms[order.Account?.Platform?.id || UNKNOWN_KEY]
            ?.valueInBaseCurrency
        ) {
          platforms[
            order.Account?.Platform?.id || UNKNOWN_KEY
          ].valueInBaseCurrency += currentValueOfSymbolInBaseCurrency;
        } else {
          platforms[order.Account?.Platform?.id || UNKNOWN_KEY] = {
            balance: 0,
            currency: order.Account?.currency,
            name: account.Platform?.name,
            valueInBaseCurrency: currentValueOfSymbolInBaseCurrency
          };
        }
      }
    }

    return { accounts, platforms };
  }

  private mergeHistoricalDataItems(
    accountBalanceItems: HistoricalDataItem[],
    performanceChartItems: HistoricalDataItem[]
  ): HistoricalDataItem[] {
    const historicalDataItemsMap: { [date: string]: HistoricalDataItem } = {};
    let latestAccountBalance = 0;

    for (const item of accountBalanceItems.concat(performanceChartItems)) {
      const isAccountBalanceItem = accountBalanceItems.includes(item);

      const totalAccountBalance = isAccountBalanceItem
        ? item.value
        : latestAccountBalance;

      if (isAccountBalanceItem && performanceChartItems.length > 0) {
        latestAccountBalance = item.value;
      } else {
        historicalDataItemsMap[item.date] = {
          ...item,
          totalAccountBalance,
          netWorth:
            (isAccountBalanceItem ? 0 : item.value) + totalAccountBalance
        };
      }
    }

    // Convert to an array and sort by date in ascending order
    const historicalDataItems = Object.keys(historicalDataItemsMap).map(
      (date) => {
        return historicalDataItemsMap[date];
      }
    );

    historicalDataItems.sort(
      (a, b) => new Date(a.date).getTime() - new Date(b.date).getTime()
    );

    return historicalDataItems;
  }
}<|MERGE_RESOLUTION|>--- conflicted
+++ resolved
@@ -1758,28 +1758,11 @@
       userId
     });
 
-<<<<<<< HEAD
-    const ordersRaw = await this.orderService.getOrders({
+    const { activities } = await this.orderService.getOrders({
       userCurrency,
       userId,
       withExcludedAccounts: true
-=======
-    const { activities } = await this.orderService.getOrders({
-      userCurrency,
-      userId
-    });
-
-    let { activities: excludedActivities } = await this.orderService.getOrders({
-      userCurrency,
-      userId,
-      withExcludedAccounts: true
-    });
-
-    excludedActivities = excludedActivities.filter(({ Account: account }) => {
-      return account?.isExcluded ?? false;
->>>>>>> aa72d9b7
-    });
-    const activities: Activity[] = [];
+    });
     const excludedActivities: Activity[] = [];
     let dividend = 0;
     let fees = 0;
@@ -1790,7 +1773,7 @@
 
     let totalBuy = 0;
     let totalSell = 0;
-    for (let order of ordersRaw) {
+    for (let order of activities) {
       if (order.Account?.isExcluded ?? false) {
         excludedActivities.push(order);
       } else {
@@ -1827,7 +1810,6 @@
         }
       }
     }
-
     const emergencyFund = new Big(
       Math.max(
         emergencyFundPositionsValueInBaseCurrency,
