import { AccountBalanceService } from '@ghostfolio/api/app/account-balance/account-balance.service';
import { AccountService } from '@ghostfolio/api/app/account/account.service';
import { CashDetails } from '@ghostfolio/api/app/account/interfaces/cash-details.interface';
import { Activity } from '@ghostfolio/api/app/order/interfaces/activities.interface';
import { OrderService } from '@ghostfolio/api/app/order/order.service';
import { CurrentRateService } from '@ghostfolio/api/app/portfolio/current-rate.service';
import { PortfolioOrder } from '@ghostfolio/api/app/portfolio/interfaces/portfolio-order.interface';
import { TransactionPoint } from '@ghostfolio/api/app/portfolio/interfaces/transaction-point.interface';
import { UserService } from '@ghostfolio/api/app/user/user.service';
import { AccountClusterRiskCurrentInvestment } from '@ghostfolio/api/models/rules/account-cluster-risk/current-investment';
import { AccountClusterRiskSingleAccount } from '@ghostfolio/api/models/rules/account-cluster-risk/single-account';
import { CurrencyClusterRiskBaseCurrencyCurrentInvestment } from '@ghostfolio/api/models/rules/currency-cluster-risk/base-currency-current-investment';
import { CurrencyClusterRiskCurrentInvestment } from '@ghostfolio/api/models/rules/currency-cluster-risk/current-investment';
import { EmergencyFundSetup } from '@ghostfolio/api/models/rules/emergency-fund/emergency-fund-setup';
import { FeeRatioInitialInvestment } from '@ghostfolio/api/models/rules/fees/fee-ratio-initial-investment';
import { DataProviderService } from '@ghostfolio/api/services/data-provider/data-provider.service';
import { ExchangeRateDataService } from '@ghostfolio/api/services/exchange-rate-data/exchange-rate-data.service';
import { ImpersonationService } from '@ghostfolio/api/services/impersonation/impersonation.service';
import { SymbolProfileService } from '@ghostfolio/api/services/symbol-profile/symbol-profile.service';
import {
  DEFAULT_CURRENCY,
  EMERGENCY_FUND_TAG_ID,
  MAX_CHART_ITEMS,
  UNKNOWN_KEY
} from '@ghostfolio/common/config';
import { DATE_FORMAT, getSum, parseDate } from '@ghostfolio/common/helper';
import {
  Accounts,
  EnhancedSymbolProfile,
  Filter,
  HistoricalDataItem,
  PortfolioDetails,
  PortfolioInvestments,
  PortfolioPerformanceResponse,
  PortfolioPosition,
  PortfolioReport,
  PortfolioSummary,
  Position,
  TimelinePosition,
  UserSettings
} from '@ghostfolio/common/interfaces';
import { InvestmentItem } from '@ghostfolio/common/interfaces/investment-item.interface';
import type {
  AccountWithValue,
  DateRange,
  GroupBy,
  OrderWithAccount,
  RequestWithUser,
  UserWithSettings
} from '@ghostfolio/common/types';

import { Inject, Injectable } from '@nestjs/common';
import { REQUEST } from '@nestjs/core';
import {
  Account,
  Type as ActivityType,
  AssetClass,
  DataSource,
  Order,
  Platform,
  Prisma,
  Tag
} from '@prisma/client';
import Big from 'big.js';
import {
  differenceInDays,
  format,
  isAfter,
  isBefore,
  isSameMonth,
  isSameYear,
  isValid,
  max,
  min,
  parseISO,
  set,
  startOfWeek,
  startOfMonth,
  startOfYear,
  subDays,
  subMonths,
  subYears
} from 'date-fns';
import { isEmpty, last, uniq, uniqBy } from 'lodash';

import {
  HistoricalDataContainer,
  PortfolioPositionDetail
} from './interfaces/portfolio-position-detail.interface';
import { PortfolioCalculator } from './portfolio-calculator';
import { RulesService } from './rules.service';
import { CurrentPositions } from './interfaces/current-positions.interface';
import { IDataProviderResponse } from '@ghostfolio/api/services/interfaces/interfaces';

const asiaPacificMarkets = require('../../assets/countries/asia-pacific-markets.json');
const developedMarkets = require('../../assets/countries/developed-markets.json');
const emergingMarkets = require('../../assets/countries/emerging-markets.json');
const europeMarkets = require('../../assets/countries/europe-markets.json');

@Injectable()
export class PortfolioService {
  public constructor(
    private readonly accountBalanceService: AccountBalanceService,
    private readonly accountService: AccountService,
    private readonly currentRateService: CurrentRateService,
    private readonly dataProviderService: DataProviderService,
    private readonly exchangeRateDataService: ExchangeRateDataService,
    private readonly impersonationService: ImpersonationService,
    private readonly orderService: OrderService,
    @Inject(REQUEST) private readonly request: RequestWithUser,
    private readonly rulesService: RulesService,
    private readonly symbolProfileService: SymbolProfileService,
    private readonly userService: UserService
  ) {}

  public async getAccounts({
    filters,
    userId,
    withExcludedAccounts = false
  }: {
    filters?: Filter[];
    userId: string;
    withExcludedAccounts?: boolean;
  }): Promise<AccountWithValue[]> {
    const where: Prisma.AccountWhereInput = { userId: userId };

    const accountFilter = filters?.find(({ type }) => {
      return type === 'ACCOUNT';
    });

    if (accountFilter) {
      where.id = accountFilter.id;
    }

    const [accounts, details] = await Promise.all([
      this.accountService.accounts({
        where,
        include: { Order: true, Platform: true },
        orderBy: { name: 'asc' }
      }),
      this.getDetails({
        filters,
        withExcludedAccounts,
        impersonationId: userId,
        userId: this.request.user.id
      })
    ]);

    const userCurrency = this.request.user.Settings.settings.baseCurrency;

    return accounts.map((account) => {
      let transactionCount = 0;

      for (const order of account.Order) {
        if (!order.isDraft) {
          transactionCount += 1;
        }
      }

      const valueInBaseCurrency =
        details.accounts[account.id]?.valueInBaseCurrency ?? 0;

      const result = {
        ...account,
        transactionCount,
        valueInBaseCurrency,
        balanceInBaseCurrency: this.exchangeRateDataService.toCurrency(
          account.balance,
          account.currency,
          userCurrency
        ),
        value: this.exchangeRateDataService.toCurrency(
          valueInBaseCurrency,
          userCurrency,
          account.currency
        )
      };

      delete result.Order;

      return result;
    });
  }

  public async getAccountsWithAggregations({
    filters,
    userId,
    withExcludedAccounts = false
  }: {
    filters?: Filter[];
    userId: string;
    withExcludedAccounts?: boolean;
  }): Promise<Accounts> {
    const accounts = await this.getAccounts({
      filters,
      userId,
      withExcludedAccounts
    });
    let totalBalanceInBaseCurrency = new Big(0);
    let totalValueInBaseCurrency = new Big(0);
    let transactionCount = 0;

    for (const account of accounts) {
      totalBalanceInBaseCurrency = totalBalanceInBaseCurrency.plus(
        account.balanceInBaseCurrency
      );
      totalValueInBaseCurrency = totalValueInBaseCurrency.plus(
        account.valueInBaseCurrency
      );
      transactionCount += account.transactionCount;
    }

    return {
      accounts,
      transactionCount,
      totalBalanceInBaseCurrency: totalBalanceInBaseCurrency.toNumber(),
      totalValueInBaseCurrency: totalValueInBaseCurrency.toNumber()
    };
  }

  public async getDividends({
    dateRange,
    filters,
    groupBy,
    impersonationId
  }: {
    dateRange: DateRange;
    filters?: Filter[];
    groupBy?: GroupBy;
    impersonationId: string;
  }): Promise<InvestmentItem[]> {
    const userId = await this.getUserId(impersonationId, this.request.user.id);

    const { activities } = await this.orderService.getOrders({
      filters,
      userId,
      types: ['DIVIDEND'],
      userCurrency: this.request.user.Settings.settings.baseCurrency
    });

    let dividends = activities.map((dividend) => {
      return {
        date: format(dividend.date, DATE_FORMAT),
        investment: dividend.valueInBaseCurrency
      };
    });

    if (groupBy) {
      dividends = this.getDividendsByGroup({ dividends, groupBy });
    }

    const startDate = this.getStartDate(
      dateRange,
      parseDate(dividends[0]?.date)
    );

    return dividends.filter(({ date }) => {
      return !isBefore(parseDate(date), startDate);
    });
  }

  public async getInvestments({
    dateRange,
    filters,
    groupBy,
    impersonationId,
    savingsRate
  }: {
    dateRange: DateRange;
    filters?: Filter[];
    groupBy?: GroupBy;
    impersonationId: string;
    savingsRate: number;
  }): Promise<PortfolioInvestments> {
    const userId = await this.getUserId(impersonationId, this.request.user.id);

    const { portfolioOrders, transactionPoints } =
      await this.getTransactionPoints({
        filters,
        userId,
        includeDrafts: true
      });

    if (transactionPoints.length === 0) {
      return {
        investments: [],
        streaks: { currentStreak: 0, longestStreak: 0 }
      };
    }

    const portfolioCalculator = new PortfolioCalculator({
      currency: this.request.user.Settings.settings.baseCurrency,
      currentRateService: this.currentRateService,
      exchangeRateDataService: this.exchangeRateDataService,
      orders: portfolioOrders
    });

    portfolioCalculator.setTransactionPoints(transactionPoints);

    const { items } = await this.getChart({
      dateRange,
      impersonationId,
      portfolioOrders,
      transactionPoints,
      userId,
      userCurrency: this.request.user.Settings.settings.baseCurrency,
      withDataDecimation: false
    });

    let investments: InvestmentItem[];

    if (groupBy) {
      investments = portfolioCalculator.getInvestmentsByGroup({
        groupBy,
        data: items
      });
    } else {
      investments = items.map(({ date, investmentValueWithCurrencyEffect }) => {
        return {
          date,
          investment: investmentValueWithCurrencyEffect
        };
      });
    }

    let streaks: PortfolioInvestments['streaks'];

    if (savingsRate) {
      streaks = this.getStreaks({
        investments,
        savingsRate: groupBy === 'year' ? 12 * savingsRate : savingsRate
      });
    }

    return {
      investments,
      streaks
    };
  }

  public async getDetails({
    dateRange = 'max',
    filters,
    impersonationId,
    userId,
    withExcludedAccounts = false
  }: {
    dateRange?: DateRange;
    filters?: Filter[];
    impersonationId: string;
    userId: string;
    withExcludedAccounts?: boolean;
  }): Promise<PortfolioDetails & { hasErrors: boolean }> {
    userId = await this.getUserId(impersonationId, userId);
    const user = await this.userService.user({ id: userId });
    const userCurrency = this.getUserCurrency(user);

    const emergencyFund = new Big(
      (user.Settings?.settings as UserSettings)?.emergencyFund ?? 0
    );

    const { orders, portfolioOrders, transactionPoints } =
      await this.getTransactionPoints({
        filters,
        userId,
        withExcludedAccounts
      });

    const portfolioCalculator = new PortfolioCalculator({
      currency: userCurrency,
      currentRateService: this.currentRateService,
      exchangeRateDataService: this.exchangeRateDataService,
      orders: portfolioOrders
    });

    portfolioCalculator.setTransactionPoints(transactionPoints);

    const portfolioStart = parseDate(
      transactionPoints[0]?.date ?? format(new Date(), DATE_FORMAT)
    );
    const startDate = this.getStartDate(dateRange, portfolioStart);
    const currentPositions =
      await portfolioCalculator.getCurrentPositions(startDate);

    const cashDetails = await this.accountService.getCashDetails({
      filters,
      userId,
      currency: userCurrency
    });

    const holdings: PortfolioDetails['holdings'] = {};
    const totalValueInBaseCurrency = currentPositions.currentValue.plus(
      cashDetails.balanceInBaseCurrency
    );

    const isFilteredByAccount =
      filters?.some((filter) => {
        return filter.type === 'ACCOUNT';
      }) ?? false;

    let filteredValueInBaseCurrency = isFilteredByAccount
      ? totalValueInBaseCurrency
      : currentPositions.currentValue;

    if (
      filters?.length === 0 ||
      (filters?.length === 1 &&
        filters[0].type === 'ASSET_CLASS' &&
        filters[0].id === 'CASH')
    ) {
      filteredValueInBaseCurrency = filteredValueInBaseCurrency.plus(
        cashDetails.balanceInBaseCurrency
      );
    }

    const dataGatheringItems = currentPositions.positions.map(
      ({ dataSource, symbol }) => {
        return {
          dataSource,
          symbol
        };
      }
    );

    const [dataProviderResponses, symbolProfiles] = await Promise.all([
      this.dataProviderService.getQuotes({ items: dataGatheringItems }),
      this.symbolProfileService.getSymbolProfiles(dataGatheringItems)
    ]);

    const symbolProfileMap: { [symbol: string]: EnhancedSymbolProfile } = {};
    for (const symbolProfile of symbolProfiles) {
      symbolProfileMap[symbolProfile.symbol] = symbolProfile;
    }

    const portfolioItemsNow: { [symbol: string]: TimelinePosition } = {};

    this.handlePositions(
      currentPositions,
      portfolioItemsNow,
      symbolProfileMap,
      dataProviderResponses,
      holdings,
      filteredValueInBaseCurrency
    );

    await this.handleCashPosition(
      filters,
      isFilteredByAccount,
      cashDetails,
      userCurrency,
      filteredValueInBaseCurrency,
      holdings
    );

    const { accounts, platforms } = await this.getValueOfAccountsAndPlatforms({
      filters,
      orders,
      portfolioItemsNow,
      userCurrency,
      userId,
      withExcludedAccounts
    });

    filteredValueInBaseCurrency = await this.handleEmergencyFunds(
      filters,
      cashDetails,
      userCurrency,
      filteredValueInBaseCurrency,
      emergencyFund,
      orders,
      accounts,
      holdings
    );

    const summary = await this.getSummary({
      impersonationId,
      userCurrency,
      userId,
      balanceInBaseCurrency: cashDetails.balanceInBaseCurrency,
      emergencyFundPositionsValueInBaseCurrency:
        this.getEmergencyFundPositionsValueInBaseCurrency({
          holdings
        })
    });

    return {
      accounts,
      holdings,
      platforms,
      summary,
      filteredValueInBaseCurrency: filteredValueInBaseCurrency.toNumber(),
      filteredValueInPercentage: summary.netWorth
        ? filteredValueInBaseCurrency.div(summary.netWorth).toNumber()
        : 0,
      hasErrors: currentPositions.hasErrors,
      totalValueInBaseCurrency: summary.netWorth
    };
  }

  private handlePositions(
    currentPositions: CurrentPositions,
    portfolioItemsNow: { [symbol: string]: TimelinePosition },
    symbolProfileMap: { [symbol: string]: EnhancedSymbolProfile },
    dataProviderResponses: {
      [symbol: string]: IDataProviderResponse;
    },
    holdings: { [symbol: string]: PortfolioPosition },
    filteredValueInBaseCurrency: Big
  ) {
    for (const item of currentPositions.positions) {
      portfolioItemsNow[item.symbol] = item;
      if (item.quantity.lte(0)) {
        // Ignore positions without any quantity
        continue;
      }

      const value = item.quantity.mul(item.marketPriceInBaseCurrency ?? 0);
      const symbolProfile = symbolProfileMap[item.symbol];
      const dataProviderResponse = dataProviderResponses[item.symbol];

      const markets: PortfolioPosition['markets'] = {
        [UNKNOWN_KEY]: 0,
        developedMarkets: 0,
        emergingMarkets: 0,
        otherMarkets: 0
      };
      const marketsAdvanced: PortfolioPosition['marketsAdvanced'] = {
        [UNKNOWN_KEY]: 0,
        asiaPacific: 0,
        emergingMarkets: 0,
        europe: 0,
        japan: 0,
        northAmerica: 0,
        otherMarkets: 0
      };

      this.calculateMarketsAllocation(
        symbolProfile,
        markets,
        marketsAdvanced,
        value
      );

      holdings[item.symbol] = {
        markets,
        marketsAdvanced,
        allocationInPercentage: filteredValueInBaseCurrency.eq(0)
          ? 0
          : value.div(filteredValueInBaseCurrency).toNumber(),
        assetClass: symbolProfile.assetClass,
        assetSubClass: symbolProfile.assetSubClass,
        countries: symbolProfile.countries,
        currency: item.currency,
        dataSource: symbolProfile.dataSource,
        dateOfFirstActivity: parseDate(item.firstBuyDate),
        grossPerformance: item.grossPerformance?.toNumber() ?? 0,
        grossPerformancePercent:
          item.grossPerformancePercentage?.toNumber() ?? 0,
        investment: item.investment.toNumber(),
        marketPrice: item.marketPrice,
        marketState: dataProviderResponse?.marketState ?? 'delayed',
        name: symbolProfile.name,
        netPerformance: item.netPerformance?.toNumber() ?? 0,
        netPerformancePercent: item.netPerformancePercentage?.toNumber() ?? 0,
        quantity: item.quantity.toNumber(),
        sectors: symbolProfile.sectors,
        symbol: item.symbol,
        tags: item.tags,
        transactionCount: item.transactionCount,
        url: symbolProfile.url,
        valueInBaseCurrency: value.toNumber()
      };
    }
  }

  private async handleCashPosition(
    filters: Filter[],
    isFilteredByAccount: boolean,
    cashDetails: CashDetails,
    userCurrency: string,
    filteredValueInBaseCurrency: Big,
    holdings: { [symbol: string]: PortfolioPosition }
  ) {
    const isFilteredByCash = filters?.some((filter) => {
      return filter.type === 'ASSET_CLASS' && filter.id === 'CASH';
    });

    if (filters?.length === 0 || isFilteredByAccount || isFilteredByCash) {
      const cashPositions = await this.getCashPositions({
        cashDetails,
        userCurrency,
        value: filteredValueInBaseCurrency
      });

      for (const symbol of Object.keys(cashPositions)) {
        holdings[symbol] = cashPositions[symbol];
      }
    }
  }

  private async handleEmergencyFunds(
    filters: Filter[],
    cashDetails: CashDetails,
    userCurrency: string,
    filteredValueInBaseCurrency: Big,
    emergencyFund: Big,
    orders: Activity[],
    accounts: {
      [id: string]: {
        balance: number;
        currency: string;
        name: string;
        valueInBaseCurrency: number;
        valueInPercentage?: number;
      };
    },
    holdings: { [symbol: string]: PortfolioPosition }
  ) {
    if (
      filters?.length === 1 &&
      filters[0].id === EMERGENCY_FUND_TAG_ID &&
      filters[0].type === 'TAG'
    ) {
      const emergencyFundCashPositions = await this.getCashPositions({
        cashDetails,
        userCurrency,
        value: filteredValueInBaseCurrency
      });

      const emergencyFundInCash = emergencyFund
        .minus(
          this.getEmergencyFundPositionsValueInBaseCurrency({
            holdings
          })
        )
        .toNumber();

      filteredValueInBaseCurrency = emergencyFund;

      accounts[UNKNOWN_KEY] = {
        balance: 0,
        currency: userCurrency,
        name: UNKNOWN_KEY,
        valueInBaseCurrency: emergencyFundInCash
      };

      holdings[userCurrency] = {
        ...emergencyFundCashPositions[userCurrency],
        investment: emergencyFundInCash,
        valueInBaseCurrency: emergencyFundInCash
      };
    }
    return filteredValueInBaseCurrency;
  }

  private calculateMarketsAllocation(
    symbolProfile: EnhancedSymbolProfile,
    markets: {
      developedMarkets: number;
      emergingMarkets: number;
      otherMarkets: number;
    },
    marketsAdvanced: {
      asiaPacific: number;
      emergingMarkets: number;
      europe: number;
      japan: number;
      northAmerica: number;
      otherMarkets: number;
    },
    value: Big
  ) {
    if (symbolProfile.countries.length > 0) {
      for (const country of symbolProfile.countries) {
        if (developedMarkets.includes(country.code)) {
          markets.developedMarkets = new Big(markets.developedMarkets)
            .plus(country.weight)
            .toNumber();
        } else if (emergingMarkets.includes(country.code)) {
          markets.emergingMarkets = new Big(markets.emergingMarkets)
            .plus(country.weight)
            .toNumber();
        } else {
          markets.otherMarkets = new Big(markets.otherMarkets)
            .plus(country.weight)
            .toNumber();
        }

        if (country.code === 'JP') {
          marketsAdvanced.japan = new Big(marketsAdvanced.japan)
            .plus(country.weight)
            .toNumber();
        } else if (country.code === 'CA' || country.code === 'US') {
          marketsAdvanced.northAmerica = new Big(marketsAdvanced.northAmerica)
            .plus(country.weight)
            .toNumber();
        } else if (asiaPacificMarkets.includes(country.code)) {
          marketsAdvanced.asiaPacific = new Big(marketsAdvanced.asiaPacific)
            .plus(country.weight)
            .toNumber();
        } else if (emergingMarkets.includes(country.code)) {
          marketsAdvanced.emergingMarkets = new Big(
            marketsAdvanced.emergingMarkets
          )
            .plus(country.weight)
            .toNumber();
        } else if (europeMarkets.includes(country.code)) {
          marketsAdvanced.europe = new Big(marketsAdvanced.europe)
            .plus(country.weight)
            .toNumber();
        } else {
          marketsAdvanced.otherMarkets = new Big(marketsAdvanced.otherMarkets)
            .plus(country.weight)
            .toNumber();
        }
      }
    } else {
      markets[UNKNOWN_KEY] = new Big(markets[UNKNOWN_KEY])
        .plus(value)
        .toNumber();

      marketsAdvanced[UNKNOWN_KEY] = new Big(marketsAdvanced[UNKNOWN_KEY])
        .plus(value)
        .toNumber();
    }
  }

  public async getPosition(
    aDataSource: DataSource,
    aImpersonationId: string,
    aSymbol: string
  ): Promise<PortfolioPositionDetail> {
    const userId = await this.getUserId(aImpersonationId, this.request.user.id);
    const user = await this.userService.user({ id: userId });
    const userCurrency = this.getUserCurrency(user);

    const { activities } = await this.orderService.getOrders({
      userCurrency,
      userId,
      withExcludedAccounts: true
    });

    const orders = activities.filter(({ SymbolProfile }) => {
      return (
        SymbolProfile.dataSource === aDataSource &&
        SymbolProfile.symbol === aSymbol
      );
    });

    let tags: Tag[] = [];

    if (orders.length <= 0) {
      return {
        tags,
        accounts: [],
        averagePrice: undefined,
        dataProviderInfo: undefined,
        dividendInBaseCurrency: undefined,
        stakeRewards: undefined,
        feeInBaseCurrency: undefined,
        firstBuyDate: undefined,
        grossPerformance: undefined,
        grossPerformancePercent: undefined,
        grossPerformancePercentWithCurrencyEffect: undefined,
        grossPerformanceWithCurrencyEffect: undefined,
        historicalData: [],
        investment: undefined,
        marketPrice: undefined,
        maxPrice: undefined,
        minPrice: undefined,
        netPerformance: undefined,
        netPerformancePercent: undefined,
        netPerformancePercentWithCurrencyEffect: undefined,
        netPerformanceWithCurrencyEffect: undefined,
        orders: [],
        quantity: undefined,
        SymbolProfile: undefined,
        transactionCount: undefined,
        value: undefined
      };
    }

    const [SymbolProfile] = await this.symbolProfileService.getSymbolProfiles([
      { dataSource: aDataSource, symbol: aSymbol }
    ]);

    const portfolioOrders: PortfolioOrder[] = orders
      .filter((order) => {
        tags = tags.concat(order.tags);

        return (
          order.type === 'BUY' ||
          order.type === 'SELL' ||
          order.type === 'STAKE'
        );
      })
      .map((order) => ({
        currency: order.SymbolProfile.currency,
        dataSource: order.SymbolProfile.dataSource,
        date: format(order.date, DATE_FORMAT),
        fee: new Big(order.fee),
        name: order.SymbolProfile?.name,
        quantity: new Big(order.quantity),
        symbol: order.SymbolProfile.symbol,
        tags: order.tags,
        type: order.type,
        unitPrice: new Big(order.unitPrice)
      }));

    tags = uniqBy(tags, 'id');

    const portfolioCalculator = new PortfolioCalculator({
      currency: userCurrency,
      currentRateService: this.currentRateService,
      exchangeRateDataService: this.exchangeRateDataService,
      orders: portfolioOrders
    });

    portfolioCalculator.computeTransactionPoints();
    const transactionPoints = portfolioCalculator.getTransactionPoints();

    const portfolioStart = parseDate(transactionPoints[0].date);

    const currentPositions =
      await portfolioCalculator.getCurrentPositions(portfolioStart);

    const position = currentPositions.positions.find(({ symbol }) => {
      return symbol === aSymbol;
    });

    if (position) {
      const {
        averagePrice,
        currency,
        dataSource,
        fee,
        firstBuyDate,
        marketPrice,
        quantity,
        transactionCount
      } = position;

      const accounts: PortfolioPositionDetail['accounts'] = uniqBy(
        orders,
        'Account.id'
      ).map(({ Account }) => {
        return Account;
      });

      const dividendInBaseCurrency = getSum(
        orders
          .filter(({ type }) => {
            return type === 'DIVIDEND';
          })
          .map(({ valueInBaseCurrency }) => {
            return new Big(valueInBaseCurrency);
          })
      );

<<<<<<< HEAD
      const stakeRewards = getSum(
        orders
          .filter(({ type }) => {
            return type === 'STAKE';
          })
          .map(({ quantity }) => {
            return new Big(quantity);
          })
      );

      // Convert investment, gross and net performance to currency of user
      const investment = this.exchangeRateDataService.toCurrency(
        position.investment?.toNumber(),
        currency,
        userCurrency
      );
      const grossPerformance = this.exchangeRateDataService.toCurrency(
        position.grossPerformance?.toNumber(),
        currency,
        userCurrency
      );
      const netPerformance = this.exchangeRateDataService.toCurrency(
        position.netPerformance?.toNumber(),
        currency,
        userCurrency
      );

=======
>>>>>>> 29de237c
      const historicalData = await this.dataProviderService.getHistorical(
        [{ dataSource, symbol: aSymbol }],
        'day',
        parseISO(firstBuyDate),
        new Date()
      );

      const historicalDataArray: HistoricalDataItem[] = [];
      let maxPrice = Math.max(orders[0].unitPrice, marketPrice);
      let minPrice = Math.min(orders[0].unitPrice, marketPrice);

      if (historicalData[aSymbol]) {
        let j = -1;
        for (const [date, { marketPrice }] of Object.entries(
          historicalData[aSymbol]
        )) {
          while (
            j + 1 < transactionPoints.length &&
            !isAfter(parseDate(transactionPoints[j + 1].date), parseDate(date))
          ) {
            j++;
          }

          let currentAveragePrice = 0;
          let currentQuantity = 0;

          const currentSymbol = transactionPoints[j]?.items.find(
            ({ symbol }) => {
              return symbol === aSymbol;
            }
          );

          if (currentSymbol) {
            currentAveragePrice = currentSymbol.quantity.eq(0)
              ? 0
              : currentSymbol.investment.div(currentSymbol.quantity).toNumber();
            currentQuantity = currentSymbol.quantity.toNumber();
          }

          historicalDataArray.push({
            date,
            averagePrice: currentAveragePrice,
            marketPrice:
              historicalDataArray.length > 0
                ? marketPrice
                : currentAveragePrice,
            quantity: currentQuantity
          });

          maxPrice = Math.max(marketPrice ?? 0, maxPrice);
          minPrice = Math.min(marketPrice ?? Number.MAX_SAFE_INTEGER, minPrice);
        }
      } else {
        // Add historical entry for buy date, if no historical data available
        historicalDataArray.push({
          averagePrice: orders[0].unitPrice,
          date: firstBuyDate,
          marketPrice: orders[0].unitPrice,
          quantity: orders[0].quantity
        });
      }

      return {
        accounts,
        firstBuyDate,
        marketPrice,
        maxPrice,
        minPrice,
        orders,
        SymbolProfile,
        tags,
        transactionCount,
        averagePrice: averagePrice.toNumber(),
        dataProviderInfo: portfolioCalculator.getDataProviderInfos()?.[0],
        dividendInBaseCurrency: dividendInBaseCurrency.toNumber(),
        stakeRewards: stakeRewards.toNumber(),
        feeInBaseCurrency: this.exchangeRateDataService.toCurrency(
          fee.toNumber(),
          SymbolProfile.currency,
          userCurrency
        ),
        grossPerformance: position.grossPerformance?.toNumber(),
        grossPerformancePercent:
          position.grossPerformancePercentage?.toNumber(),
        grossPerformancePercentWithCurrencyEffect:
          position.grossPerformancePercentageWithCurrencyEffect?.toNumber(),
        grossPerformanceWithCurrencyEffect:
          position.grossPerformanceWithCurrencyEffect?.toNumber(),
        historicalData: historicalDataArray,
        investment: position.investment?.toNumber(),
        netPerformance: position.netPerformance?.toNumber(),
        netPerformancePercent: position.netPerformancePercentage?.toNumber(),
        netPerformancePercentWithCurrencyEffect:
          position.netPerformancePercentageWithCurrencyEffect?.toNumber(),
        netPerformanceWithCurrencyEffect:
          position.netPerformanceWithCurrencyEffect?.toNumber(),
        quantity: quantity.toNumber(),
        value: this.exchangeRateDataService.toCurrency(
          quantity.mul(marketPrice ?? 0).toNumber(),
          currency,
          userCurrency
        )
      };
    } else {
      const currentData = await this.dataProviderService.getQuotes({
        items: [{ dataSource: DataSource.YAHOO, symbol: aSymbol }]
      });
      const marketPrice = currentData[aSymbol]?.marketPrice;

      let historicalData = await this.dataProviderService.getHistorical(
        [{ dataSource: DataSource.YAHOO, symbol: aSymbol }],
        'day',
        portfolioStart,
        new Date()
      );

      if (isEmpty(historicalData)) {
        historicalData = await this.dataProviderService.getHistoricalRaw(
          [{ dataSource: DataSource.YAHOO, symbol: aSymbol }],
          portfolioStart,
          new Date()
        );
      }

      const historicalDataArray: HistoricalDataItem[] = [];
      let maxPrice = marketPrice;
      let minPrice = marketPrice;

      for (const [date, { marketPrice }] of Object.entries(
        historicalData[aSymbol]
      )) {
        historicalDataArray.push({
          date,
          value: marketPrice
        });

        maxPrice = Math.max(marketPrice ?? 0, maxPrice);
        minPrice = Math.min(marketPrice ?? Number.MAX_SAFE_INTEGER, minPrice);
      }

      return {
        marketPrice,
        maxPrice,
        minPrice,
        orders,
        SymbolProfile,
        tags,
        accounts: [],
        averagePrice: 0,
        dataProviderInfo: undefined,
        dividendInBaseCurrency: 0,
        stakeRewards: 0,
        feeInBaseCurrency: 0,
        firstBuyDate: undefined,
        grossPerformance: undefined,
        grossPerformancePercent: undefined,
        grossPerformancePercentWithCurrencyEffect: undefined,
        grossPerformanceWithCurrencyEffect: undefined,
        historicalData: historicalDataArray,
        investment: 0,
        netPerformance: undefined,
        netPerformancePercent: undefined,
        netPerformancePercentWithCurrencyEffect: undefined,
        netPerformanceWithCurrencyEffect: undefined,
        quantity: 0,
        transactionCount: undefined,
        value: 0
      };
    }
  }

  public async getPositions({
    dateRange = 'max',
    filters,
    impersonationId
  }: {
    dateRange?: DateRange;
    filters?: Filter[];
    impersonationId: string;
  }): Promise<{ hasErrors: boolean; positions: Position[] }> {
    const searchQuery = filters.find(({ type }) => {
      return type === 'SEARCH_QUERY';
    })?.id;
    const userId = await this.getUserId(impersonationId, this.request.user.id);

    const { portfolioOrders, transactionPoints } =
      await this.getTransactionPoints({
        filters,
        userId
      });

    if (transactionPoints?.length <= 0) {
      return {
        hasErrors: false,
        positions: []
      };
    }

    const portfolioCalculator = new PortfolioCalculator({
      currency: this.request.user.Settings.settings.baseCurrency,
      currentRateService: this.currentRateService,
      exchangeRateDataService: this.exchangeRateDataService,
      orders: portfolioOrders
    });

    portfolioCalculator.setTransactionPoints(transactionPoints);

    const portfolioStart = parseDate(transactionPoints[0].date);
    const startDate = this.getStartDate(dateRange, portfolioStart);
    const currentPositions =
      await portfolioCalculator.getCurrentPositions(startDate);

    let positions = currentPositions.positions.filter(({ quantity }) => {
      return !quantity.eq(0);
    });

    const dataGatheringItems = positions.map(({ dataSource, symbol }) => {
      return {
        dataSource,
        symbol
      };
    });

    const [dataProviderResponses, symbolProfiles] = await Promise.all([
      this.dataProviderService.getQuotes({ items: dataGatheringItems }),
      this.symbolProfileService.getSymbolProfiles(
        positions.map(({ dataSource, symbol }) => {
          return { dataSource, symbol };
        })
      )
    ]);

    const symbolProfileMap: { [symbol: string]: EnhancedSymbolProfile } = {};

    for (const symbolProfile of symbolProfiles) {
      symbolProfileMap[symbolProfile.symbol] = symbolProfile;
    }

    if (searchQuery) {
      positions = positions.filter(({ symbol }) => {
        const enhancedSymbolProfile = symbolProfileMap[symbol];

        return (
          enhancedSymbolProfile.isin?.toLowerCase().startsWith(searchQuery) ||
          enhancedSymbolProfile.name?.toLowerCase().startsWith(searchQuery) ||
          enhancedSymbolProfile.symbol?.toLowerCase().startsWith(searchQuery)
        );
      });
    }

    return {
      hasErrors: currentPositions.hasErrors,
      positions: positions.map(
        ({
          averagePrice,
          currency,
          dataSource,
          firstBuyDate,
          grossPerformance,
          grossPerformancePercentage,
          grossPerformancePercentageWithCurrencyEffect,
          grossPerformanceWithCurrencyEffect,
          investment,
          investmentWithCurrencyEffect,
          netPerformance,
          netPerformancePercentage,
          netPerformancePercentageWithCurrencyEffect,
          netPerformanceWithCurrencyEffect,
          quantity,
          symbol,
          timeWeightedInvestment,
          timeWeightedInvestmentWithCurrencyEffect,
          transactionCount
        }) => {
          return {
            currency,
            dataSource,
            firstBuyDate,
            symbol,
            transactionCount,
            assetClass: symbolProfileMap[symbol].assetClass,
            assetSubClass: symbolProfileMap[symbol].assetSubClass,
            averagePrice: averagePrice.toNumber(),
            grossPerformance: grossPerformance?.toNumber() ?? null,
            grossPerformancePercentage:
              grossPerformancePercentage?.toNumber() ?? null,
            grossPerformancePercentageWithCurrencyEffect:
              grossPerformancePercentageWithCurrencyEffect?.toNumber() ?? null,
            grossPerformanceWithCurrencyEffect:
              grossPerformanceWithCurrencyEffect?.toNumber() ?? null,
            investment: investment.toNumber(),
            investmentWithCurrencyEffect:
              investmentWithCurrencyEffect?.toNumber(),
            marketState:
              dataProviderResponses[symbol]?.marketState ?? 'delayed',
            name: symbolProfileMap[symbol].name,
            netPerformance: netPerformance?.toNumber() ?? null,
            tags: symbolProfileMap[symbol].tags,
            netPerformancePercentage:
              netPerformancePercentage?.toNumber() ?? null,
            netPerformancePercentageWithCurrencyEffect:
              netPerformancePercentageWithCurrencyEffect?.toNumber() ?? null,
            netPerformanceWithCurrencyEffect:
              netPerformanceWithCurrencyEffect?.toNumber() ?? null,
            quantity: quantity.toNumber(),
            timeWeightedInvestment: timeWeightedInvestment?.toNumber(),
            timeWeightedInvestmentWithCurrencyEffect:
              timeWeightedInvestmentWithCurrencyEffect?.toNumber()
          };
        }
      )
    };
  }

  public async getPerformance({
    dateRange = 'max',
    filters,
    impersonationId,
    userId,
    withExcludedAccounts = false,
    calculateTimeWeightedPerformance = false
  }: {
    dateRange?: DateRange;
    filters?: Filter[];
    impersonationId: string;
    userId: string;
    withExcludedAccounts?: boolean;
    calculateTimeWeightedPerformance?: boolean;
  }): Promise<PortfolioPerformanceResponse> {
    userId = await this.getUserId(impersonationId, userId);
    const user = await this.userService.user({ id: userId });
    const userCurrency = this.getUserCurrency(user);

    const accountBalances = await this.accountBalanceService.getAccountBalances(
      { filters, user, withExcludedAccounts }
    );

    let accountBalanceItems: HistoricalDataItem[] = Object.values(
      // Reduce the array to a map with unique dates as keys
      accountBalances.balances.reduce(
        (
          map: { [date: string]: HistoricalDataItem },
          { date, valueInBaseCurrency }
        ) => {
          const formattedDate = format(date, DATE_FORMAT);

          // Store the item in the map, overwriting if the date already exists
          map[formattedDate] = {
            date: formattedDate,
            value: valueInBaseCurrency
          };

          return map;
        },
        {}
      )
    );

    const { portfolioOrders, transactionPoints } =
      await this.getTransactionPoints({
        filters,
        userId,
        withExcludedAccounts
      });

    const portfolioCalculator = new PortfolioCalculator({
      currency: userCurrency,
      currentRateService: this.currentRateService,
      exchangeRateDataService: this.exchangeRateDataService,
      orders: portfolioOrders
    });

    if (accountBalanceItems?.length <= 0 && transactionPoints?.length <= 0) {
      return {
        chart: [],
        firstOrderDate: undefined,
        hasErrors: false,
        performance: {
          currentGrossPerformance: 0,
          currentGrossPerformancePercent: 0,
          currentGrossPerformancePercentWithCurrencyEffect: 0,
          currentGrossPerformanceWithCurrencyEffect: 0,
          currentNetPerformance: 0,
          currentNetPerformancePercent: 0,
          currentNetPerformancePercentWithCurrencyEffect: 0,
          currentNetPerformanceWithCurrencyEffect: 0,
          currentNetWorth: 0,
          currentValue: 0,
          totalInvestment: 0
        }
      };
    }

    portfolioCalculator.setTransactionPoints(transactionPoints);

    const portfolioStart = min(
      [
        parseDate(accountBalanceItems[0]?.date),
        parseDate(transactionPoints[0]?.date)
      ].filter((date) => {
        return isValid(date);
      })
    );

    const startDate = this.getStartDate(dateRange, portfolioStart);
    const {
      currentValue,
      errors,
      grossPerformance,
      grossPerformancePercentage,
      grossPerformancePercentageWithCurrencyEffect,
      grossPerformanceWithCurrencyEffect,
      hasErrors,
      netPerformance,
      netPerformancePercentage,
      netPerformancePercentageWithCurrencyEffect,
      netPerformanceWithCurrencyEffect,
      totalInvestment
    } = await portfolioCalculator.getCurrentPositions(startDate);

    let currentNetPerformance = netPerformance;

    let currentNetPerformancePercent = netPerformancePercentage;

    let currentNetPerformancePercentWithCurrencyEffect =
      netPerformancePercentageWithCurrencyEffect;

    let currentNetPerformanceWithCurrencyEffect =
      netPerformanceWithCurrencyEffect;

    const { items } = await this.getChart({
      dateRange,
      impersonationId,
      portfolioOrders,
      transactionPoints,
      userCurrency,
      userId,
      calculateTimeWeightedPerformance
    });

    const itemOfToday = items.find(({ date }) => {
      return date === format(new Date(), DATE_FORMAT);
    });

    if (itemOfToday) {
      currentNetPerformance = new Big(itemOfToday.netPerformance);

      currentNetPerformancePercent = new Big(
        itemOfToday.netPerformanceInPercentage
      ).div(100);

      currentNetPerformancePercentWithCurrencyEffect = new Big(
        itemOfToday.netPerformanceInPercentageWithCurrencyEffect
      ).div(100);

      currentNetPerformanceWithCurrencyEffect = new Big(
        itemOfToday.netPerformanceWithCurrencyEffect
      );
    }

    accountBalanceItems = accountBalanceItems.filter(({ date }) => {
      return !isBefore(parseDate(date), startDate);
    });

    const accountBalanceItemOfToday = accountBalanceItems.find(({ date }) => {
      return date === format(new Date(), DATE_FORMAT);
    });

    if (!accountBalanceItemOfToday) {
      accountBalanceItems.push({
        date: format(new Date(), DATE_FORMAT),
        value: last(accountBalanceItems)?.value ?? 0
      });
    }

    const mergedHistoricalDataItems = this.mergeHistoricalDataItems(
      accountBalanceItems,
      items
    );

    const currentHistoricalDataItem = last(mergedHistoricalDataItems);
    const currentNetWorth = currentHistoricalDataItem?.netWorth ?? 0;

    return {
      errors,
      hasErrors,
      chart: mergedHistoricalDataItems,
      firstOrderDate: parseDate(items[0]?.date),
      performance: {
        currentNetWorth,
        currentGrossPerformance: grossPerformance.toNumber(),
        currentGrossPerformancePercent: grossPerformancePercentage.toNumber(),
        currentGrossPerformancePercentWithCurrencyEffect:
          grossPerformancePercentageWithCurrencyEffect.toNumber(),
        currentGrossPerformanceWithCurrencyEffect:
          grossPerformanceWithCurrencyEffect.toNumber(),
        currentNetPerformance: currentNetPerformance.toNumber(),
        currentNetPerformancePercent: currentNetPerformancePercent.toNumber(),
        currentNetPerformancePercentWithCurrencyEffect:
          currentNetPerformancePercentWithCurrencyEffect.toNumber(),
        currentNetPerformanceWithCurrencyEffect:
          currentNetPerformanceWithCurrencyEffect.toNumber(),
        currentValue: currentValue.toNumber(),
        totalInvestment: totalInvestment.toNumber()
      }
    };
  }

  public async getReport(impersonationId: string): Promise<PortfolioReport> {
    const userId = await this.getUserId(impersonationId, this.request.user.id);
    const user = await this.userService.user({ id: userId });
    const userCurrency = this.getUserCurrency(user);

    const { orders, portfolioOrders, transactionPoints } =
      await this.getTransactionPoints({
        userId
      });

    const portfolioCalculator = new PortfolioCalculator({
      currency: userCurrency,
      currentRateService: this.currentRateService,
      exchangeRateDataService: this.exchangeRateDataService,
      orders: portfolioOrders
    });

    portfolioCalculator.setTransactionPoints(transactionPoints);

    const portfolioStart = parseDate(
      transactionPoints[0]?.date ?? format(new Date(), DATE_FORMAT)
    );
    const currentPositions =
      await portfolioCalculator.getCurrentPositions(portfolioStart);

    const positions = currentPositions.positions.filter(
      (item) => !item.quantity.eq(0)
    );

    const portfolioItemsNow: { [symbol: string]: TimelinePosition } = {};

    for (const position of positions) {
      portfolioItemsNow[position.symbol] = position;
    }

    const { accounts } = await this.getValueOfAccountsAndPlatforms({
      orders,
      portfolioItemsNow,
      userCurrency,
      userId
    });

    const userSettings = <UserSettings>this.request.user.Settings.settings;

    return {
      rules: {
        accountClusterRisk: isEmpty(orders)
          ? undefined
          : await this.rulesService.evaluate(
              [
                new AccountClusterRiskCurrentInvestment(
                  this.exchangeRateDataService,
                  accounts
                ),
                new AccountClusterRiskSingleAccount(
                  this.exchangeRateDataService,
                  accounts
                )
              ],
              userSettings
            ),
        currencyClusterRisk: isEmpty(orders)
          ? undefined
          : await this.rulesService.evaluate(
              [
                new CurrencyClusterRiskBaseCurrencyCurrentInvestment(
                  this.exchangeRateDataService,
                  positions
                ),
                new CurrencyClusterRiskCurrentInvestment(
                  this.exchangeRateDataService,
                  positions
                )
              ],
              userSettings
            ),
        emergencyFund: await this.rulesService.evaluate(
          [
            new EmergencyFundSetup(
              this.exchangeRateDataService,
              userSettings.emergencyFund
            )
          ],
          userSettings
        ),
        fees: await this.rulesService.evaluate(
          [
            new FeeRatioInitialInvestment(
              this.exchangeRateDataService,
              currentPositions.totalInvestment.toNumber(),
              this.getFees({ userCurrency, activities: orders }).toNumber()
            )
          ],
          userSettings
        )
      }
    };
  }

  private async getCashPositions({
    cashDetails,
    userCurrency,
    value
  }: {
    cashDetails: CashDetails;
    userCurrency: string;
    value: Big;
  }) {
    const cashPositions: PortfolioDetails['holdings'] = {
      [userCurrency]: this.getInitialCashPosition({
        balance: 0,
        currency: userCurrency
      })
    };

    for (const account of cashDetails.accounts) {
      const convertedBalance = this.exchangeRateDataService.toCurrency(
        account.balance,
        account.currency,
        userCurrency
      );

      if (convertedBalance === 0) {
        continue;
      }

      if (cashPositions[account.currency]) {
        cashPositions[account.currency].investment += convertedBalance;
        cashPositions[account.currency].valueInBaseCurrency += convertedBalance;
      } else {
        cashPositions[account.currency] = this.getInitialCashPosition({
          balance: convertedBalance,
          currency: account.currency
        });
      }
    }

    for (const symbol of Object.keys(cashPositions)) {
      // Calculate allocations for each currency
      cashPositions[symbol].allocationInPercentage = value.gt(0)
        ? new Big(cashPositions[symbol].valueInBaseCurrency)
            .div(value)
            .toNumber()
        : 0;
    }

    return cashPositions;
  }

  private async getChart({
    dateRange = 'max',
    impersonationId,
    portfolioOrders,
    transactionPoints,
    userCurrency,
    userId,
<<<<<<< HEAD
    calculateTimeWeightedPerformance
=======
    withDataDecimation = true
>>>>>>> 29de237c
  }: {
    dateRange?: DateRange;
    impersonationId: string;
    portfolioOrders: PortfolioOrder[];
    transactionPoints: TransactionPoint[];
    userCurrency: string;
    userId: string;
<<<<<<< HEAD
    calculateTimeWeightedPerformance: boolean;
=======
    withDataDecimation?: boolean;
>>>>>>> 29de237c
  }): Promise<HistoricalDataContainer> {
    if (transactionPoints.length === 0) {
      return {
        isAllTimeHigh: false,
        isAllTimeLow: false,
        items: []
      };
    }

    userId = await this.getUserId(impersonationId, userId);

    const portfolioCalculator = new PortfolioCalculator({
      currency: userCurrency,
      currentRateService: this.currentRateService,
      exchangeRateDataService: this.exchangeRateDataService,
      orders: portfolioOrders
    });

    portfolioCalculator.setTransactionPoints(transactionPoints);

    const endDate = new Date();

    const portfolioStart = parseDate(transactionPoints[0].date);
    const startDate = this.getStartDate(dateRange, portfolioStart);

    let step = 1;

<<<<<<< HEAD
    const items = await portfolioCalculator.getChartData(
      startDate,
      endDate,
      step,
      calculateTimeWeightedPerformance
    );
=======
    if (withDataDecimation) {
      const daysInMarket = differenceInDays(new Date(), startDate);
      step = Math.round(daysInMarket / Math.min(daysInMarket, MAX_CHART_ITEMS));
    }

    const items = await portfolioCalculator.getChartData({
      step,
      end: endDate,
      start: startDate
    });
>>>>>>> 29de237c

    return {
      items,
      isAllTimeHigh: false,
      isAllTimeLow: false
    };
  }

  private getDividendsByGroup({
    dividends,
    groupBy
  }: {
    dividends: InvestmentItem[];
    groupBy: GroupBy;
  }): InvestmentItem[] {
    if (dividends.length === 0) {
      return [];
    }

    const dividendsByGroup: InvestmentItem[] = [];
    let currentDate: Date;
    let investmentByGroup = new Big(0);

    for (const [index, dividend] of dividends.entries()) {
      if (
        isSameYear(parseDate(dividend.date), currentDate) &&
        (groupBy === 'year' ||
          isSameMonth(parseDate(dividend.date), currentDate))
      ) {
        // Same group: Add up dividends

        investmentByGroup = investmentByGroup.plus(dividend.investment);
      } else {
        // New group: Store previous group and reset

        if (currentDate) {
          dividendsByGroup.push({
            date: format(
              set(currentDate, {
                date: 1,
                month: groupBy === 'year' ? 0 : currentDate.getMonth()
              }),
              DATE_FORMAT
            ),
            investment: investmentByGroup.toNumber()
          });
        }

        currentDate = parseDate(dividend.date);
        investmentByGroup = new Big(dividend.investment);
      }

      if (index === dividends.length - 1) {
        // Store current month (latest order)
        dividendsByGroup.push({
          date: format(
            set(currentDate, {
              date: 1,
              month: groupBy === 'year' ? 0 : currentDate.getMonth()
            }),
            DATE_FORMAT
          ),
          investment: investmentByGroup.toNumber()
        });
      }
    }

    return dividendsByGroup;
  }

  private getEmergencyFundPositionsValueInBaseCurrency({
    holdings
  }: {
    holdings: PortfolioDetails['holdings'];
  }) {
    const emergencyFundHoldings = Object.values(holdings).filter(({ tags }) => {
      return (
        tags?.some(({ id }) => {
          return id === EMERGENCY_FUND_TAG_ID;
        }) ?? false
      );
    });

    let valueInBaseCurrencyOfEmergencyFundPositions = new Big(0);

    for (const { valueInBaseCurrency } of emergencyFundHoldings) {
      valueInBaseCurrencyOfEmergencyFundPositions =
        valueInBaseCurrencyOfEmergencyFundPositions.plus(valueInBaseCurrency);
    }

    return valueInBaseCurrencyOfEmergencyFundPositions.toNumber();
  }

  private getFees({
    activities,
    date = new Date(0),
    userCurrency
  }: {
    activities: OrderWithAccount[];
    date?: Date;
    userCurrency: string;
  }) {
    return activities
      .filter((activity) => {
        // Filter out all activities before given date (drafts)
        return isBefore(date, new Date(activity.date));
      })
      .map(({ fee, SymbolProfile }) => {
        return this.exchangeRateDataService.toCurrency(
          fee,
          SymbolProfile.currency,
          userCurrency
        );
      })
      .reduce(
        (previous, current) => new Big(previous).plus(current),
        new Big(0)
      );
  }

  private getInitialCashPosition({
    balance,
    currency
  }: {
    balance: number;
    currency: string;
  }): PortfolioPosition {
    return {
      currency,
      allocationInPercentage: 0,
      assetClass: AssetClass.CASH,
      assetSubClass: AssetClass.CASH,
      countries: [],
      dataSource: undefined,
      dateOfFirstActivity: undefined,
      grossPerformance: 0,
      grossPerformancePercent: 0,
      investment: balance,
      marketPrice: 0,
      marketState: 'open',
      name: currency,
      netPerformance: 0,
      netPerformancePercent: 0,
      quantity: 0,
      sectors: [],
      symbol: currency,
      tags: [],
      transactionCount: 0,
      valueInBaseCurrency: balance
    };
  }

  private getStartDate(aDateRange: DateRange, portfolioStart: Date) {
    switch (aDateRange) {
      case '1d':
        portfolioStart = max([
          portfolioStart,
          subDays(new Date().setHours(0, 0, 0, 0), 1)
        ]);
        break;
      case 'mtd':
        portfolioStart = max([
          portfolioStart,
          subDays(startOfMonth(new Date().setHours(0, 0, 0, 0)), 1)
        ]);
        break;
      case 'wtd':
        portfolioStart = max([
          portfolioStart,
          subDays(
            startOfWeek(new Date().setHours(0, 0, 0, 0), { weekStartsOn: 1 }),
            1
          )
        ]);
        break;
      case 'ytd':
        portfolioStart = max([
          portfolioStart,
          subDays(startOfYear(new Date().setHours(0, 0, 0, 0)), 1)
        ]);
        break;

      case '1w':
        portfolioStart = max([
          portfolioStart,
          subDays(new Date().setHours(0, 0, 0, 0), 7)
        ]);
        break;

      case '1m':
        portfolioStart = max([
          portfolioStart,
          subMonths(new Date().setHours(0, 0, 0, 0), 1)
        ]);
        break;

      case '3m':
        portfolioStart = max([
          portfolioStart,
          subMonths(new Date().setHours(0, 0, 0, 0), 3)
        ]);
        break;

      case '1y':
        portfolioStart = max([
          portfolioStart,
          subYears(new Date().setHours(0, 0, 0, 0), 1)
        ]);
        break;
      case '5y':
        portfolioStart = max([
          portfolioStart,
          subYears(new Date().setHours(0, 0, 0, 0), 5)
        ]);
        break;
    }

    return portfolioStart;
  }

  private getStreaks({
    investments,
    savingsRate
  }: {
    investments: InvestmentItem[];
    savingsRate: number;
  }) {
    let currentStreak = 0;
    let longestStreak = 0;

    for (const { investment } of investments) {
      if (investment >= savingsRate) {
        currentStreak++;
        longestStreak = Math.max(longestStreak, currentStreak);
      } else {
        currentStreak = 0;
      }
    }

    return { currentStreak, longestStreak };
  }

  private async getSummary({
    balanceInBaseCurrency,
    emergencyFundPositionsValueInBaseCurrency,
    impersonationId,
    userCurrency,
    userId
  }: {
    balanceInBaseCurrency: number;
    emergencyFundPositionsValueInBaseCurrency: number;
    impersonationId: string;
    userCurrency: string;
    userId: string;
  }): Promise<PortfolioSummary> {
    userId = await this.getUserId(impersonationId, userId);
    const user = await this.userService.user({ id: userId });

    const performanceInformation = await this.getPerformance({
      impersonationId,
      userId
    });

    const { activities } = await this.orderService.getOrders({
      userCurrency,
      userId,
      withExcludedAccounts: true
    });
    const excludedActivities: Activity[] = [];
    let dividend = 0;
    let fees = 0;
    let items = 0;
    let interest = 0;

    let liabilities = 0;

    let totalBuy = 0;
    let totalSell = 0;
    let activitiesUsed: Activity[] = [];
    let ordersCount = 0;
    for (let order of activities) {
      if (order.Account?.isExcluded ?? false) {
        excludedActivities.push(order);
      } else {
        activitiesUsed.push(order);
        fees += this.exchangeRateDataService.toCurrency(
          order.fee,
          order.SymbolProfile.currency,
          userCurrency
        );
        let amount = this.exchangeRateDataService.toCurrency(
          new Big(order.quantity).mul(order.unitPrice).toNumber(),
          order.SymbolProfile.currency,
          userCurrency
        );
        switch (order.type) {
          case 'DIVIDEND':
            dividend += amount;
            break;
          case 'ITEM':
            items += amount;
            break;
          case 'SELL':
            totalSell += amount;
            ordersCount++;
            break;
          case 'BUY':
            totalBuy += amount;
            ordersCount++;
            break;
          case 'LIABILITY':
            liabilities += amount;
            break;
          case 'INTEREST':
            interest += amount;
            break;
        }
      }
    }
    const emergencyFund = new Big(
      Math.max(
        emergencyFundPositionsValueInBaseCurrency,
        (user.Settings?.settings as UserSettings)?.emergencyFund ?? 0
      )
    );

    const firstOrderDate = activitiesUsed[0]?.date;

    const cash = new Big(balanceInBaseCurrency)
      .minus(emergencyFund)
      .plus(emergencyFundPositionsValueInBaseCurrency)
      .toNumber();
    const committedFunds = new Big(totalBuy).minus(totalSell);
    const totalOfExcludedActivities = this.getSumOfActivityType({
      userCurrency,
      activities: excludedActivities,
      activityType: 'BUY'
    }).minus(
      this.getSumOfActivityType({
        userCurrency,
        activities: excludedActivities,
        activityType: 'SELL'
      })
    );

    const cashDetailsWithExcludedAccounts =
      await this.accountService.getCashDetails({
        userId,
        currency: userCurrency,
        withExcludedAccounts: true
      });

    const excludedBalanceInBaseCurrency = new Big(
      cashDetailsWithExcludedAccounts.balanceInBaseCurrency
    ).minus(balanceInBaseCurrency);

    const excludedAccountsAndActivities = excludedBalanceInBaseCurrency
      .plus(totalOfExcludedActivities)
      .toNumber();

    const netWorth = new Big(balanceInBaseCurrency)
      .plus(performanceInformation.performance.currentValue)
      .plus(items)
      .plus(excludedAccountsAndActivities)
      .minus(liabilities)
      .toNumber();

    const daysInMarket = differenceInDays(new Date(), firstOrderDate);

    const annualizedPerformancePercent = new PortfolioCalculator({
      currency: userCurrency,
      currentRateService: this.currentRateService,
      exchangeRateDataService: this.exchangeRateDataService,
      orders: []
    })
      .getAnnualizedPerformancePercent({
        daysInMarket,
        netPerformancePercent: new Big(
          performanceInformation.performance.currentNetPerformancePercent
        )
      })
      ?.toNumber();

    return {
      ...performanceInformation.performance,
      annualizedPerformancePercent,
      cash,
      dividend,
      excludedAccountsAndActivities,
      fees,
      firstOrderDate,
      interest,
      items,
      liabilities,
      netWorth,
      totalBuy,
      totalSell,
      committedFunds: committedFunds.toNumber(),
      emergencyFund: {
        assets: emergencyFundPositionsValueInBaseCurrency,
        cash: emergencyFund
          .minus(emergencyFundPositionsValueInBaseCurrency)
          .toNumber(),
        total: emergencyFund.toNumber()
      },
      fireWealth: new Big(performanceInformation.performance.currentValue)
        .minus(emergencyFundPositionsValueInBaseCurrency)
        .toNumber(),
      ordersCount: ordersCount
    };
  }

  private getSumOfActivityType({
    activities,
    activityType,
    date = new Date(0),
    userCurrency
  }: {
    activities: OrderWithAccount[];
    activityType: ActivityType;
    date?: Date;
    userCurrency: string;
  }) {
    return activities
      .filter((activity) => {
        // Filter out all activities before given date (drafts) and
        // activity type
        return (
          isBefore(date, new Date(activity.date)) &&
          activity.type === activityType
        );
      })
      .map(({ quantity, SymbolProfile, unitPrice }) => {
        return this.exchangeRateDataService.toCurrency(
          new Big(quantity).mul(unitPrice).toNumber(),
          SymbolProfile.currency,
          userCurrency
        );
      })
      .reduce(
        (previous, current) => new Big(previous).plus(current),
        new Big(0)
      );
  }

  private async getTransactionPoints({
    filters,
    includeDrafts = false,
    userId,
    withExcludedAccounts = false
  }: {
    filters?: Filter[];
    includeDrafts?: boolean;
    userId: string;
    withExcludedAccounts?: boolean;
  }): Promise<{
    transactionPoints: TransactionPoint[];
    orders: Activity[];
    portfolioOrders: PortfolioOrder[];
  }> {
    const userCurrency =
      this.request.user?.Settings?.settings.baseCurrency ?? DEFAULT_CURRENCY;

    const { activities, count } = await this.orderService.getOrders({
      filters,
      includeDrafts,
      userCurrency,
      userId,
      withExcludedAccounts,
      types: ['BUY', 'SELL', 'STAKE']
    });

    if (count <= 0) {
      return { transactionPoints: [], orders: [], portfolioOrders: [] };
    }

    const portfolioOrders: PortfolioOrder[] = activities.map((order) => ({
      currency: order.SymbolProfile.currency,
      dataSource: order.SymbolProfile.dataSource,
      date: format(order.date, DATE_FORMAT),
      fee: new Big(order.fee),
      name: order.SymbolProfile?.name,
      quantity: new Big(order.quantity),
      symbol: order.SymbolProfile.symbol,
      tags: order.tags,
      type: order.type,
      unitPrice: new Big(order.unitPrice)
    }));

    const portfolioCalculator = new PortfolioCalculator({
      currency: userCurrency,
      currentRateService: this.currentRateService,
      exchangeRateDataService: this.exchangeRateDataService,
      orders: portfolioOrders
    });

    portfolioCalculator.computeTransactionPoints();

    return {
      portfolioOrders,
      orders: activities,
      transactionPoints: portfolioCalculator.getTransactionPoints()
    };
  }

  private getUserCurrency(aUser: UserWithSettings) {
    return (
      aUser.Settings?.settings.baseCurrency ??
      this.request.user?.Settings?.settings.baseCurrency ??
      DEFAULT_CURRENCY
    );
  }

  private async getUserId(aImpersonationId: string, aUserId: string) {
    const impersonationUserId =
      await this.impersonationService.validateImpersonationId(aImpersonationId);

    return impersonationUserId || aUserId;
  }

  private async getValueOfAccountsAndPlatforms({
    filters = [],
    orders,
    portfolioItemsNow,
    userCurrency,
    userId,
    withExcludedAccounts = false
  }: {
    filters?: Filter[];
    orders: OrderWithAccount[];
    portfolioItemsNow: { [p: string]: TimelinePosition };
    userCurrency: string;
    userId: string;
    withExcludedAccounts?: boolean;
  }) {
    const { activities: ordersOfTypeItemOrLiability } =
      await this.orderService.getOrders({
        filters,
        userCurrency,
        userId,
        withExcludedAccounts,
        types: ['ITEM', 'LIABILITY']
      });

    const accounts: PortfolioDetails['accounts'] = {};
    const platforms: PortfolioDetails['platforms'] = {};

    let currentAccounts: (Account & {
      Order?: Order[];
      Platform?: Platform;
    })[] = [];

    if (filters.length === 0) {
      currentAccounts = await this.accountService.getAccounts(userId);
    } else if (filters.length === 1 && filters[0].type === 'ACCOUNT') {
      currentAccounts = await this.accountService.accounts({
        include: { Platform: true },
        where: { id: filters[0].id }
      });
    } else {
      const accountIds = uniq(
        orders
          .filter(({ accountId }) => {
            return accountId;
          })
          .map(({ accountId }) => {
            return accountId;
          })
      );

      currentAccounts = await this.accountService.accounts({
        include: { Platform: true },
        where: { id: { in: accountIds } }
      });
    }

    currentAccounts = currentAccounts.filter((account) => {
      return withExcludedAccounts || account.isExcluded === false;
    });

    for (const account of currentAccounts) {
      let ordersByAccount = orders.filter(({ accountId }) => {
        return accountId === account.id;
      });

      const ordersOfTypeItemOrLiabilityByAccount =
        ordersOfTypeItemOrLiability.filter(({ accountId }) => {
          return accountId === account.id;
        });

      ordersByAccount = ordersByAccount.concat(
        ordersOfTypeItemOrLiabilityByAccount
      );

      accounts[account.id] = {
        balance: account.balance,
        currency: account.currency,
        name: account.name,
        valueInBaseCurrency: this.exchangeRateDataService.toCurrency(
          account.balance,
          account.currency,
          userCurrency
        )
      };

      if (platforms[account.Platform?.id || UNKNOWN_KEY]?.valueInBaseCurrency) {
        platforms[account.Platform?.id || UNKNOWN_KEY].valueInBaseCurrency +=
          this.exchangeRateDataService.toCurrency(
            account.balance,
            account.currency,
            userCurrency
          );
      } else {
        platforms[account.Platform?.id || UNKNOWN_KEY] = {
          balance: account.balance,
          currency: account.currency,
          name: account.Platform?.name,
          valueInBaseCurrency: this.exchangeRateDataService.toCurrency(
            account.balance,
            account.currency,
            userCurrency
          )
        };
      }

      for (const order of ordersByAccount) {
        let currentValueOfSymbolInBaseCurrency =
          order.quantity *
          (portfolioItemsNow[order.SymbolProfile.symbol]
            ?.marketPriceInBaseCurrency ??
            order.unitPrice ??
            0);

        if (order.type === 'LIABILITY' || order.type === 'SELL') {
          currentValueOfSymbolInBaseCurrency *= -1;
        }

        if (accounts[order.Account?.id || UNKNOWN_KEY]?.valueInBaseCurrency) {
          accounts[order.Account?.id || UNKNOWN_KEY].valueInBaseCurrency +=
            currentValueOfSymbolInBaseCurrency;
        } else {
          accounts[order.Account?.id || UNKNOWN_KEY] = {
            balance: 0,
            currency: order.Account?.currency,
            name: account.name,
            valueInBaseCurrency: currentValueOfSymbolInBaseCurrency
          };
        }

        if (
          platforms[order.Account?.Platform?.id || UNKNOWN_KEY]
            ?.valueInBaseCurrency
        ) {
          platforms[
            order.Account?.Platform?.id || UNKNOWN_KEY
          ].valueInBaseCurrency += currentValueOfSymbolInBaseCurrency;
        } else {
          platforms[order.Account?.Platform?.id || UNKNOWN_KEY] = {
            balance: 0,
            currency: order.Account?.currency,
            name: account.Platform?.name,
            valueInBaseCurrency: currentValueOfSymbolInBaseCurrency
          };
        }
      }
    }

    return { accounts, platforms };
  }

  private mergeHistoricalDataItems(
    accountBalanceItems: HistoricalDataItem[],
    performanceChartItems: HistoricalDataItem[]
  ): HistoricalDataItem[] {
    const historicalDataItemsMap: { [date: string]: HistoricalDataItem } = {};
    let latestAccountBalance = 0;

    for (const item of accountBalanceItems.concat(performanceChartItems)) {
      const isAccountBalanceItem = accountBalanceItems.includes(item);

      const totalAccountBalance = isAccountBalanceItem
        ? item.value
        : latestAccountBalance;

      if (isAccountBalanceItem && performanceChartItems.length > 0) {
        latestAccountBalance = item.value;
      } else {
        historicalDataItemsMap[item.date] = {
          ...item,
          totalAccountBalance,
          netWorth:
            (isAccountBalanceItem ? 0 : item.value) + totalAccountBalance
        };
      }
    }

    // Convert to an array and sort by date in ascending order
    const historicalDataItems = Object.keys(historicalDataItemsMap).map(
      (date) => {
        return historicalDataItemsMap[date];
      }
    );

    historicalDataItems.sort((a, b) => {
      return new Date(a.date).getTime() - new Date(b.date).getTime();
    });

    return historicalDataItems;
  }
}<|MERGE_RESOLUTION|>--- conflicted
+++ resolved
@@ -857,7 +857,6 @@
           })
       );
 
-<<<<<<< HEAD
       const stakeRewards = getSum(
         orders
           .filter(({ type }) => {
@@ -885,8 +884,6 @@
         userCurrency
       );
 
-=======
->>>>>>> 29de237c
       const historicalData = await this.dataProviderService.getHistorical(
         [{ dataSource, symbol: aSymbol }],
         'day',
@@ -1551,11 +1548,8 @@
     transactionPoints,
     userCurrency,
     userId,
-<<<<<<< HEAD
-    calculateTimeWeightedPerformance
-=======
+    calculateTimeWeightedPerformance,
     withDataDecimation = true
->>>>>>> 29de237c
   }: {
     dateRange?: DateRange;
     impersonationId: string;
@@ -1563,11 +1557,8 @@
     transactionPoints: TransactionPoint[];
     userCurrency: string;
     userId: string;
-<<<<<<< HEAD
     calculateTimeWeightedPerformance: boolean;
-=======
     withDataDecimation?: boolean;
->>>>>>> 29de237c
   }): Promise<HistoricalDataContainer> {
     if (transactionPoints.length === 0) {
       return {
@@ -1595,25 +1586,17 @@
 
     let step = 1;
 
-<<<<<<< HEAD
-    const items = await portfolioCalculator.getChartData(
-      startDate,
-      endDate,
-      step,
-      calculateTimeWeightedPerformance
-    );
-=======
     if (withDataDecimation) {
       const daysInMarket = differenceInDays(new Date(), startDate);
       step = Math.round(daysInMarket / Math.min(daysInMarket, MAX_CHART_ITEMS));
     }
 
     const items = await portfolioCalculator.getChartData({
+      start: startDate,
+      end: endDate,
       step,
-      end: endDate,
-      start: startDate
-    });
->>>>>>> 29de237c
+      calculateTimeWeightedPerformance}
+    );
 
     return {
       items,
