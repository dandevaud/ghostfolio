--- conflicted
+++ resolved
@@ -70,25 +70,11 @@
   isSameMonth,
   isSameYear,
   parseISO,
-<<<<<<< HEAD
-  set,
-  startOfWeek,
-  startOfMonth,
-  startOfYear,
-  subDays,
-  subMonths,
-  subYears
-=======
   set
->>>>>>> d9ba524d
 } from 'date-fns';
 import { isEmpty, isNumber, last, uniq, uniqBy } from 'lodash';
 
-<<<<<<< HEAD
-import { CurrentPositions } from './interfaces/current-positions.interface';
-=======
 import { PortfolioCalculator } from './calculator/portfolio-calculator';
->>>>>>> d9ba524d
 import {
   PerformanceCalculationType,
   PortfolioCalculatorFactory
@@ -224,9 +210,6 @@
     };
   }
 
-<<<<<<< HEAD
-  @LogPerformance
-=======
   public getAnnualizedPerformancePercent({
     daysInMarket,
     netPerformancePercent
@@ -245,7 +228,6 @@
     return new Big(0);
   }
 
->>>>>>> d9ba524d
   public async getDividends({
     activities,
     groupBy
@@ -306,15 +288,6 @@
 
     const items = await portfolioCalculator.getChart({
       dateRange,
-<<<<<<< HEAD
-      impersonationId,
-      portfolioOrders,
-      transactionPoints,
-      userCurrency: this.request.user.Settings.settings.baseCurrency,
-      userId,
-      calculateTimeWeightedPerformance: false,
-=======
->>>>>>> d9ba524d
       withDataDecimation: false
     });
 
@@ -356,24 +329,16 @@
     impersonationId,
     userId,
     withExcludedAccounts = false,
-<<<<<<< HEAD
-    isAllocation = false
-=======
     withMarkets = false,
     withSummary = false
->>>>>>> d9ba524d
   }: {
     dateRange?: DateRange;
     filters?: Filter[];
     impersonationId: string;
     userId: string;
     withExcludedAccounts?: boolean;
-<<<<<<< HEAD
-    isAllocation?: boolean;
-=======
     withMarkets?: boolean;
     withSummary?: boolean;
->>>>>>> d9ba524d
   }): Promise<PortfolioDetails & { hasErrors: boolean }> {
     userId = await this.getUserId(impersonationId, userId);
     const user = await this.userService.user({ id: userId });
@@ -397,20 +362,8 @@
       currency: userCurrency
     });
 
-<<<<<<< HEAD
-    const portfolioStart = parseDate(
-      transactionPoints[0]?.date ?? format(new Date(), DATE_FORMAT)
-    );
-    const startDate = this.getStartDate(dateRange, portfolioStart);
-    const currentPositions = await portfolioCalculator.getCurrentPositions(
-      startDate,
-      new Date(Date.now()),
-      !isAllocation
-    );
-=======
     const { currentValueInBaseCurrency, hasErrors, positions } =
       await portfolioCalculator.getSnapshot();
->>>>>>> d9ba524d
 
     const cashDetails = await this.accountService.getCashDetails({
       filters,
@@ -471,123 +424,6 @@
     }
 
     const portfolioItemsNow: { [symbol: string]: TimelinePosition } = {};
-<<<<<<< HEAD
-
-    this.handlePositions(
-      currentPositions,
-      portfolioItemsNow,
-      symbolProfileMap,
-      dataProviderResponses,
-      holdings,
-      filteredValueInBaseCurrency
-    );
-
-    await this.handleCashPosition(
-      filters,
-      isFilteredByAccount,
-      cashDetails,
-      userCurrency,
-      filteredValueInBaseCurrency,
-      holdings
-    );
-
-    const { accounts, platforms } = await this.getValueOfAccountsAndPlatforms({
-      filters,
-      orders,
-      portfolioItemsNow,
-      userCurrency,
-      userId,
-      withExcludedAccounts
-    });
-
-    filteredValueInBaseCurrency = await this.handleEmergencyFunds(
-      filters,
-      cashDetails,
-      userCurrency,
-      filteredValueInBaseCurrency,
-      emergencyFund,
-      orders,
-      accounts,
-      holdings
-    );
-    let summary;
-    if (!isAllocation) {
-      summary = await this.getSummary({
-        impersonationId,
-        userCurrency,
-        userId,
-        holdings,
-        balanceInBaseCurrency: cashDetails.balanceInBaseCurrency,
-        emergencyFundPositionsValueInBaseCurrency:
-          this.getEmergencyFundPositionsValueInBaseCurrency({
-            holdings
-          })
-      });
-    }
-
-    var netWorth =
-      summary?.netWorth ??
-      (await this.getNetWorth(impersonationId, userId, userCurrency));
-
-    return {
-      accounts,
-      holdings,
-      platforms,
-      summary,
-      filteredValueInBaseCurrency: filteredValueInBaseCurrency.toNumber(),
-      filteredValueInPercentage: netWorth
-        ? filteredValueInBaseCurrency.div(netWorth).toNumber()
-        : 0,
-      hasErrors: currentPositions.hasErrors,
-      totalValueInBaseCurrency: netWorth
-    };
-  }
-
-  @LogPerformance
-  private handlePositions(
-    currentPositions: CurrentPositions,
-    portfolioItemsNow: { [symbol: string]: TimelinePosition },
-    symbolProfileMap: { [symbol: string]: EnhancedSymbolProfile },
-    dataProviderResponses: {
-      [symbol: string]: IDataProviderResponse;
-    },
-    holdings: { [symbol: string]: PortfolioPosition },
-    filteredValueInBaseCurrency: Big
-  ) {
-    for (const item of currentPositions.positions) {
-      portfolioItemsNow[item.symbol] = item;
-      if (item.quantity.lte(0)) {
-        // Ignore positions without any quantity
-        continue;
-      }
-
-      const value = item.quantity.mul(item.marketPriceInBaseCurrency ?? 0);
-      const symbolProfile = symbolProfileMap[item.symbol];
-      const dataProviderResponse = dataProviderResponses[item.symbol];
-
-      const markets: PortfolioPosition['markets'] = {
-        [UNKNOWN_KEY]: 0,
-        developedMarkets: 0,
-        emergingMarkets: 0,
-        otherMarkets: 0
-      };
-      const marketsAdvanced: PortfolioPosition['marketsAdvanced'] = {
-        [UNKNOWN_KEY]: 0,
-        asiaPacific: 0,
-        emergingMarkets: 0,
-        europe: 0,
-        japan: 0,
-        northAmerica: 0,
-        otherMarkets: 0
-      };
-
-      this.calculateMarketsAllocation(
-        symbolProfile,
-        markets,
-        marketsAdvanced,
-        value
-      );
-=======
     for (const position of positions) {
       portfolioItemsNow[position.symbol] = position;
     }
@@ -636,7 +472,6 @@
           valueInBaseCurrency
         }));
       }
->>>>>>> d9ba524d
 
       holdings[symbol] = {
         currency,
@@ -678,22 +513,6 @@
     }
   }
 
-<<<<<<< HEAD
-  @LogPerformance
-  private async handleCashPosition(
-    filters: Filter[],
-    isFilteredByAccount: boolean,
-    cashDetails: CashDetails,
-    userCurrency: string,
-    filteredValueInBaseCurrency: Big,
-    holdings: { [symbol: string]: PortfolioPosition }
-  ) {
-    const isFilteredByCash = filters?.some((filter) => {
-      return filter.type === 'ASSET_CLASS' && filter.id === 'CASH';
-    });
-
-=======
->>>>>>> d9ba524d
     if (filters?.length === 0 || isFilteredByAccount || isFilteredByCash) {
       const cashPositions = await this.getCashPositions({
         cashDetails,
@@ -707,27 +526,6 @@
     }
   }
 
-<<<<<<< HEAD
-  @LogPerformance
-  private async handleEmergencyFunds(
-    filters: Filter[],
-    cashDetails: CashDetails,
-    userCurrency: string,
-    filteredValueInBaseCurrency: Big,
-    emergencyFund: Big,
-    orders: Activity[],
-    accounts: {
-      [id: string]: {
-        balance: number;
-        currency: string;
-        name: string;
-        valueInBaseCurrency: number;
-        valueInPercentage?: number;
-      };
-    },
-    holdings: { [symbol: string]: PortfolioPosition }
-  ) {
-=======
     const { accounts, platforms } = await this.getValueOfAccountsAndPlatforms({
       activities,
       filters,
@@ -737,7 +535,6 @@
       withExcludedAccounts
     });
 
->>>>>>> d9ba524d
     if (
       filters?.length === 1 &&
       filters[0].id === EMERGENCY_FUND_TAG_ID &&
@@ -772,10 +569,34 @@
         valueInBaseCurrency: emergencyFundInCash
       };
     }
-    return filteredValueInBaseCurrency;
-  }
-
-<<<<<<< HEAD
+
+    let summary: PortfolioSummary;
+
+    if (withSummary) {
+      summary = await this.getSummary({
+        filteredValueInBaseCurrency,
+        holdings,
+        impersonationId,
+        portfolioCalculator,
+        userCurrency,
+        userId,
+        balanceInBaseCurrency: cashDetails.balanceInBaseCurrency,
+        emergencyFundPositionsValueInBaseCurrency:
+          this.getEmergencyFundPositionsValueInBaseCurrency({
+            holdings
+          })
+      });
+    }
+
+    return {
+      accounts,
+      hasErrors,
+      holdings,
+      platforms,
+      summary
+    };
+  }
+
   @LogPerformance
   private calculateMarketsAllocation(
     symbolProfile: EnhancedSymbolProfile,
@@ -847,33 +668,6 @@
         .plus(value)
         .toNumber();
     }
-=======
-    let summary: PortfolioSummary;
-
-    if (withSummary) {
-      summary = await this.getSummary({
-        filteredValueInBaseCurrency,
-        holdings,
-        impersonationId,
-        portfolioCalculator,
-        userCurrency,
-        userId,
-        balanceInBaseCurrency: cashDetails.balanceInBaseCurrency,
-        emergencyFundPositionsValueInBaseCurrency:
-          this.getEmergencyFundPositionsValueInBaseCurrency({
-            holdings
-          })
-      });
-    }
-
-    return {
-      accounts,
-      hasErrors,
-      holdings,
-      platforms,
-      summary
-    };
->>>>>>> d9ba524d
   }
 
   @LogPerformance
@@ -905,12 +699,8 @@
         averagePrice: undefined,
         dataProviderInfo: undefined,
         dividendInBaseCurrency: undefined,
-<<<<<<< HEAD
-        stakeRewards: undefined,
-=======
         dividendYieldPercent: undefined,
         dividendYieldPercentWithCurrencyEffect: undefined,
->>>>>>> d9ba524d
         feeInBaseCurrency: undefined,
         firstBuyDate: undefined,
         grossPerformance: undefined,
@@ -939,46 +729,12 @@
       { dataSource: aDataSource, symbol: aSymbol }
     ]);
 
-<<<<<<< HEAD
-    const portfolioOrders: PortfolioOrder[] = orders
-      .filter((order) => {
-        tags = tags.concat(order.tags);
-
-        return (
-          order.type === 'BUY' ||
-          order.type === 'SELL' ||
-          order.type === 'STAKE' ||
-          order.type === 'ITEM'
-        );
-      })
-      .map((order) => ({
-        currency: order.SymbolProfile.currency,
-        dataSource: order.SymbolProfile.dataSource,
-        date: format(order.date, DATE_FORMAT),
-        fee: new Big(order.fee),
-        name: order.SymbolProfile?.name,
-        quantity: new Big(order.quantity),
-        symbol: order.SymbolProfile.symbol,
-        tags: order.tags,
-        type: order.type,
-        unitPrice: new Big(order.unitPrice)
-      }));
-
-    tags = uniqBy(tags, 'id');
-
-    const portfolioCalculator = new PortfolioCalculator({
-      currency: userCurrency,
-      currentRateService: this.currentRateService,
-      exchangeRateDataService: this.exchangeRateDataService,
-      orders: portfolioOrders
-=======
     const portfolioCalculator = this.calculatorFactory.createCalculator({
       activities: orders.filter((order) => {
         return ['BUY', 'DIVIDEND', 'ITEM', 'SELL'].includes(order.type);
       }),
       calculationType: PerformanceCalculationType.TWR,
       currency: userCurrency
->>>>>>> d9ba524d
     });
 
     const portfolioStart = portfolioCalculator.getStartDate();
@@ -1130,13 +886,9 @@
         averagePrice: averagePrice.toNumber(),
         dataProviderInfo: portfolioCalculator.getDataProviderInfos()?.[0],
         dividendInBaseCurrency: dividendInBaseCurrency.toNumber(),
-<<<<<<< HEAD
-        stakeRewards: stakeRewards.toNumber(),
-=======
         dividendYieldPercent: dividendYieldPercent.toNumber(),
         dividendYieldPercentWithCurrencyEffect:
           dividendYieldPercentWithCurrencyEffect.toNumber(),
->>>>>>> d9ba524d
         feeInBaseCurrency: this.exchangeRateDataService.toCurrency(
           fee.toNumber(),
           SymbolProfile.currency,
@@ -1212,12 +964,8 @@
         averagePrice: 0,
         dataProviderInfo: undefined,
         dividendInBaseCurrency: 0,
-<<<<<<< HEAD
-        stakeRewards: 0,
-=======
         dividendYieldPercent: 0,
         dividendYieldPercentWithCurrencyEffect: 0,
->>>>>>> d9ba524d
         feeInBaseCurrency: 0,
         firstBuyDate: undefined,
         grossPerformance: undefined,
@@ -1387,24 +1135,13 @@
     filters,
     impersonationId,
     userId,
-<<<<<<< HEAD
-    withExcludedAccounts = false,
-    calculateTimeWeightedPerformance = false,
-    withItems = false
-=======
     withExcludedAccounts = false
->>>>>>> d9ba524d
   }: {
     dateRange?: DateRange;
     filters?: Filter[];
     impersonationId: string;
     userId: string;
     withExcludedAccounts?: boolean;
-<<<<<<< HEAD
-    calculateTimeWeightedPerformance?: boolean;
-    withItems?: boolean;
-=======
->>>>>>> d9ba524d
   }): Promise<PortfolioPerformanceResponse> {
     userId = await this.getUserId(impersonationId, userId);
     const user = await this.userService.user({ id: userId });
@@ -1435,19 +1172,7 @@
       )
     );
 
-<<<<<<< HEAD
-    const { portfolioOrders, transactionPoints } =
-      await this.getTransactionPoints({
-        filters,
-        userId,
-        withExcludedAccounts,
-        types: withItems
-          ? ['BUY', 'ITEM', 'STAKE', 'SELL']
-          : ['BUY', 'STAKE', 'SELL']
-      });
-=======
     const { endDate, startDate } = getInterval(dateRange);
->>>>>>> d9ba524d
 
     const { activities } = await this.orderService.getOrders({
       endDate,
@@ -1510,19 +1235,8 @@
     let currentNetPerformanceWithCurrencyEffect =
       netPerformanceWithCurrencyEffect;
 
-<<<<<<< HEAD
-    const { items } = await this.getChart({
-      dateRange,
-      impersonationId,
-      portfolioOrders,
-      transactionPoints,
-      userCurrency,
-      userId,
-      calculateTimeWeightedPerformance
-=======
     const items = await portfolioCalculator.getChart({
       dateRange
->>>>>>> d9ba524d
     });
 
     const itemOfToday = items.find(({ date }) => {
@@ -1736,75 +1450,6 @@
     return cashPositions;
   }
 
-<<<<<<< HEAD
-  @LogPerformance
-  private async getChart({
-    dateRange = 'max',
-    impersonationId,
-    portfolioOrders,
-    transactionPoints,
-    userCurrency,
-    userId,
-    calculateTimeWeightedPerformance,
-    withDataDecimation = true
-  }: {
-    dateRange?: DateRange;
-    impersonationId: string;
-    portfolioOrders: PortfolioOrder[];
-    transactionPoints: TransactionPoint[];
-    userCurrency: string;
-    userId: string;
-    calculateTimeWeightedPerformance: boolean;
-    withDataDecimation?: boolean;
-  }): Promise<HistoricalDataContainer> {
-    if (transactionPoints.length === 0) {
-      return {
-        isAllTimeHigh: false,
-        isAllTimeLow: false,
-        items: []
-      };
-    }
-
-    userId = await this.getUserId(impersonationId, userId);
-
-    const portfolioCalculator = new PortfolioCalculator({
-      currency: userCurrency,
-      currentRateService: this.currentRateService,
-      exchangeRateDataService: this.exchangeRateDataService,
-      orders: portfolioOrders
-    });
-
-    portfolioCalculator.setTransactionPoints(transactionPoints);
-
-    const endDate = new Date();
-
-    const portfolioStart = parseDate(transactionPoints[0].date);
-    const startDate = this.getStartDate(dateRange, portfolioStart);
-
-    let step = 1;
-
-    if (withDataDecimation) {
-      const daysInMarket = differenceInDays(new Date(), startDate);
-      step = Math.round(daysInMarket / Math.min(daysInMarket, MAX_CHART_ITEMS));
-    }
-
-    const items = await portfolioCalculator.getChartData({
-      start: startDate,
-      end: endDate,
-      step,
-      calculateTimeWeightedPerformance
-    });
-
-    return {
-      items,
-      isAllTimeHigh: false,
-      isAllTimeLow: false
-    };
-  }
-
-  @LogPerformance
-=======
->>>>>>> d9ba524d
   private getDividendsByGroup({
     dividends,
     groupBy
@@ -1891,38 +1536,6 @@
     return valueInBaseCurrencyOfEmergencyFundPositions.toNumber();
   }
 
-<<<<<<< HEAD
-  @LogPerformance
-  private getFees({
-    activities,
-    date = new Date(0),
-    userCurrency
-  }: {
-    activities: OrderWithAccount[];
-    date?: Date;
-    userCurrency: string;
-  }) {
-    return activities
-      .filter((activity) => {
-        // Filter out all activities before given date (drafts)
-        return isBefore(date, new Date(activity.date));
-      })
-      .map(({ fee, SymbolProfile }) => {
-        return this.exchangeRateDataService.toCurrency(
-          fee,
-          SymbolProfile.currency,
-          userCurrency
-        );
-      })
-      .reduce(
-        (previous, current) => new Big(previous).plus(current),
-        new Big(0)
-      );
-  }
-
-  @LogPerformance
-=======
->>>>>>> d9ba524d
   private getInitialCashPosition({
     balance,
     currency
@@ -1960,72 +1573,6 @@
     };
   }
 
-<<<<<<< HEAD
-  @LogPerformance
-  private getStartDate(aDateRange: DateRange, portfolioStart: Date) {
-    switch (aDateRange) {
-      case '1d':
-        portfolioStart = max([
-          portfolioStart,
-          subDays(new Date().setHours(0, 0, 0, 0), 1)
-        ]);
-        break;
-      case 'mtd':
-        portfolioStart = max([
-          portfolioStart,
-          subDays(startOfMonth(new Date().setHours(0, 0, 0, 0)), 1)
-        ]);
-        break;
-      case 'wtd':
-        portfolioStart = max([
-          portfolioStart,
-          subDays(
-            startOfWeek(new Date().setHours(0, 0, 0, 0), { weekStartsOn: 1 }),
-            1
-          )
-        ]);
-        break;
-      case 'ytd':
-        portfolioStart = max([
-          portfolioStart,
-          subDays(startOfYear(new Date().setHours(0, 0, 0, 0)), 1)
-        ]);
-        break;
-
-      case '1w':
-        portfolioStart = max([
-          portfolioStart,
-          subDays(new Date().setHours(0, 0, 0, 0), 7)
-        ]);
-        break;
-
-      case '1m':
-        portfolioStart = max([
-          portfolioStart,
-          subMonths(new Date().setHours(0, 0, 0, 0), 1)
-        ]);
-        break;
-
-      case '3m':
-        portfolioStart = max([
-          portfolioStart,
-          subMonths(new Date().setHours(0, 0, 0, 0), 3)
-        ]);
-        break;
-
-      case '1y':
-        portfolioStart = max([
-          portfolioStart,
-          subYears(new Date().setHours(0, 0, 0, 0), 1)
-        ]);
-        break;
-      case '5y':
-        portfolioStart = max([
-          portfolioStart,
-          subYears(new Date().setHours(0, 0, 0, 0), 5)
-        ]);
-        break;
-=======
   private getMarkets({
     assetProfile,
     valueInBaseCurrency
@@ -2101,7 +1648,6 @@
       marketsAdvanced[UNKNOWN_KEY] = new Big(marketsAdvanced[UNKNOWN_KEY])
         .plus(valueInBaseCurrency)
         .toNumber();
->>>>>>> d9ba524d
     }
 
     return { markets, marketsAdvanced };
@@ -2272,13 +1818,10 @@
         }
       }
     }
-<<<<<<< HEAD
-=======
 
     const dividendInBaseCurrency =
       await portfolioCalculator.getDividendInBaseCurrency();
 
->>>>>>> d9ba524d
     const emergencyFund = new Big(
       Math.max(
         emergencyFundPositionsValueInBaseCurrency,
@@ -2286,8 +1829,6 @@
       )
     );
 
-<<<<<<< HEAD
-=======
     const fees = await portfolioCalculator.getFeesInBaseCurrency();
 
     const firstOrderDate = portfolioCalculator.getStartDate();
@@ -2311,7 +1852,6 @@
       activityType: 'SELL'
     }).toNumber();
 
->>>>>>> d9ba524d
     const cash = new Big(balanceInBaseCurrency)
       .minus(emergencyFund)
       .plus(emergencyFundPositionsValueInBaseCurrency)
@@ -2395,9 +1935,6 @@
       fireWealth: new Big(performanceInformation.performance.currentValue)
         .minus(emergencyFundPositionsValueInBaseCurrency)
         .toNumber(),
-<<<<<<< HEAD
-      ordersCount: ordersCount
-=======
       interest: interest.toNumber(),
       items: valuables.toNumber(),
       liabilities: liabilities.toNumber(),
@@ -2405,7 +1942,6 @@
         return type === 'BUY' || type === 'SELL';
       }).length,
       totalValueInBaseCurrency: netWorth
->>>>>>> d9ba524d
     };
   }
 
@@ -2419,91 +1955,6 @@
     activityType: ActivityType;
     userCurrency: string;
   }) {
-<<<<<<< HEAD
-    return activities
-      .filter((activity) => {
-        // Filter out all activities before given date (drafts) and
-        // activity type
-        return (
-          isBefore(date, new Date(activity.date)) &&
-          activity.type === activityType
-        );
-      })
-      .map(({ quantity, SymbolProfile, unitPrice }) => {
-        return this.exchangeRateDataService.toCurrency(
-          new Big(quantity).mul(unitPrice).toNumber(),
-          SymbolProfile.currency,
-          userCurrency
-        );
-      })
-      .reduce(
-        (previous, current) => new Big(previous).plus(current),
-        new Big(0)
-      );
-  }
-
-  @LogPerformance
-  private async getTransactionPoints({
-    filters,
-    includeDrafts = false,
-    types = ['BUY', 'ITEM', 'SELL', 'STAKE'],
-    userId,
-    withExcludedAccounts = false
-  }: {
-    filters?: Filter[];
-    includeDrafts?: boolean;
-    types?: ActivityType[];
-    userId: string;
-    withExcludedAccounts?: boolean;
-  }): Promise<{
-    transactionPoints: TransactionPoint[];
-    orders: Activity[];
-    portfolioOrders: PortfolioOrder[];
-  }> {
-    const userCurrency =
-      this.request.user?.Settings?.settings.baseCurrency ?? DEFAULT_CURRENCY;
-
-    const { activities, count } = await this.orderService.getOrders({
-      filters,
-      includeDrafts,
-      types,
-      userCurrency,
-      userId,
-      withExcludedAccounts
-    });
-
-    if (count <= 0) {
-      return { transactionPoints: [], orders: [], portfolioOrders: [] };
-    }
-
-    const portfolioOrders: PortfolioOrder[] = activities.map((order) => ({
-      currency: order.SymbolProfile.currency,
-      dataSource: order.SymbolProfile.dataSource,
-      date: format(order.date, DATE_FORMAT),
-      fee: new Big(order.fee),
-      name: order.SymbolProfile?.name,
-      quantity: new Big(order.quantity),
-      symbol: order.SymbolProfile.symbol,
-      tags: order.tags,
-      type: order.type,
-      unitPrice: new Big(order.unitPrice)
-    }));
-
-    const portfolioCalculator = new PortfolioCalculator({
-      currency: userCurrency,
-      currentRateService: this.currentRateService,
-      exchangeRateDataService: this.exchangeRateDataService,
-      orders: portfolioOrders
-    });
-
-    portfolioCalculator.computeTransactionPoints();
-
-    return {
-      portfolioOrders,
-      orders: activities,
-      transactionPoints: portfolioCalculator.getTransactionPoints()
-    };
-=======
     return getSum(
       activities
         .filter(({ isDraft, type }) => {
@@ -2519,7 +1970,6 @@
           );
         })
     );
->>>>>>> d9ba524d
   }
 
   private getUserCurrency(aUser?: UserWithSettings) {
