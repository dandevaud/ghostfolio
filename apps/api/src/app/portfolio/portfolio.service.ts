--- conflicted
+++ resolved
@@ -1,4379 +1,2193 @@
-<<<<<<< HEAD
-import { AccountBalanceService } from '@ghostfolio/api/app/account-balance/account-balance.service';
-import { AccountService } from '@ghostfolio/api/app/account/account.service';
-import { OrderService } from '@ghostfolio/api/app/order/order.service';
-import { UserService } from '@ghostfolio/api/app/user/user.service';
-import { getFactor } from '@ghostfolio/api/helper/portfolio.helper';
-import { LogPerformance } from '@ghostfolio/api/interceptors/performance-logging/performance-logging.interceptor';
-import { AccountClusterRiskCurrentInvestment } from '@ghostfolio/api/models/rules/account-cluster-risk/current-investment';
-import { AccountClusterRiskSingleAccount } from '@ghostfolio/api/models/rules/account-cluster-risk/single-account';
-import { AssetClassClusterRiskEquity } from '@ghostfolio/api/models/rules/asset-class-cluster-risk/equity';
-import { AssetClassClusterRiskFixedIncome } from '@ghostfolio/api/models/rules/asset-class-cluster-risk/fixed-income';
-import { CurrencyClusterRiskBaseCurrencyCurrentInvestment } from '@ghostfolio/api/models/rules/currency-cluster-risk/base-currency-current-investment';
-import { CurrencyClusterRiskCurrentInvestment } from '@ghostfolio/api/models/rules/currency-cluster-risk/current-investment';
-import { EconomicMarketClusterRiskDevelopedMarkets } from '@ghostfolio/api/models/rules/economic-market-cluster-risk/developed-markets';
-import { EconomicMarketClusterRiskEmergingMarkets } from '@ghostfolio/api/models/rules/economic-market-cluster-risk/emerging-markets';
-import { EmergencyFundSetup } from '@ghostfolio/api/models/rules/emergency-fund/emergency-fund-setup';
-import { FeeRatioInitialInvestment } from '@ghostfolio/api/models/rules/fees/fee-ratio-initial-investment';
-import { BuyingPower } from '@ghostfolio/api/models/rules/liquidity/buying-power';
-import { RegionalMarketClusterRiskAsiaPacific } from '@ghostfolio/api/models/rules/regional-market-cluster-risk/asia-pacific';
-import { RegionalMarketClusterRiskEmergingMarkets } from '@ghostfolio/api/models/rules/regional-market-cluster-risk/emerging-markets';
-import { RegionalMarketClusterRiskEurope } from '@ghostfolio/api/models/rules/regional-market-cluster-risk/europe';
-import { RegionalMarketClusterRiskJapan } from '@ghostfolio/api/models/rules/regional-market-cluster-risk/japan';
-import { RegionalMarketClusterRiskNorthAmerica } from '@ghostfolio/api/models/rules/regional-market-cluster-risk/north-america';
-import { BenchmarkService } from '@ghostfolio/api/services/benchmark/benchmark.service';
-import { DataProviderService } from '@ghostfolio/api/services/data-provider/data-provider.service';
-import { ExchangeRateDataService } from '@ghostfolio/api/services/exchange-rate-data/exchange-rate-data.service';
-import { I18nService } from '@ghostfolio/api/services/i18n/i18n.service';
-import { ImpersonationService } from '@ghostfolio/api/services/impersonation/impersonation.service';
-import { SymbolProfileService } from '@ghostfolio/api/services/symbol-profile/symbol-profile.service';
-import {
-  getAnnualizedPerformancePercent,
-  getIntervalFromDateRange
-} from '@ghostfolio/common/calculation-helper';
-import {
-  DEFAULT_CURRENCY,
-  TAG_ID_EMERGENCY_FUND,
-  TAG_ID_EXCLUDE_FROM_ANALYSIS,
-  UNKNOWN_KEY
-} from '@ghostfolio/common/config';
-import { DATE_FORMAT, getSum, parseDate } from '@ghostfolio/common/helper';
-import {
-  AccountsResponse,
-  Activity,
-  EnhancedSymbolProfile,
-  Filter,
-  HistoricalDataItem,
-  InvestmentItem,
-  PortfolioDetails,
-  PortfolioHoldingResponse,
-  PortfolioInvestmentsResponse,
-  PortfolioPerformanceResponse,
-  PortfolioPosition,
-  PortfolioReportResponse,
-  PortfolioReportRule,
-  PortfolioSummary,
-  UserSettings
-} from '@ghostfolio/common/interfaces';
-import { TimelinePosition } from '@ghostfolio/common/models';
-import {
-  AccountWithValue,
-  DateRange,
-  GroupBy,
-  RequestWithUser,
-  UserWithSettings
-} from '@ghostfolio/common/types';
-import { PerformanceCalculationType } from '@ghostfolio/common/types/performance-calculation-type.type';
-
-import { Inject, Injectable } from '@nestjs/common';
-import { REQUEST } from '@nestjs/core';
-import {
-  Account,
-  Type as ActivityType,
-  AssetClass,
-  AssetSubClass,
-  DataSource,
-  Order,
-  Platform,
-  Prisma,
-  Tag
-} from '@prisma/client';
-import { Big } from 'big.js';
-import {
-  differenceInDays,
-  format,
-  isAfter,
-  isBefore,
-  isSameMonth,
-  isSameYear,
-  parseISO,
-  set
-} from 'date-fns';
-import { uniqBy } from 'lodash';
-
-import { CashDetails } from '../account/interfaces/cash-details.interface';
-import { PortfolioCalculator } from './calculator/portfolio-calculator';
-import { PortfolioCalculatorFactory } from './calculator/portfolio-calculator.factory';
-import { RulesService } from './rules.service';
-
-const Fuse = require('fuse.js');
-
-const asiaPacificMarkets = require('../../assets/countries/asia-pacific-markets.json');
-const developedMarkets = require('../../assets/countries/developed-markets.json');
-const emergingMarkets = require('../../assets/countries/emerging-markets.json');
-const europeMarkets = require('../../assets/countries/europe-markets.json');
-
-@Injectable()
-export class PortfolioService {
-  public constructor(
-    private readonly accountBalanceService: AccountBalanceService,
-    private readonly accountService: AccountService,
-    private readonly benchmarkService: BenchmarkService,
-    private readonly calculatorFactory: PortfolioCalculatorFactory,
-    private readonly dataProviderService: DataProviderService,
-    private readonly exchangeRateDataService: ExchangeRateDataService,
-    private readonly i18nService: I18nService,
-    private readonly impersonationService: ImpersonationService,
-    private readonly orderService: OrderService,
-    @Inject(REQUEST) private readonly request: RequestWithUser,
-    private readonly rulesService: RulesService,
-    private readonly symbolProfileService: SymbolProfileService,
-    private readonly userService: UserService
-  ) {}
-
-  @LogPerformance
-  public async getAccounts({
-    filters,
-    userId,
-    withExcludedAccounts = false
-  }: {
-    filters?: Filter[];
-    userId: string;
-    withExcludedAccounts?: boolean;
-  }): Promise<AccountWithValue[]> {
-    const where: Prisma.AccountWhereInput = { userId };
-
-    const filterByAccount = filters?.find(({ type }) => {
-      return type === 'ACCOUNT';
-    })?.id;
-
-    const filterByDataSource = filters?.find(({ type }) => {
-      return type === 'DATA_SOURCE';
-    })?.id;
-
-    const filterBySymbol = filters?.find(({ type }) => {
-      return type === 'SYMBOL';
-    })?.id;
-
-    if (filterByAccount) {
-      where.id = filterByAccount;
-    }
-
-    if (filterByDataSource && filterBySymbol) {
-      where.activities = {
-        some: {
-          SymbolProfile: {
-            AND: [
-              { dataSource: filterByDataSource as DataSource },
-              { symbol: filterBySymbol }
-            ]
-          }
-        }
-      };
-    }
-
-    const [accounts, details] = await Promise.all([
-      this.accountService.accounts({
-        where,
-        include: {
-          activities: { include: { SymbolProfile: true } },
-          platform: true
-        },
-        orderBy: { name: 'asc' }
-      }),
-      this.getDetails({
-        filters,
-        withExcludedAccounts,
-        impersonationId: userId,
-        userId: this.request.user.id
-      })
-    ]);
-
-    const userCurrency = this.request.user.settings.settings.baseCurrency;
-
-    return Promise.all(
-      accounts.map(async (account) => {
-        let dividendInBaseCurrency = 0;
-        let interestInBaseCurrency = 0;
-        let transactionCount = 0;
-
-        for (const {
-          currency,
-          date,
-          isDraft,
-          quantity,
-          SymbolProfile,
-          type,
-          unitPrice
-        } of account.activities) {
-          switch (type) {
-            case ActivityType.DIVIDEND:
-              dividendInBaseCurrency +=
-                await this.exchangeRateDataService.toCurrencyAtDate(
-                  new Big(quantity).mul(unitPrice).toNumber(),
-                  currency ?? SymbolProfile.currency,
-                  userCurrency,
-                  date
-                );
-              break;
-            case ActivityType.INTEREST:
-              interestInBaseCurrency +=
-                await this.exchangeRateDataService.toCurrencyAtDate(
-                  unitPrice,
-                  currency ?? SymbolProfile.currency,
-                  userCurrency,
-                  date
-                );
-              break;
-          }
-
-          if (!isDraft) {
-            transactionCount += 1;
-          }
-        }
-
-        const valueInBaseCurrency =
-          details.accounts[account.id]?.valueInBaseCurrency ?? 0;
-
-        const result = {
-          ...account,
-          dividendInBaseCurrency,
-          interestInBaseCurrency,
-          transactionCount,
-          valueInBaseCurrency,
-          allocationInPercentage: 0,
-          balanceInBaseCurrency: this.exchangeRateDataService.toCurrency(
-            account.balance,
-            account.currency,
-            userCurrency
-          ),
-          value: this.exchangeRateDataService.toCurrency(
-            valueInBaseCurrency,
-            userCurrency,
-            account.currency
-          )
-        };
-
-        delete result.activities;
-
-        return result;
-      })
-    );
-  }
-
-  @LogPerformance
-  public async getAccountsWithAggregations({
-    filters,
-    userId,
-    withExcludedAccounts = false
-  }: {
-    filters?: Filter[];
-    userId: string;
-    withExcludedAccounts?: boolean;
-  }): Promise<AccountsResponse> {
-    let accounts = await this.getAccounts({
-      filters,
-      userId,
-      withExcludedAccounts
-    });
-
-    const searchQuery = filters.find(({ type }) => {
-      return type === 'SEARCH_QUERY';
-    })?.id;
-
-    if (searchQuery) {
-      const fuse = new Fuse(accounts, {
-        keys: ['name', 'platform.name'],
-        threshold: 0.3
-      });
-
-      accounts = fuse.search(searchQuery).map(({ item }) => {
-        return item;
-      });
-    }
-
-    let totalBalanceInBaseCurrency = new Big(0);
-    let totalDividendInBaseCurrency = new Big(0);
-    let totalInterestInBaseCurrency = new Big(0);
-    let totalValueInBaseCurrency = new Big(0);
-    let transactionCount = 0;
-
-    for (const account of accounts) {
-      totalBalanceInBaseCurrency = totalBalanceInBaseCurrency.plus(
-        account.balanceInBaseCurrency
-      );
-      totalDividendInBaseCurrency = totalDividendInBaseCurrency.plus(
-        account.dividendInBaseCurrency
-      );
-      totalInterestInBaseCurrency = totalInterestInBaseCurrency.plus(
-        account.interestInBaseCurrency
-      );
-      totalValueInBaseCurrency = totalValueInBaseCurrency.plus(
-        account.valueInBaseCurrency
-      );
-      transactionCount += account.transactionCount;
-    }
-
-    for (const account of accounts) {
-      account.allocationInPercentage =
-        totalValueInBaseCurrency.toNumber() > Number.EPSILON
-          ? Big(account.valueInBaseCurrency)
-              .div(totalValueInBaseCurrency)
-              .toNumber()
-          : 0;
-    }
-
-    return {
-      accounts,
-      transactionCount,
-      totalBalanceInBaseCurrency: totalBalanceInBaseCurrency.toNumber(),
-      totalDividendInBaseCurrency: totalDividendInBaseCurrency.toNumber(),
-      totalInterestInBaseCurrency: totalInterestInBaseCurrency.toNumber(),
-      totalValueInBaseCurrency: totalValueInBaseCurrency.toNumber()
-    };
-  }
-
-  @LogPerformance
-  public async getDividends({
-    activities,
-    groupBy
-  }: {
-    activities: Activity[];
-    groupBy?: GroupBy;
-  }): Promise<InvestmentItem[]> {
-    let dividends = activities.map(
-      ({ currency, date, value, SymbolProfile }) => {
-        return {
-          date: format(date, DATE_FORMAT),
-          investment: this.exchangeRateDataService.toCurrency(
-            value,
-            currency ?? SymbolProfile.currency,
-            this.getUserCurrency()
-          )
-        };
-      }
-    );
-
-    if (groupBy) {
-      dividends = this.getDividendsByGroup({ dividends, groupBy });
-    }
-
-    return dividends;
-  }
-
-  @LogPerformance
-  public async getHoldings({
-    dateRange = 'max',
-    filters,
-    impersonationId,
-    userId
-  }: {
-    dateRange: DateRange;
-    filters?: Filter[];
-    impersonationId: string;
-    userId: string;
-  }) {
-    userId = await this.getUserId(impersonationId, userId);
-    const { holdings: holdingsMap } = await this.getDetails({
-      dateRange,
-      filters,
-      impersonationId,
-      userId
-    });
-
-    let holdings = Object.values(holdingsMap);
-
-    const searchQuery = filters.find(({ type }) => {
-      return type === 'SEARCH_QUERY';
-    })?.id;
-
-    if (searchQuery) {
-      const fuse = new Fuse(holdings, {
-        keys: ['isin', 'name', 'symbol'],
-        threshold: 0.3
-      });
-
-      holdings = fuse.search(searchQuery).map(({ item }) => {
-        return item;
-      });
-    }
-
-    return holdings;
-  }
-
-  @LogPerformance
-  public async getInvestments({
-    dateRange,
-    filters,
-    groupBy,
-    impersonationId,
-    savingsRate,
-    userId
-  }: {
-    dateRange: DateRange;
-    filters?: Filter[];
-    groupBy?: GroupBy;
-    impersonationId: string;
-    savingsRate: number;
-    userId: string;
-  }): Promise<PortfolioInvestmentsResponse> {
-    userId = await this.getUserId(impersonationId, userId);
-    const user = await this.userService.user({ id: userId });
-    const userCurrency = this.getUserCurrency(user);
-
-    const { endDate, startDate } = getIntervalFromDateRange(dateRange);
-
-    const { activities } =
-      await this.orderService.getOrdersForPortfolioCalculator({
-        filters,
-        userCurrency,
-        userId
-      });
-
-    if (activities.length === 0) {
-      return {
-        investments: [],
-        streaks: { currentStreak: 0, longestStreak: 0 }
-      };
-    }
-
-    const portfolioCalculator = this.calculatorFactory.createCalculator({
-      activities,
-      filters,
-      userId,
-      calculationType: this.getUserPerformanceCalculationType(user),
-      currency: userCurrency
-    });
-
-    const { historicalData } = await portfolioCalculator.getSnapshot();
-
-    const items = historicalData.filter(({ date }) => {
-      return !isBefore(date, startDate) && !isAfter(date, endDate);
-    });
-
-    let investments: InvestmentItem[];
-
-    if (groupBy) {
-      investments = portfolioCalculator.getInvestmentsByGroup({
-        groupBy,
-        data: items
-      });
-    } else {
-      investments = items.map(({ date, investmentValueWithCurrencyEffect }) => {
-        return {
-          date,
-          investment: investmentValueWithCurrencyEffect
-        };
-      });
-    }
-
-    let streaks: PortfolioInvestmentsResponse['streaks'];
-
-    if (savingsRate) {
-      streaks = this.getStreaks({
-        investments,
-        savingsRate: groupBy === 'year' ? 12 * savingsRate : savingsRate
-      });
-    }
-
-    return {
-      investments,
-      streaks
-    };
-  }
-
-  @LogPerformance
-  public async getDetails({
-    dateRange = 'max',
-    filters,
-    impersonationId,
-    userId,
-    withExcludedAccounts = false,
-    withMarkets = false,
-    withSummary = false
-  }: {
-    dateRange?: DateRange;
-    filters?: Filter[];
-    impersonationId: string;
-    userId: string;
-    withExcludedAccounts?: boolean;
-    withMarkets?: boolean;
-    withSummary?: boolean;
-  }): Promise<PortfolioDetails & { hasErrors: boolean }> {
-    userId = await this.getUserId(impersonationId, userId);
-    const user = await this.userService.user({ id: userId });
-    const userCurrency = this.getUserCurrency(user);
-
-    const emergencyFund = new Big(
-      (user.settings?.settings as UserSettings)?.emergencyFund ?? 0
-    );
-
-    const { activities } =
-      await this.orderService.getOrdersForPortfolioCalculator({
-        filters,
-        userCurrency,
-        userId
-      });
-
-    const portfolioCalculator = this.calculatorFactory.createCalculator({
-      activities,
-      filters,
-      userId,
-      calculationType: this.getUserPerformanceCalculationType(user),
-      currency: userCurrency
-    });
-
-    const { createdAt, currentValueInBaseCurrency, hasErrors, positions } =
-      await portfolioCalculator.getSnapshot();
-
-    const cashDetails = await this.accountService.getCashDetails({
-      filters,
-      userId,
-      currency: userCurrency
-    });
-
-    const holdings: PortfolioDetails['holdings'] = {};
-
-    const totalValueInBaseCurrency = currentValueInBaseCurrency.plus(
-      cashDetails.balanceInBaseCurrency
-    );
-
-    const isFilteredByAccount =
-      filters?.some(({ type }) => {
-        return type === 'ACCOUNT';
-      }) ?? false;
-
-    const isFilteredByCash = filters?.some(({ id, type }) => {
-      return id === AssetClass.LIQUIDITY && type === 'ASSET_CLASS';
-    });
-
-    const isFilteredByClosedHoldings =
-      filters?.some(({ id, type }) => {
-        return id === 'CLOSED' && type === 'HOLDING_TYPE';
-      }) ?? false;
-
-    let filteredValueInBaseCurrency = isFilteredByAccount
-      ? totalValueInBaseCurrency
-      : currentValueInBaseCurrency;
-
-    if (
-      filters?.length === 0 ||
-      (filters?.length === 1 &&
-        filters[0].id === AssetClass.LIQUIDITY &&
-        filters[0].type === 'ASSET_CLASS')
-    ) {
-      filteredValueInBaseCurrency = filteredValueInBaseCurrency.plus(
-        cashDetails.balanceInBaseCurrency
-      );
-    }
-
-    const assetProfileIdentifiers = positions.map(({ dataSource, symbol }) => {
-      return {
-        dataSource,
-        symbol
-      };
-    });
-
-    const symbolProfiles = await this.symbolProfileService.getSymbolProfiles(
-      assetProfileIdentifiers
-    );
-
-    const symbolProfileMap: { [symbol: string]: EnhancedSymbolProfile } = {};
-    for (const symbolProfile of symbolProfiles) {
-      symbolProfileMap[symbolProfile.symbol] = symbolProfile;
-    }
-
-    const portfolioItemsNow: { [symbol: string]: TimelinePosition } = {};
-    for (const position of positions) {
-      portfolioItemsNow[position.symbol] = position;
-    }
-
-    for (const {
-      currency,
-      dividend,
-      firstBuyDate,
-      grossPerformance,
-      grossPerformanceWithCurrencyEffect,
-      grossPerformancePercentage,
-      grossPerformancePercentageWithCurrencyEffect,
-      investment,
-      marketPrice,
-      netPerformance,
-      netPerformancePercentage,
-      netPerformancePercentageWithCurrencyEffectMap,
-      netPerformanceWithCurrencyEffectMap,
-      quantity,
-      symbol,
-      tags,
-      transactionCount,
-      valueInBaseCurrency
-    } of positions) {
-      if (isFilteredByClosedHoldings === true) {
-        if (!quantity.eq(0)) {
-          // Ignore positions with a quantity
-          continue;
-        }
-      } else {
-        if (quantity.eq(0)) {
-          // Ignore positions without any quantity
-          continue;
-        }
-      }
-
-      const assetProfile = symbolProfileMap[symbol];
-
-      let markets: PortfolioPosition['markets'];
-      let marketsAdvanced: PortfolioPosition['marketsAdvanced'];
-
-      if (withMarkets) {
-        ({ markets, marketsAdvanced } = this.getMarkets({
-          assetProfile
-        }));
-      }
-
-      const tagsInternal = tags.concat(
-        symbolProfiles.find((sp) => sp.symbol === symbol)?.tags ?? []
-      );
-
-      holdings[symbol] = {
-        currency,
-        markets,
-        marketsAdvanced,
-        marketPrice,
-        symbol,
-        tags: uniqBy(tagsInternal, 'id'),
-        transactionCount,
-        allocationInPercentage: filteredValueInBaseCurrency.eq(0)
-          ? 0
-          : valueInBaseCurrency.div(filteredValueInBaseCurrency).toNumber(),
-        assetClass: assetProfile.assetClass,
-        assetSubClass: assetProfile.assetSubClass,
-        countries: assetProfile.countries,
-        dataSource: assetProfile.dataSource,
-        dateOfFirstActivity: parseDate(firstBuyDate),
-        dividend: dividend?.toNumber() ?? 0,
-        grossPerformance: grossPerformance?.toNumber() ?? 0,
-        grossPerformancePercent: grossPerformancePercentage?.toNumber() ?? 0,
-        grossPerformancePercentWithCurrencyEffect:
-          grossPerformancePercentageWithCurrencyEffect?.toNumber() ?? 0,
-        grossPerformanceWithCurrencyEffect:
-          grossPerformanceWithCurrencyEffect?.toNumber() ?? 0,
-        holdings: assetProfile.holdings.map(
-          ({ allocationInPercentage, name }) => {
-            return {
-              allocationInPercentage,
-              name,
-              valueInBaseCurrency: valueInBaseCurrency
-                .mul(allocationInPercentage)
-                .toNumber()
-            };
-          }
-        ),
-        investment: investment.toNumber(),
-        name: assetProfile.name,
-        netPerformance: netPerformance?.toNumber() ?? 0,
-        netPerformancePercent: netPerformancePercentage?.toNumber() ?? 0,
-        netPerformancePercentWithCurrencyEffect:
-          netPerformancePercentageWithCurrencyEffectMap?.[
-            dateRange
-          ]?.toNumber() ?? 0,
-        netPerformanceWithCurrencyEffect:
-          netPerformanceWithCurrencyEffectMap?.[dateRange]?.toNumber() ?? 0,
-        quantity: quantity.toNumber(),
-        sectors: assetProfile.sectors,
-        url: assetProfile.url,
-        valueInBaseCurrency: valueInBaseCurrency.toNumber()
-      };
-    }
-
-    if (filters?.length === 0 || isFilteredByAccount || isFilteredByCash) {
-      const cashPositions = this.getCashPositions({
-        cashDetails,
-        userCurrency,
-        value: filteredValueInBaseCurrency
-      });
-
-      for (const symbol of Object.keys(cashPositions)) {
-        holdings[symbol] = cashPositions[symbol];
-      }
-    }
-
-    const { accounts, platforms } = await this.getValueOfAccountsAndPlatforms({
-      activities,
-      filters,
-      portfolioItemsNow,
-      userCurrency,
-      userId,
-      withExcludedAccounts
-    });
-
-    if (
-      filters?.length === 1 &&
-      filters[0].id === TAG_ID_EMERGENCY_FUND &&
-      filters[0].type === 'TAG'
-    ) {
-      const emergencyFundCashPositions = this.getCashPositions({
-        cashDetails,
-        userCurrency,
-        value: filteredValueInBaseCurrency
-      });
-
-      const emergencyFundInCash = emergencyFund
-        .minus(
-          this.getEmergencyFundHoldingsValueInBaseCurrency({
-            holdings
-          })
-        )
-        .toNumber();
-
-      filteredValueInBaseCurrency = emergencyFund;
-
-      accounts[UNKNOWN_KEY] = {
-        balance: 0,
-        currency: userCurrency,
-        name: UNKNOWN_KEY,
-        valueInBaseCurrency: emergencyFundInCash
-      };
-
-      holdings[userCurrency] = {
-        ...emergencyFundCashPositions[userCurrency],
-        investment: emergencyFundInCash,
-        valueInBaseCurrency: emergencyFundInCash
-      };
-    }
-
-    let markets: PortfolioDetails['markets'];
-    let marketsAdvanced: PortfolioDetails['marketsAdvanced'];
-
-    if (withMarkets) {
-      ({ markets, marketsAdvanced } = this.getAggregatedMarkets(holdings));
-    }
-
-    let summary: PortfolioSummary;
-
-    if (withSummary) {
-      summary = await this.getSummary({
-        filteredValueInBaseCurrency,
-        impersonationId,
-        portfolioCalculator,
-        userCurrency,
-        userId,
-        balanceInBaseCurrency: cashDetails.balanceInBaseCurrency,
-        emergencyFundHoldingsValueInBaseCurrency:
-          this.getEmergencyFundHoldingsValueInBaseCurrency({
-            holdings
-          })
-      });
-    }
-
-    return {
-      accounts,
-      createdAt,
-      hasErrors,
-      holdings,
-      markets,
-      marketsAdvanced,
-      platforms,
-      summary
-    };
-  }
-
-  @LogPerformance
-  public async getHolding(
-    dataSource: DataSource,
-    impersonationId: string,
-    symbol: string,
-    userId: string
-  ): Promise<PortfolioHoldingResponse> {
-    userId = await this.getUserId(impersonationId, userId);
-    const user = await this.userService.user({ id: userId });
-    const userCurrency = this.getUserCurrency(user);
-
-    const { activities } =
-      await this.orderService.getOrdersForPortfolioCalculator({
-        userCurrency,
-        userId
-      });
-
-    if (activities.length === 0) {
-      return undefined;
-    }
-
-    const [SymbolProfile] = await this.symbolProfileService.getSymbolProfiles([
-      { dataSource, symbol }
-    ]);
-
-    const portfolioCalculator = this.calculatorFactory.createCalculator({
-      activities,
-      userId,
-      calculationType: this.getUserPerformanceCalculationType(user),
-      currency: userCurrency
-    });
-
-    const transactionPoints = portfolioCalculator.getTransactionPoints();
-
-    const { positions } = await portfolioCalculator.getSnapshot();
-
-    const holding = positions.find((position) => {
-      return dataSource === position.dataSource && symbol === position.symbol;
-    });
-
-    if (!holding) {
-      return undefined;
-    }
-
-    const {
-      averagePrice,
-      currency,
-      dividendInBaseCurrency,
-      fee,
-      firstBuyDate,
-      grossPerformance,
-      grossPerformancePercentage,
-      grossPerformancePercentageWithCurrencyEffect,
-      grossPerformanceWithCurrencyEffect,
-      investmentWithCurrencyEffect,
-      marketPrice,
-      netPerformance,
-      netPerformancePercentage,
-      netPerformancePercentageWithCurrencyEffectMap,
-      netPerformanceWithCurrencyEffectMap,
-      quantity,
-      tags,
-      timeWeightedInvestment,
-      timeWeightedInvestmentWithCurrencyEffect,
-      transactionCount
-    } = holding;
-
-    const activitiesOfHolding = activities.filter(({ SymbolProfile }) => {
-      return (
-        SymbolProfile.dataSource === dataSource &&
-        SymbolProfile.symbol === symbol
-      );
-    });
-
-    const dividendYieldPercent = getAnnualizedPerformancePercent({
-      daysInMarket: differenceInDays(new Date(), parseDate(firstBuyDate)),
-      netPerformancePercentage: timeWeightedInvestment.eq(0)
-        ? new Big(0)
-        : dividendInBaseCurrency.div(timeWeightedInvestment)
-    });
-
-    const dividendYieldPercentWithCurrencyEffect =
-      getAnnualizedPerformancePercent({
-        daysInMarket: differenceInDays(new Date(), parseDate(firstBuyDate)),
-        netPerformancePercentage: timeWeightedInvestmentWithCurrencyEffect.eq(0)
-          ? new Big(0)
-          : dividendInBaseCurrency.div(timeWeightedInvestmentWithCurrencyEffect)
-      });
-
-    const stakeRewards = getSum(
-      activities
-        .filter(({ SymbolProfile, type }) => {
-          return symbol === SymbolProfile.symbol && type === 'STAKE';
-        })
-        .map(({ quantity }) => {
-          return new Big(quantity);
-        })
-    );
-
-    const historicalData = await this.dataProviderService.getHistorical(
-      [{ dataSource, symbol }],
-      'day',
-      parseISO(firstBuyDate),
-      new Date()
-    );
-
-    const historicalDataArray: HistoricalDataItem[] = [];
-    let marketPriceMax = Math.max(
-      activitiesOfHolding[0].unitPriceInAssetProfileCurrency,
-      marketPrice
-    );
-    let marketPriceMaxDate =
-      marketPrice > activitiesOfHolding[0].unitPriceInAssetProfileCurrency
-        ? new Date()
-        : activitiesOfHolding[0].date;
-    let marketPriceMin = Math.min(
-      activitiesOfHolding[0].unitPriceInAssetProfileCurrency,
-      marketPrice
-    );
-
-    if (historicalData[symbol]) {
-      let j = -1;
-      for (const [date, { marketPrice }] of Object.entries(
-        historicalData[symbol]
-      )) {
-        while (
-          j + 1 < transactionPoints.length &&
-          !isAfter(parseDate(transactionPoints[j + 1].date), parseDate(date))
-        ) {
-          j++;
-        }
-
-        let currentAveragePrice = 0;
-        let currentQuantity = 0;
-
-        const currentSymbol = transactionPoints[j]?.items.find(
-          (transactionPointSymbol) => {
-            return transactionPointSymbol.symbol === symbol;
-          }
-        );
-
-        if (currentSymbol) {
-          currentAveragePrice = currentSymbol.averagePrice.toNumber();
-          currentQuantity = currentSymbol.quantity.toNumber();
-        }
-
-        historicalDataArray.push({
-          date,
-          averagePrice: currentAveragePrice,
-          marketPrice:
-            historicalDataArray.length > 0 ? marketPrice : currentAveragePrice,
-          quantity: currentQuantity
-        });
-
-        if (marketPrice > marketPriceMax) {
-          marketPriceMax = marketPrice;
-          marketPriceMaxDate = parseISO(date);
-        }
-        marketPriceMin = Math.min(
-          marketPrice ?? Number.MAX_SAFE_INTEGER,
-          marketPriceMin
-        );
-      }
-    } else {
-      // Add historical entry for buy date, if no historical data available
-      historicalDataArray.push({
-        averagePrice: activitiesOfHolding[0].unitPriceInAssetProfileCurrency,
-        date: firstBuyDate,
-        marketPrice: activitiesOfHolding[0].unitPriceInAssetProfileCurrency,
-        quantity: activitiesOfHolding[0].quantity
-      });
-    }
-
-    const performancePercent =
-      this.benchmarkService.calculateChangeInPercentage(
-        marketPriceMax,
-        marketPrice
-      );
-
-    return {
-      firstBuyDate,
-      marketPrice,
-      marketPriceMax,
-      marketPriceMin,
-      SymbolProfile,
-      tags,
-      activitiesCount: transactionCount,
-      activities: activitiesOfHolding,
-      averagePrice: averagePrice.toNumber(),
-      dataProviderInfo: portfolioCalculator.getDataProviderInfos()?.[0],
-      stakeRewards: stakeRewards.toNumber(),
-      dividendInBaseCurrency: dividendInBaseCurrency.toNumber(),
-      dividendYieldPercent: dividendYieldPercent.toNumber(),
-      dividendYieldPercentWithCurrencyEffect:
-        dividendYieldPercentWithCurrencyEffect.toNumber(),
-      feeInBaseCurrency: this.exchangeRateDataService.toCurrency(
-        fee.toNumber(),
-        SymbolProfile.currency,
-        userCurrency
-      ),
-      grossPerformance: grossPerformance?.toNumber(),
-      grossPerformancePercent: grossPerformancePercentage?.toNumber(),
-      grossPerformancePercentWithCurrencyEffect:
-        grossPerformancePercentageWithCurrencyEffect?.toNumber(),
-      grossPerformanceWithCurrencyEffect:
-        grossPerformanceWithCurrencyEffect?.toNumber(),
-      historicalData: historicalDataArray,
-      investmentInBaseCurrencyWithCurrencyEffect:
-        investmentWithCurrencyEffect?.toNumber(),
-      netPerformance: netPerformance?.toNumber(),
-      netPerformancePercent: netPerformancePercentage?.toNumber(),
-      netPerformancePercentWithCurrencyEffect:
-        netPerformancePercentageWithCurrencyEffectMap?.['max']?.toNumber(),
-      netPerformanceWithCurrencyEffect:
-        netPerformanceWithCurrencyEffectMap?.['max']?.toNumber(),
-      performances: {
-        allTimeHigh: {
-          performancePercent,
-          date: marketPriceMaxDate
-        }
-      },
-      quantity: quantity.toNumber(),
-      value: this.exchangeRateDataService.toCurrency(
-        quantity.mul(marketPrice ?? 0).toNumber(),
-        currency,
-        userCurrency
-      )
-    };
-  }
-
-  @LogPerformance
-  public async getPerformance({
-    dateRange = 'max',
-    filters,
-    impersonationId,
-    userId
-  }: {
-    dateRange?: DateRange;
-    filters?: Filter[];
-    impersonationId: string;
-    userId: string;
-    withExcludedAccounts?: boolean;
-  }): Promise<PortfolioPerformanceResponse> {
-    userId = await this.getUserId(impersonationId, userId);
-    const user = await this.userService.user({ id: userId });
-    const userCurrency = this.getUserCurrency(user);
-
-    const [accountBalanceItems, { activities }] = await Promise.all([
-      this.accountBalanceService.getAccountBalanceItems({
-        filters,
-        userId,
-        userCurrency
-      }),
-      this.orderService.getOrdersForPortfolioCalculator({
-        filters,
-        userCurrency,
-        userId
-      })
-    ]);
-
-    if (accountBalanceItems.length === 0 && activities.length === 0) {
-      return {
-        chart: [],
-        firstOrderDate: undefined,
-        hasErrors: false,
-        performance: {
-          currentNetWorth: 0,
-          currentValueInBaseCurrency: 0,
-          netPerformance: 0,
-          netPerformancePercentage: 0,
-          netPerformancePercentageWithCurrencyEffect: 0,
-          netPerformanceWithCurrencyEffect: 0,
-          totalInvestment: 0
-        }
-      };
-    }
-
-    const portfolioCalculator = this.calculatorFactory.createCalculator({
-      accountBalanceItems,
-      activities,
-      filters,
-      userId,
-      calculationType: this.getUserPerformanceCalculationType(user),
-      currency: userCurrency
-    });
-
-    const { endDate, startDate } = getIntervalFromDateRange(dateRange);
-    const range = { end: endDate, start: startDate };
-
-    const {
-      chart,
-      netPerformance,
-      netPerformanceInPercentage,
-      netPerformanceInPercentageWithCurrencyEffect,
-      netPerformanceWithCurrencyEffect,
-      netWorth,
-      totalInvestment,
-      valueWithCurrencyEffect
-    } = await portfolioCalculator.getPerformance(range);
-
-    return {
-      chart,
-      hasErrors: false,
-      firstOrderDate: parseDate(chart[0]?.date),
-      performance: {
-        netPerformance,
-        netPerformanceWithCurrencyEffect,
-        totalInvestment,
-        currentNetWorth: netWorth,
-        currentValueInBaseCurrency: valueWithCurrencyEffect,
-        netPerformancePercentage: netPerformanceInPercentage,
-        netPerformancePercentageWithCurrencyEffect:
-          netPerformanceInPercentageWithCurrencyEffect
-      }
-    };
-  }
-
-  @LogPerformance
-  public async getReport(
-    impersonationId: string,
-    userId: string
-  ): Promise<PortfolioReportResponse> {
-    userId = await this.getUserId(impersonationId, userId);
-    const userSettings = this.request.user.settings.settings as UserSettings;
-
-    const { accounts, holdings, markets, marketsAdvanced, summary } =
-      await this.getDetails({
-        impersonationId,
-        userId,
-        withMarkets: true,
-        withSummary: true
-      });
-
-    const marketsAdvancedTotalInBaseCurrency = getSum(
-      Object.values(marketsAdvanced).map(({ valueInBaseCurrency }) => {
-        return new Big(valueInBaseCurrency);
-      })
-    ).toNumber();
-
-    const marketsTotalInBaseCurrency = getSum(
-      Object.values(markets).map(({ valueInBaseCurrency }) => {
-        return new Big(valueInBaseCurrency);
-      })
-    ).toNumber();
-
-    const categories: PortfolioReportResponse['xRay']['categories'] = [
-      {
-        key: 'liquidity',
-        name: this.i18nService.getTranslation({
-          id: 'rule.liquidity.category',
-          languageCode: userSettings.language
-        }),
-        rules: await this.rulesService.evaluate(
-          [
-            new BuyingPower(
-              this.exchangeRateDataService,
-              this.i18nService,
-              summary.cash,
-              userSettings.language
-            )
-          ],
-          userSettings
-        )
-      },
-      {
-        key: 'emergencyFund',
-        name: this.i18nService.getTranslation({
-          id: 'rule.emergencyFund.category',
-          languageCode: userSettings.language
-        }),
-        rules: await this.rulesService.evaluate(
-          [
-            new EmergencyFundSetup(
-              this.exchangeRateDataService,
-              this.i18nService,
-              userSettings.language,
-              this.getTotalEmergencyFund({
-                userSettings,
-                emergencyFundHoldingsValueInBaseCurrency:
-                  this.getEmergencyFundHoldingsValueInBaseCurrency({ holdings })
-              }).toNumber()
-            )
-          ],
-          userSettings
-        )
-      },
-      {
-        key: 'currencyClusterRisk',
-        name: this.i18nService.getTranslation({
-          id: 'rule.currencyClusterRisk.category',
-          languageCode: userSettings.language
-        }),
-        rules:
-          summary.activityCount > 0
-            ? await this.rulesService.evaluate(
-                [
-                  new CurrencyClusterRiskBaseCurrencyCurrentInvestment(
-                    this.exchangeRateDataService,
-                    this.i18nService,
-                    Object.values(holdings),
-                    userSettings.language
-                  ),
-                  new CurrencyClusterRiskCurrentInvestment(
-                    this.exchangeRateDataService,
-                    this.i18nService,
-                    Object.values(holdings),
-                    userSettings.language
-                  )
-                ],
-                userSettings
-              )
-            : undefined
-      },
-      {
-        key: 'assetClassClusterRisk',
-        name: this.i18nService.getTranslation({
-          id: 'rule.assetClassClusterRisk.category',
-          languageCode: userSettings.language
-        }),
-        rules:
-          summary.activityCount > 0
-            ? await this.rulesService.evaluate(
-                [
-                  new AssetClassClusterRiskEquity(
-                    this.exchangeRateDataService,
-                    this.i18nService,
-                    userSettings.language,
-                    Object.values(holdings)
-                  ),
-                  new AssetClassClusterRiskFixedIncome(
-                    this.exchangeRateDataService,
-                    this.i18nService,
-                    userSettings.language,
-                    Object.values(holdings)
-                  )
-                ],
-                userSettings
-              )
-            : undefined
-      },
-      {
-        key: 'accountClusterRisk',
-        name: this.i18nService.getTranslation({
-          id: 'rule.accountClusterRisk.category',
-          languageCode: userSettings.language
-        }),
-        rules:
-          summary.activityCount > 0
-            ? await this.rulesService.evaluate(
-                [
-                  new AccountClusterRiskCurrentInvestment(
-                    this.exchangeRateDataService,
-                    this.i18nService,
-                    userSettings.language,
-                    accounts
-                  ),
-                  new AccountClusterRiskSingleAccount(
-                    this.exchangeRateDataService,
-                    this.i18nService,
-                    userSettings.language,
-                    accounts
-                  )
-                ],
-                userSettings
-              )
-            : undefined
-      },
-      {
-        key: 'economicMarketClusterRisk',
-        name: this.i18nService.getTranslation({
-          id: 'rule.economicMarketClusterRisk.category',
-          languageCode: userSettings.language
-        }),
-        rules:
-          summary.activityCount > 0
-            ? await this.rulesService.evaluate(
-                [
-                  new EconomicMarketClusterRiskDevelopedMarkets(
-                    this.exchangeRateDataService,
-                    this.i18nService,
-                    marketsTotalInBaseCurrency,
-                    markets.developedMarkets.valueInBaseCurrency,
-                    userSettings.language
-                  ),
-                  new EconomicMarketClusterRiskEmergingMarkets(
-                    this.exchangeRateDataService,
-                    this.i18nService,
-                    marketsTotalInBaseCurrency,
-                    markets.emergingMarkets.valueInBaseCurrency,
-                    userSettings.language
-                  )
-                ],
-                userSettings
-              )
-            : undefined
-      },
-      {
-        key: 'regionalMarketClusterRisk',
-        name: this.i18nService.getTranslation({
-          id: 'rule.regionalMarketClusterRisk.category',
-          languageCode: userSettings.language
-        }),
-        rules:
-          summary.activityCount > 0
-            ? await this.rulesService.evaluate(
-                [
-                  new RegionalMarketClusterRiskAsiaPacific(
-                    this.exchangeRateDataService,
-                    this.i18nService,
-                    userSettings.language,
-                    marketsAdvancedTotalInBaseCurrency,
-                    marketsAdvanced.asiaPacific.valueInBaseCurrency
-                  ),
-                  new RegionalMarketClusterRiskEmergingMarkets(
-                    this.exchangeRateDataService,
-                    this.i18nService,
-                    userSettings.language,
-                    marketsAdvancedTotalInBaseCurrency,
-                    marketsAdvanced.emergingMarkets.valueInBaseCurrency
-                  ),
-                  new RegionalMarketClusterRiskEurope(
-                    this.exchangeRateDataService,
-                    this.i18nService,
-                    userSettings.language,
-                    marketsAdvancedTotalInBaseCurrency,
-                    marketsAdvanced.europe.valueInBaseCurrency
-                  ),
-                  new RegionalMarketClusterRiskJapan(
-                    this.exchangeRateDataService,
-                    this.i18nService,
-                    userSettings.language,
-                    marketsAdvancedTotalInBaseCurrency,
-                    marketsAdvanced.japan.valueInBaseCurrency
-                  ),
-                  new RegionalMarketClusterRiskNorthAmerica(
-                    this.exchangeRateDataService,
-                    this.i18nService,
-                    userSettings.language,
-                    marketsAdvancedTotalInBaseCurrency,
-                    marketsAdvanced.northAmerica.valueInBaseCurrency
-                  )
-                ],
-                userSettings
-              )
-            : undefined
-      },
-      {
-        key: 'fees',
-        name: this.i18nService.getTranslation({
-          id: 'rule.fees.category',
-          languageCode: userSettings.language
-        }),
-        rules: await this.rulesService.evaluate(
-          [
-            new FeeRatioInitialInvestment(
-              this.exchangeRateDataService,
-              this.i18nService,
-              userSettings.language,
-              summary.committedFunds,
-              summary.fees
-            )
-          ],
-          userSettings
-        )
-      }
-    ];
-
-    return {
-      xRay: {
-        categories,
-        statistics: this.getReportStatistics(
-          categories.flatMap(({ rules }) => {
-            return rules ?? [];
-          })
-        )
-      }
-    };
-  }
-
-  @LogPerformance
-  public async updateTags({
-    dataSource,
-    impersonationId,
-    symbol,
-    tags,
-    userId
-  }: {
-    dataSource: DataSource;
-    impersonationId: string;
-    symbol: string;
-    tags: Tag[];
-    userId: string;
-  }) {
-    userId = await this.getUserId(impersonationId, userId);
-    await this.orderService.assignTags({ dataSource, symbol, tags, userId });
-  }
-
-  private getAggregatedMarkets(holdings: Record<string, PortfolioPosition>): {
-    markets: PortfolioDetails['markets'];
-    marketsAdvanced: PortfolioDetails['marketsAdvanced'];
-  } {
-    const markets: PortfolioDetails['markets'] = {
-      [UNKNOWN_KEY]: {
-        id: UNKNOWN_KEY,
-        valueInBaseCurrency: 0,
-        valueInPercentage: 0
-      },
-      developedMarkets: {
-        id: 'developedMarkets',
-        valueInBaseCurrency: 0,
-        valueInPercentage: 0
-      },
-      emergingMarkets: {
-        id: 'emergingMarkets',
-        valueInBaseCurrency: 0,
-        valueInPercentage: 0
-      },
-      otherMarkets: {
-        id: 'otherMarkets',
-        valueInBaseCurrency: 0,
-        valueInPercentage: 0
-      }
-    };
-
-    const marketsAdvanced: PortfolioDetails['marketsAdvanced'] = {
-      [UNKNOWN_KEY]: {
-        id: UNKNOWN_KEY,
-        valueInBaseCurrency: 0,
-        valueInPercentage: 0
-      },
-      asiaPacific: {
-        id: 'asiaPacific',
-        valueInBaseCurrency: 0,
-        valueInPercentage: 0
-      },
-      emergingMarkets: {
-        id: 'emergingMarkets',
-        valueInBaseCurrency: 0,
-        valueInPercentage: 0
-      },
-      europe: {
-        id: 'europe',
-        valueInBaseCurrency: 0,
-        valueInPercentage: 0
-      },
-      japan: {
-        id: 'japan',
-        valueInBaseCurrency: 0,
-        valueInPercentage: 0
-      },
-      northAmerica: {
-        id: 'northAmerica',
-        valueInBaseCurrency: 0,
-        valueInPercentage: 0
-      },
-      otherMarkets: {
-        id: 'otherMarkets',
-        valueInBaseCurrency: 0,
-        valueInPercentage: 0
-      }
-    };
-
-    for (const [, position] of Object.entries(holdings)) {
-      const value = position.valueInBaseCurrency;
-
-      if (position.assetClass !== AssetClass.LIQUIDITY) {
-        if (position.countries.length > 0) {
-          markets.developedMarkets.valueInBaseCurrency +=
-            position.markets.developedMarkets * value;
-          markets.emergingMarkets.valueInBaseCurrency +=
-            position.markets.emergingMarkets * value;
-          markets.otherMarkets.valueInBaseCurrency +=
-            position.markets.otherMarkets * value;
-
-          marketsAdvanced.asiaPacific.valueInBaseCurrency +=
-            position.marketsAdvanced.asiaPacific * value;
-          marketsAdvanced.emergingMarkets.valueInBaseCurrency +=
-            position.marketsAdvanced.emergingMarkets * value;
-          marketsAdvanced.europe.valueInBaseCurrency +=
-            position.marketsAdvanced.europe * value;
-          marketsAdvanced.japan.valueInBaseCurrency +=
-            position.marketsAdvanced.japan * value;
-          marketsAdvanced.northAmerica.valueInBaseCurrency +=
-            position.marketsAdvanced.northAmerica * value;
-          marketsAdvanced.otherMarkets.valueInBaseCurrency +=
-            position.marketsAdvanced.otherMarkets * value;
-        } else {
-          markets[UNKNOWN_KEY].valueInBaseCurrency += value;
-          marketsAdvanced[UNKNOWN_KEY].valueInBaseCurrency += value;
-        }
-      }
-    }
-
-    const marketsTotalInBaseCurrency = getSum(
-      Object.values(markets).map(({ valueInBaseCurrency }) => {
-        return new Big(valueInBaseCurrency);
-      })
-    ).toNumber();
-
-    markets.developedMarkets.valueInPercentage =
-      markets.developedMarkets.valueInBaseCurrency / marketsTotalInBaseCurrency;
-    markets.emergingMarkets.valueInPercentage =
-      markets.emergingMarkets.valueInBaseCurrency / marketsTotalInBaseCurrency;
-    markets.otherMarkets.valueInPercentage =
-      markets.otherMarkets.valueInBaseCurrency / marketsTotalInBaseCurrency;
-    markets[UNKNOWN_KEY].valueInPercentage =
-      markets[UNKNOWN_KEY].valueInBaseCurrency / marketsTotalInBaseCurrency;
-
-    const marketsAdvancedTotal =
-      marketsAdvanced.asiaPacific.valueInBaseCurrency +
-      marketsAdvanced.emergingMarkets.valueInBaseCurrency +
-      marketsAdvanced.europe.valueInBaseCurrency +
-      marketsAdvanced.japan.valueInBaseCurrency +
-      marketsAdvanced.northAmerica.valueInBaseCurrency +
-      marketsAdvanced.otherMarkets.valueInBaseCurrency +
-      marketsAdvanced[UNKNOWN_KEY].valueInBaseCurrency;
-
-    marketsAdvanced.asiaPacific.valueInPercentage =
-      marketsAdvanced.asiaPacific.valueInBaseCurrency / marketsAdvancedTotal;
-    marketsAdvanced.emergingMarkets.valueInPercentage =
-      marketsAdvanced.emergingMarkets.valueInBaseCurrency /
-      marketsAdvancedTotal;
-    marketsAdvanced.europe.valueInPercentage =
-      marketsAdvanced.europe.valueInBaseCurrency / marketsAdvancedTotal;
-    marketsAdvanced.japan.valueInPercentage =
-      marketsAdvanced.japan.valueInBaseCurrency / marketsAdvancedTotal;
-    marketsAdvanced.northAmerica.valueInPercentage =
-      marketsAdvanced.northAmerica.valueInBaseCurrency / marketsAdvancedTotal;
-    marketsAdvanced.otherMarkets.valueInPercentage =
-      marketsAdvanced.otherMarkets.valueInBaseCurrency / marketsAdvancedTotal;
-    marketsAdvanced[UNKNOWN_KEY].valueInPercentage =
-      marketsAdvanced[UNKNOWN_KEY].valueInBaseCurrency / marketsAdvancedTotal;
-
-    return { markets, marketsAdvanced };
-  }
-
-  private getCashPositions({
-    cashDetails,
-    userCurrency,
-    value
-  }: {
-    cashDetails: CashDetails;
-    userCurrency: string;
-    value: Big;
-  }) {
-    const cashPositions: PortfolioDetails['holdings'] = {
-      [userCurrency]: this.getInitialCashPosition({
-        balance: 0,
-        currency: userCurrency
-      })
-    };
-
-    for (const account of cashDetails.accounts) {
-      const convertedBalance = this.exchangeRateDataService.toCurrency(
-        account.balance,
-        account.currency,
-        userCurrency
-      );
-
-      if (convertedBalance === 0) {
-        continue;
-      }
-
-      if (cashPositions[account.currency]) {
-        cashPositions[account.currency].investment += convertedBalance;
-        cashPositions[account.currency].valueInBaseCurrency += convertedBalance;
-      } else {
-        cashPositions[account.currency] = this.getInitialCashPosition({
-          balance: convertedBalance,
-          currency: account.currency
-        });
-      }
-    }
-
-    for (const symbol of Object.keys(cashPositions)) {
-      // Calculate allocations for each currency
-      cashPositions[symbol].allocationInPercentage = value.gt(0)
-        ? new Big(cashPositions[symbol].valueInBaseCurrency)
-            .div(value)
-            .toNumber()
-        : 0;
-    }
-
-    return cashPositions;
-  }
-
-  @LogPerformance
-  private getEmergencyFundHoldingsValueInBaseCurrency({
-    holdings
-  }: {
-    holdings: PortfolioDetails['holdings'];
-  }) {
-    // TODO: Use current value of activities instead of holdings
-    // tagged with EMERGENCY_FUND_TAG_ID
-    const emergencyFundHoldings = Object.values(holdings).filter(({ tags }) => {
-      return (
-        tags?.some(({ id }) => {
-          return id === TAG_ID_EMERGENCY_FUND;
-        }) ?? false
-      );
-    });
-
-    let valueInBaseCurrencyOfEmergencyFundHoldings = new Big(0);
-
-    for (const { valueInBaseCurrency } of emergencyFundHoldings) {
-      valueInBaseCurrencyOfEmergencyFundHoldings =
-        valueInBaseCurrencyOfEmergencyFundHoldings.plus(valueInBaseCurrency);
-    }
-
-    return valueInBaseCurrencyOfEmergencyFundHoldings.toNumber();
-  }
-
-  @LogPerformance
-  private getReportStatistics(
-    evaluatedRules: PortfolioReportRule[]
-  ): PortfolioReportResponse['xRay']['statistics'] {
-    const rulesActiveCount = Object.values(evaluatedRules)
-      .flat()
-      .filter((rule) => {
-        return rule?.isActive === true;
-      }).length;
-
-    const rulesFulfilledCount = Object.values(evaluatedRules)
-      .flat()
-      .filter((rule) => {
-        return rule?.value === true;
-      }).length;
-
-    return { rulesActiveCount, rulesFulfilledCount };
-  }
-
-  @LogPerformance
-  private getStreaks({
-    investments,
-    savingsRate
-  }: {
-    investments: InvestmentItem[];
-    savingsRate: number;
-  }) {
-    let currentStreak = 0;
-    let longestStreak = 0;
-
-    for (const { investment } of investments) {
-      if (investment >= savingsRate) {
-        currentStreak++;
-        longestStreak = Math.max(longestStreak, currentStreak);
-      } else {
-        currentStreak = 0;
-      }
-    }
-
-    return { currentStreak, longestStreak };
-  }
-
-  @LogPerformance
-  private async getValueOfAccountsAndPlatforms({
-    activities,
-    filters = [],
-    portfolioItemsNow,
-    userCurrency,
-    userId,
-    withExcludedAccounts = false
-  }: {
-    activities: Activity[];
-    filters?: Filter[];
-    portfolioItemsNow: Record<string, TimelinePosition>;
-    userCurrency: string;
-    userId: string;
-    withExcludedAccounts?: boolean;
-  }) {
-    const accounts: PortfolioDetails['accounts'] = {};
-    const platforms: PortfolioDetails['platforms'] = {};
-
-    let currentAccounts: (Account & {
-      Order?: Order[];
-      platform?: Platform;
-    })[] = [];
-
-    if (filters.length === 0) {
-      currentAccounts = await this.accountService.getAccounts(userId);
-    } else if (filters.length === 1 && filters[0].type === 'ACCOUNT') {
-      currentAccounts = await this.accountService.accounts({
-        include: { platform: true },
-        where: { id: filters[0].id }
-      });
-    } else {
-      const accountIds = Array.from(
-        new Set(
-          activities
-            .filter(({ accountId }) => {
-              return accountId;
-            })
-            .map(({ accountId }) => {
-              return accountId;
-            })
-        )
-      );
-
-      currentAccounts = await this.accountService.accounts({
-        include: { platform: true },
-        where: { id: { in: accountIds } }
-      });
-    }
-
-    currentAccounts = currentAccounts.filter((account) => {
-      return withExcludedAccounts || account.isExcluded === false;
-    });
-
-    for (const account of currentAccounts) {
-      const ordersByAccount = activities.filter(({ accountId }) => {
-        return accountId === account.id;
-      });
-
-      accounts[account.id] = {
-        balance: account.balance,
-        currency: account.currency,
-        name: account.name,
-        valueInBaseCurrency: this.exchangeRateDataService.toCurrency(
-          account.balance,
-          account.currency,
-          userCurrency
-        )
-      };
-
-      if (platforms[account.platformId || UNKNOWN_KEY]?.valueInBaseCurrency) {
-        platforms[account.platformId || UNKNOWN_KEY].valueInBaseCurrency +=
-          this.exchangeRateDataService.toCurrency(
-            account.balance,
-            account.currency,
-            userCurrency
-          );
-      } else {
-        platforms[account.platformId || UNKNOWN_KEY] = {
-          balance: account.balance,
-          currency: account.currency,
-          name: account.platform?.name,
-          valueInBaseCurrency: this.exchangeRateDataService.toCurrency(
-            account.balance,
-            account.currency,
-            userCurrency
-          )
-        };
-      }
-
-      for (const {
-        account,
-        quantity,
-        SymbolProfile,
-        type
-      } of ordersByAccount) {
-        const currentValueOfSymbolInBaseCurrency =
-          getFactor(type) *
-          quantity *
-          (portfolioItemsNow[SymbolProfile.symbol]?.marketPriceInBaseCurrency ??
-            0);
-
-        if (accounts[account?.id || UNKNOWN_KEY]?.valueInBaseCurrency) {
-          accounts[account?.id || UNKNOWN_KEY].valueInBaseCurrency +=
-            currentValueOfSymbolInBaseCurrency;
-        } else {
-          accounts[account?.id || UNKNOWN_KEY] = {
-            balance: 0,
-            currency: account?.currency,
-            name: account.name,
-            valueInBaseCurrency: currentValueOfSymbolInBaseCurrency
-          };
-        }
-
-        if (
-          platforms[account?.platformId || UNKNOWN_KEY]?.valueInBaseCurrency
-        ) {
-          platforms[account?.platformId || UNKNOWN_KEY].valueInBaseCurrency +=
-            currentValueOfSymbolInBaseCurrency;
-        } else {
-          platforms[account?.platformId || UNKNOWN_KEY] = {
-            balance: 0,
-            currency: account?.currency,
-            name: account.platform?.name,
-            valueInBaseCurrency: currentValueOfSymbolInBaseCurrency
-          };
-        }
-      }
-    }
-
-    return { accounts, platforms };
-  }
-
-  @LogPerformance
-  private async getSummary({
-    balanceInBaseCurrency,
-    emergencyFundHoldingsValueInBaseCurrency,
-    filteredValueInBaseCurrency,
-    impersonationId,
-    portfolioCalculator,
-    userCurrency,
-    userId
-  }: {
-    balanceInBaseCurrency: number;
-    emergencyFundHoldingsValueInBaseCurrency: number;
-    filteredValueInBaseCurrency: Big;
-    impersonationId: string;
-    portfolioCalculator: PortfolioCalculator;
-    userCurrency: string;
-    userId: string;
-  }): Promise<PortfolioSummary> {
-    userId = await this.getUserId(impersonationId, userId);
-    const user = await this.userService.user({ id: userId });
-
-    const { activities } = await this.orderService.getOrders({
-      userCurrency,
-      userId,
-      withExcludedAccountsAndActivities: true
-    });
-    const excludedActivities: Activity[] = [];
-    const nonExcludedActivities: Activity[] = [];
-
-    for (const activity of activities) {
-      if (
-        activity.account?.isExcluded ||
-        activity.tags?.some(({ id }) => {
-          return id === TAG_ID_EXCLUDE_FROM_ANALYSIS;
-        })
-      ) {
-        excludedActivities.push(activity);
-      } else {
-        nonExcludedActivities.push(activity);
-      }
-    }
-
-    const { currentValueInBaseCurrency, totalInvestment } =
-      await portfolioCalculator.getSnapshot();
-
-    const { performance } = await this.getPerformance({
-      impersonationId,
-      userId
-    });
-
-    const {
-      netPerformance,
-      netPerformancePercentage,
-      netPerformancePercentageWithCurrencyEffect,
-      netPerformanceWithCurrencyEffect
-    } = performance;
-
-    const dividendInBaseCurrency =
-      await portfolioCalculator.getDividendInBaseCurrency();
-
-    const totalEmergencyFund = this.getTotalEmergencyFund({
-      emergencyFundHoldingsValueInBaseCurrency,
-      userSettings: user.settings?.settings as UserSettings
-    });
-
-    const fees = await portfolioCalculator.getFeesInBaseCurrency();
-
-    const firstOrderDate = portfolioCalculator.getStartDate();
-
-    const interest = await portfolioCalculator.getInterestInBaseCurrency();
-
-    const liabilities =
-      await portfolioCalculator.getLiabilitiesInBaseCurrency();
-
-    const totalBuy = this.getSumOfActivityType({
-      userCurrency,
-      activities: nonExcludedActivities,
-      activityType: 'BUY'
-    }).toNumber();
-
-    const totalSell = this.getSumOfActivityType({
-      userCurrency,
-      activities: nonExcludedActivities,
-      activityType: 'SELL'
-    }).toNumber();
-
-    const cash = new Big(balanceInBaseCurrency)
-      .minus(totalEmergencyFund)
-      .plus(emergencyFundHoldingsValueInBaseCurrency)
-      .toNumber();
-
-    const committedFunds = new Big(totalBuy)
-      .minus(totalSell)
-      .minus(dividendInBaseCurrency);
-
-    const totalOfExcludedActivities = this.getSumOfActivityType({
-      userCurrency,
-      activities: excludedActivities,
-      activityType: 'BUY'
-    }).minus(
-      this.getSumOfActivityType({
-        userCurrency,
-        activities: excludedActivities,
-        activityType: 'SELL'
-      })
-    );
-
-    const cashDetailsWithExcludedAccounts =
-      await this.accountService.getCashDetails({
-        userId,
-        currency: userCurrency,
-        withExcludedAccounts: true
-      });
-    const excludedBalanceInBaseCurrency = new Big(
-      cashDetailsWithExcludedAccounts.balanceInBaseCurrency
-    ).minus(balanceInBaseCurrency);
-
-    const excludedAccountsAndActivities = excludedBalanceInBaseCurrency
-      .plus(totalOfExcludedActivities)
-      .toNumber();
-
-    const netWorth = await portfolioCalculator
-      .getUnfilteredNetWorth(this.getUserCurrency())
-      .then((value) => value.toNumber());
-
-    const daysInMarket = differenceInDays(new Date(), firstOrderDate);
-
-    const annualizedPerformancePercent = getAnnualizedPerformancePercent({
-      daysInMarket,
-      netPerformancePercentage: new Big(netPerformancePercentage)
-    })?.toNumber();
-
-    const annualizedPerformancePercentWithCurrencyEffect =
-      getAnnualizedPerformancePercent({
-        daysInMarket,
-        netPerformancePercentage: new Big(
-          netPerformancePercentageWithCurrencyEffect
-        )
-      })?.toNumber();
-
-    return {
-      annualizedPerformancePercent,
-      annualizedPerformancePercentWithCurrencyEffect,
-      cash,
-      excludedAccountsAndActivities,
-      netPerformance,
-      netPerformancePercentage,
-      netPerformancePercentageWithCurrencyEffect,
-      netPerformanceWithCurrencyEffect,
-      totalBuy,
-      totalSell,
-      activityCount: activities.filter(({ type }) => {
-        return ['BUY', 'SELL'].includes(type);
-      }).length,
-      committedFunds: committedFunds.toNumber(),
-      currentValueInBaseCurrency: currentValueInBaseCurrency.toNumber(),
-      dividendInBaseCurrency: dividendInBaseCurrency.toNumber(),
-      emergencyFund: {
-        assets: emergencyFundHoldingsValueInBaseCurrency,
-        cash: totalEmergencyFund
-          .minus(emergencyFundHoldingsValueInBaseCurrency)
-          .toNumber(),
-        total: totalEmergencyFund.toNumber()
-      },
-      fees: fees.toNumber(),
-      filteredValueInBaseCurrency: filteredValueInBaseCurrency.toNumber(),
-      filteredValueInPercentage: netWorth
-        ? filteredValueInBaseCurrency.div(netWorth).toNumber()
-        : undefined,
-      fireWealth: {
-        today: {
-          valueInBaseCurrency: new Big(currentValueInBaseCurrency)
-            .minus(emergencyFundHoldingsValueInBaseCurrency)
-            .toNumber()
-        }
-      },
-      grossPerformance: new Big(netPerformance).plus(fees).toNumber(),
-      grossPerformanceWithCurrencyEffect: new Big(
-        netPerformanceWithCurrencyEffect
-      )
-        .plus(fees)
-        .toNumber(),
-      interestInBaseCurrency: interest.toNumber(),
-      liabilitiesInBaseCurrency: liabilities.toNumber(),
-      totalInvestment: totalInvestment.toNumber(),
-      totalValueInBaseCurrency: netWorth
-    };
-  }
-
-  @LogPerformance
-  private getSumOfActivityType({
-    activities,
-    activityType,
-    userCurrency
-  }: {
-    activities: Activity[];
-    activityType: ActivityType;
-    userCurrency: string;
-  }) {
-    return getSum(
-      activities
-        .filter(({ isDraft, type }) => {
-          return isDraft === false && type === activityType;
-        })
-        .map(({ quantity, SymbolProfile, unitPrice }) => {
-          return new Big(
-            this.exchangeRateDataService.toCurrency(
-              new Big(quantity).mul(unitPrice).toNumber(),
-              SymbolProfile.currency,
-              userCurrency
-            )
-          );
-        })
-    );
-  }
-
-  private getInitialCashPosition({
-    balance,
-    currency
-  }: {
-    balance: number;
-    currency: string;
-  }): PortfolioPosition {
-    return {
-      currency,
-      allocationInPercentage: 0,
-      assetClass: AssetClass.LIQUIDITY,
-      assetSubClass: AssetSubClass.CASH,
-      countries: [],
-      dataSource: undefined,
-      dateOfFirstActivity: undefined,
-      dividend: 0,
-      grossPerformance: 0,
-      grossPerformancePercent: 0,
-      grossPerformancePercentWithCurrencyEffect: 0,
-      grossPerformanceWithCurrencyEffect: 0,
-      holdings: [],
-      investment: balance,
-      marketPrice: 0,
-      name: currency,
-      netPerformance: 0,
-      netPerformancePercent: 0,
-      netPerformancePercentWithCurrencyEffect: 0,
-      netPerformanceWithCurrencyEffect: 0,
-      quantity: 0,
-      sectors: [],
-      symbol: currency,
-      tags: [],
-      transactionCount: 0,
-      valueInBaseCurrency: balance
-    };
-  }
-
-  private getDividendsByGroup({
-    dividends,
-    groupBy
-  }: {
-    dividends: InvestmentItem[];
-    groupBy: GroupBy;
-  }): InvestmentItem[] {
-    if (dividends.length === 0) {
-      return [];
-    }
-
-    const dividendsByGroup: InvestmentItem[] = [];
-    let currentDate: Date;
-    let investmentByGroup = new Big(0);
-
-    for (const [index, dividend] of dividends.entries()) {
-      if (
-        isSameYear(parseDate(dividend.date), currentDate) &&
-        (groupBy === 'year' ||
-          isSameMonth(parseDate(dividend.date), currentDate))
-      ) {
-        // Same group: Add up dividends
-
-        investmentByGroup = investmentByGroup.plus(dividend.investment);
-      } else {
-        // New group: Store previous group and reset
-
-        if (currentDate) {
-          dividendsByGroup.push({
-            date: format(
-              set(currentDate, {
-                date: 1,
-                month: groupBy === 'year' ? 0 : currentDate.getMonth()
-              }),
-              DATE_FORMAT
-            ),
-            investment: investmentByGroup.toNumber()
-          });
-        }
-
-        currentDate = parseDate(dividend.date);
-        investmentByGroup = new Big(dividend.investment);
-      }
-
-      if (index === dividends.length - 1) {
-        // Store current month (latest order)
-        dividendsByGroup.push({
-          date: format(
-            set(currentDate, {
-              date: 1,
-              month: groupBy === 'year' ? 0 : currentDate.getMonth()
-            }),
-            DATE_FORMAT
-          ),
-          investment: investmentByGroup.toNumber()
-        });
-      }
-    }
-
-    return dividendsByGroup;
-  }
-
-  private getMarkets({
-    assetProfile
-  }: {
-    assetProfile: EnhancedSymbolProfile;
-  }) {
-    const markets = {
-      [UNKNOWN_KEY]: 0,
-      developedMarkets: 0,
-      emergingMarkets: 0,
-      otherMarkets: 0
-    };
-    const marketsAdvanced = {
-      [UNKNOWN_KEY]: 0,
-      asiaPacific: 0,
-      emergingMarkets: 0,
-      europe: 0,
-      japan: 0,
-      northAmerica: 0,
-      otherMarkets: 0
-    };
-
-    if (assetProfile.countries.length > 0) {
-      for (const country of assetProfile.countries) {
-        if (developedMarkets.includes(country.code)) {
-          markets.developedMarkets = new Big(markets.developedMarkets)
-            .plus(country.weight)
-            .toNumber();
-        } else if (emergingMarkets.includes(country.code)) {
-          markets.emergingMarkets = new Big(markets.emergingMarkets)
-            .plus(country.weight)
-            .toNumber();
-        } else {
-          markets.otherMarkets = new Big(markets.otherMarkets)
-            .plus(country.weight)
-            .toNumber();
-        }
-
-        if (country.code === 'JP') {
-          marketsAdvanced.japan = new Big(marketsAdvanced.japan)
-            .plus(country.weight)
-            .toNumber();
-        } else if (country.code === 'CA' || country.code === 'US') {
-          marketsAdvanced.northAmerica = new Big(marketsAdvanced.northAmerica)
-            .plus(country.weight)
-            .toNumber();
-        } else if (asiaPacificMarkets.includes(country.code)) {
-          marketsAdvanced.asiaPacific = new Big(marketsAdvanced.asiaPacific)
-            .plus(country.weight)
-            .toNumber();
-        } else if (emergingMarkets.includes(country.code)) {
-          marketsAdvanced.emergingMarkets = new Big(
-            marketsAdvanced.emergingMarkets
-          )
-            .plus(country.weight)
-            .toNumber();
-        } else if (europeMarkets.includes(country.code)) {
-          marketsAdvanced.europe = new Big(marketsAdvanced.europe)
-            .plus(country.weight)
-            .toNumber();
-        } else {
-          marketsAdvanced.otherMarkets = new Big(marketsAdvanced.otherMarkets)
-            .plus(country.weight)
-            .toNumber();
-        }
-      }
-    }
-
-    markets[UNKNOWN_KEY] = new Big(1)
-      .minus(markets.developedMarkets)
-      .minus(markets.emergingMarkets)
-      .minus(markets.otherMarkets)
-      .toNumber();
-
-    marketsAdvanced[UNKNOWN_KEY] = new Big(1)
-      .minus(marketsAdvanced.asiaPacific)
-      .minus(marketsAdvanced.emergingMarkets)
-      .minus(marketsAdvanced.europe)
-      .minus(marketsAdvanced.japan)
-      .minus(marketsAdvanced.northAmerica)
-      .minus(marketsAdvanced.otherMarkets)
-      .toNumber();
-
-    return { markets, marketsAdvanced };
-  }
-
-  private getTotalEmergencyFund({
-    emergencyFundHoldingsValueInBaseCurrency,
-    userSettings
-  }: {
-    emergencyFundHoldingsValueInBaseCurrency: number;
-    userSettings: UserSettings;
-  }) {
-    return new Big(
-      Math.max(
-        emergencyFundHoldingsValueInBaseCurrency,
-        userSettings?.emergencyFund ?? 0
-      )
-    );
-  }
-
-  private getUserCurrency(aUser?: UserWithSettings) {
-    return (
-      aUser?.settings?.settings.baseCurrency ??
-      this.request.user?.settings?.settings.baseCurrency ??
-      DEFAULT_CURRENCY
-    );
-  }
-
-  private async getUserId(aImpersonationId: string, aUserId: string) {
-    const impersonationUserId =
-      await this.impersonationService.validateImpersonationId(aImpersonationId);
-
-    return impersonationUserId || aUserId;
-  }
-
-  private getUserPerformanceCalculationType(
-    aUser: UserWithSettings
-  ): PerformanceCalculationType {
-    return aUser?.settings?.settings.performanceCalculationType;
-  }
-}
-=======
-import { AccountBalanceService } from '@ghostfolio/api/app/account-balance/account-balance.service';
-import { AccountService } from '@ghostfolio/api/app/account/account.service';
-import { CashDetails } from '@ghostfolio/api/app/account/interfaces/cash-details.interface';
-import { OrderService } from '@ghostfolio/api/app/order/order.service';
-import { UserService } from '@ghostfolio/api/app/user/user.service';
-import { getFactor } from '@ghostfolio/api/helper/portfolio.helper';
-import { AccountClusterRiskCurrentInvestment } from '@ghostfolio/api/models/rules/account-cluster-risk/current-investment';
-import { AccountClusterRiskSingleAccount } from '@ghostfolio/api/models/rules/account-cluster-risk/single-account';
-import { AssetClassClusterRiskEquity } from '@ghostfolio/api/models/rules/asset-class-cluster-risk/equity';
-import { AssetClassClusterRiskFixedIncome } from '@ghostfolio/api/models/rules/asset-class-cluster-risk/fixed-income';
-import { CurrencyClusterRiskBaseCurrencyCurrentInvestment } from '@ghostfolio/api/models/rules/currency-cluster-risk/base-currency-current-investment';
-import { CurrencyClusterRiskCurrentInvestment } from '@ghostfolio/api/models/rules/currency-cluster-risk/current-investment';
-import { EconomicMarketClusterRiskDevelopedMarkets } from '@ghostfolio/api/models/rules/economic-market-cluster-risk/developed-markets';
-import { EconomicMarketClusterRiskEmergingMarkets } from '@ghostfolio/api/models/rules/economic-market-cluster-risk/emerging-markets';
-import { EmergencyFundSetup } from '@ghostfolio/api/models/rules/emergency-fund/emergency-fund-setup';
-import { FeeRatioInitialInvestment } from '@ghostfolio/api/models/rules/fees/fee-ratio-initial-investment';
-import { BuyingPower } from '@ghostfolio/api/models/rules/liquidity/buying-power';
-import { RegionalMarketClusterRiskAsiaPacific } from '@ghostfolio/api/models/rules/regional-market-cluster-risk/asia-pacific';
-import { RegionalMarketClusterRiskEmergingMarkets } from '@ghostfolio/api/models/rules/regional-market-cluster-risk/emerging-markets';
-import { RegionalMarketClusterRiskEurope } from '@ghostfolio/api/models/rules/regional-market-cluster-risk/europe';
-import { RegionalMarketClusterRiskJapan } from '@ghostfolio/api/models/rules/regional-market-cluster-risk/japan';
-import { RegionalMarketClusterRiskNorthAmerica } from '@ghostfolio/api/models/rules/regional-market-cluster-risk/north-america';
-import { BenchmarkService } from '@ghostfolio/api/services/benchmark/benchmark.service';
-import { DataProviderService } from '@ghostfolio/api/services/data-provider/data-provider.service';
-import { ExchangeRateDataService } from '@ghostfolio/api/services/exchange-rate-data/exchange-rate-data.service';
-import { I18nService } from '@ghostfolio/api/services/i18n/i18n.service';
-import { ImpersonationService } from '@ghostfolio/api/services/impersonation/impersonation.service';
-import { SymbolProfileService } from '@ghostfolio/api/services/symbol-profile/symbol-profile.service';
-import {
-  getAnnualizedPerformancePercent,
-  getIntervalFromDateRange
-} from '@ghostfolio/common/calculation-helper';
-import {
-  DEFAULT_CURRENCY,
-  TAG_ID_EMERGENCY_FUND,
-  TAG_ID_EXCLUDE_FROM_ANALYSIS,
-  UNKNOWN_KEY
-} from '@ghostfolio/common/config';
-import { DATE_FORMAT, getSum, parseDate } from '@ghostfolio/common/helper';
-import {
-  AccountsResponse,
-  Activity,
-  EnhancedSymbolProfile,
-  Filter,
-  HistoricalDataItem,
-  InvestmentItem,
-  PortfolioDetails,
-  PortfolioHoldingResponse,
-  PortfolioInvestmentsResponse,
-  PortfolioPerformanceResponse,
-  PortfolioPosition,
-  PortfolioReportResponse,
-  PortfolioReportRule,
-  PortfolioSummary,
-  UserSettings
-} from '@ghostfolio/common/interfaces';
-import { TimelinePosition } from '@ghostfolio/common/models';
-import {
-  AccountWithValue,
-  DateRange,
-  GroupBy,
-  RequestWithUser,
-  UserWithSettings
-} from '@ghostfolio/common/types';
-import { PerformanceCalculationType } from '@ghostfolio/common/types/performance-calculation-type.type';
-
-import { Inject, Injectable } from '@nestjs/common';
-import { REQUEST } from '@nestjs/core';
-import {
-  Account,
-  Type as ActivityType,
-  AssetClass,
-  AssetSubClass,
-  DataSource,
-  Order,
-  Platform,
-  Prisma,
-  Tag
-} from '@prisma/client';
-import { Big } from 'big.js';
-import {
-  differenceInDays,
-  format,
-  isAfter,
-  isBefore,
-  isSameMonth,
-  isSameYear,
-  parseISO,
-  set
-} from 'date-fns';
-
-import { PortfolioCalculator } from './calculator/portfolio-calculator';
-import { PortfolioCalculatorFactory } from './calculator/portfolio-calculator.factory';
-import { RulesService } from './rules.service';
-
-const Fuse = require('fuse.js');
-
-const asiaPacificMarkets = require('../../assets/countries/asia-pacific-markets.json');
-const developedMarkets = require('../../assets/countries/developed-markets.json');
-const emergingMarkets = require('../../assets/countries/emerging-markets.json');
-const europeMarkets = require('../../assets/countries/europe-markets.json');
-
-@Injectable()
-export class PortfolioService {
-  public constructor(
-    private readonly accountBalanceService: AccountBalanceService,
-    private readonly accountService: AccountService,
-    private readonly benchmarkService: BenchmarkService,
-    private readonly calculatorFactory: PortfolioCalculatorFactory,
-    private readonly dataProviderService: DataProviderService,
-    private readonly exchangeRateDataService: ExchangeRateDataService,
-    private readonly i18nService: I18nService,
-    private readonly impersonationService: ImpersonationService,
-    private readonly orderService: OrderService,
-    @Inject(REQUEST) private readonly request: RequestWithUser,
-    private readonly rulesService: RulesService,
-    private readonly symbolProfileService: SymbolProfileService,
-    private readonly userService: UserService
-  ) {}
-
-  public async getAccounts({
-    filters,
-    userId,
-    withExcludedAccounts = false
-  }: {
-    filters?: Filter[];
-    userId: string;
-    withExcludedAccounts?: boolean;
-  }): Promise<AccountWithValue[]> {
-    const where: Prisma.AccountWhereInput = { userId };
-
-    const filterByAccount = filters?.find(({ type }) => {
-      return type === 'ACCOUNT';
-    })?.id;
-
-    const filterByDataSource = filters?.find(({ type }) => {
-      return type === 'DATA_SOURCE';
-    })?.id;
-
-    const filterBySymbol = filters?.find(({ type }) => {
-      return type === 'SYMBOL';
-    })?.id;
-
-    if (filterByAccount) {
-      where.id = filterByAccount;
-    }
-
-    if (filterByDataSource && filterBySymbol) {
-      where.activities = {
-        some: {
-          SymbolProfile: {
-            AND: [
-              { dataSource: filterByDataSource as DataSource },
-              { symbol: filterBySymbol }
-            ]
-          }
-        }
-      };
-    }
-
-    const [accounts, details] = await Promise.all([
-      this.accountService.accounts({
-        where,
-        include: {
-          activities: { include: { SymbolProfile: true } },
-          platform: true
-        },
-        orderBy: { name: 'asc' }
-      }),
-      this.getDetails({
-        filters,
-        withExcludedAccounts,
-        impersonationId: userId,
-        userId: this.request.user.id
-      })
-    ]);
-
-    const userCurrency = this.request.user.settings.settings.baseCurrency;
-
-    return Promise.all(
-      accounts.map(async (account) => {
-        let dividendInBaseCurrency = 0;
-        let interestInBaseCurrency = 0;
-        let transactionCount = 0;
-
-        for (const {
-          currency,
-          date,
-          isDraft,
-          quantity,
-          SymbolProfile,
-          type,
-          unitPrice
-        } of account.activities) {
-          switch (type) {
-            case ActivityType.DIVIDEND:
-              dividendInBaseCurrency +=
-                await this.exchangeRateDataService.toCurrencyAtDate(
-                  new Big(quantity).mul(unitPrice).toNumber(),
-                  currency ?? SymbolProfile.currency,
-                  userCurrency,
-                  date
-                );
-              break;
-            case ActivityType.INTEREST:
-              interestInBaseCurrency +=
-                await this.exchangeRateDataService.toCurrencyAtDate(
-                  unitPrice,
-                  currency ?? SymbolProfile.currency,
-                  userCurrency,
-                  date
-                );
-              break;
-          }
-
-          if (!isDraft) {
-            transactionCount += 1;
-          }
-        }
-
-        const valueInBaseCurrency =
-          details.accounts[account.id]?.valueInBaseCurrency ?? 0;
-
-        const result = {
-          ...account,
-          dividendInBaseCurrency,
-          interestInBaseCurrency,
-          transactionCount,
-          valueInBaseCurrency,
-          allocationInPercentage: 0,
-          balanceInBaseCurrency: this.exchangeRateDataService.toCurrency(
-            account.balance,
-            account.currency,
-            userCurrency
-          ),
-          value: this.exchangeRateDataService.toCurrency(
-            valueInBaseCurrency,
-            userCurrency,
-            account.currency
-          )
-        };
-
-        delete result.activities;
-
-        return result;
-      })
-    );
-  }
-
-  public async getAccountsWithAggregations({
-    filters,
-    userId,
-    withExcludedAccounts = false
-  }: {
-    filters?: Filter[];
-    userId: string;
-    withExcludedAccounts?: boolean;
-  }): Promise<AccountsResponse> {
-    let accounts = await this.getAccounts({
-      filters,
-      userId,
-      withExcludedAccounts
-    });
-
-    const searchQuery = filters.find(({ type }) => {
-      return type === 'SEARCH_QUERY';
-    })?.id;
-
-    if (searchQuery) {
-      const fuse = new Fuse(accounts, {
-        keys: ['name', 'platform.name'],
-        threshold: 0.3
-      });
-
-      accounts = fuse.search(searchQuery).map(({ item }) => {
-        return item;
-      });
-    }
-
-    let totalBalanceInBaseCurrency = new Big(0);
-    let totalDividendInBaseCurrency = new Big(0);
-    let totalInterestInBaseCurrency = new Big(0);
-    let totalValueInBaseCurrency = new Big(0);
-    let transactionCount = 0;
-
-    for (const account of accounts) {
-      totalBalanceInBaseCurrency = totalBalanceInBaseCurrency.plus(
-        account.balanceInBaseCurrency
-      );
-      totalDividendInBaseCurrency = totalDividendInBaseCurrency.plus(
-        account.dividendInBaseCurrency
-      );
-      totalInterestInBaseCurrency = totalInterestInBaseCurrency.plus(
-        account.interestInBaseCurrency
-      );
-      totalValueInBaseCurrency = totalValueInBaseCurrency.plus(
-        account.valueInBaseCurrency
-      );
-      transactionCount += account.transactionCount;
-    }
-
-    for (const account of accounts) {
-      account.allocationInPercentage =
-        totalValueInBaseCurrency.toNumber() > Number.EPSILON
-          ? Big(account.valueInBaseCurrency)
-              .div(totalValueInBaseCurrency)
-              .toNumber()
-          : 0;
-    }
-
-    return {
-      accounts,
-      transactionCount,
-      totalBalanceInBaseCurrency: totalBalanceInBaseCurrency.toNumber(),
-      totalDividendInBaseCurrency: totalDividendInBaseCurrency.toNumber(),
-      totalInterestInBaseCurrency: totalInterestInBaseCurrency.toNumber(),
-      totalValueInBaseCurrency: totalValueInBaseCurrency.toNumber()
-    };
-  }
-
-  public async getDividends({
-    activities,
-    groupBy
-  }: {
-    activities: Activity[];
-    groupBy?: GroupBy;
-  }): Promise<InvestmentItem[]> {
-    let dividends = activities.map(({ currency, date, value }) => {
-      return {
-        date: format(date, DATE_FORMAT),
-        investment: this.exchangeRateDataService.toCurrency(
-          value,
-          currency,
-          this.getUserCurrency()
-        )
-      };
-    });
-
-    if (groupBy) {
-      dividends = this.getDividendsByGroup({ dividends, groupBy });
-    }
-
-    return dividends;
-  }
-
-  public async getHoldings({
-    dateRange,
-    filters,
-    impersonationId,
-    userId
-  }: {
-    dateRange: DateRange;
-    filters?: Filter[];
-    impersonationId: string;
-    userId: string;
-  }) {
-    userId = await this.getUserId(impersonationId, userId);
-    const { holdings: holdingsMap } = await this.getDetails({
-      dateRange,
-      filters,
-      impersonationId,
-      userId
-    });
-
-    let holdings = Object.values(holdingsMap);
-
-    const searchQuery = filters.find(({ type }) => {
-      return type === 'SEARCH_QUERY';
-    })?.id;
-
-    if (searchQuery) {
-      const fuse = new Fuse(holdings, {
-        keys: ['isin', 'name', 'symbol'],
-        threshold: 0.3
-      });
-
-      holdings = fuse.search(searchQuery).map(({ item }) => {
-        return item;
-      });
-    }
-
-    return holdings;
-  }
-
-  public async getInvestments({
-    dateRange,
-    filters,
-    groupBy,
-    impersonationId,
-    savingsRate,
-    userId
-  }: {
-    dateRange: DateRange;
-    filters?: Filter[];
-    groupBy?: GroupBy;
-    impersonationId: string;
-    savingsRate: number;
-    userId: string;
-  }): Promise<PortfolioInvestmentsResponse> {
-    userId = await this.getUserId(impersonationId, userId);
-    const user = await this.userService.user({ id: userId });
-    const userCurrency = this.getUserCurrency(user);
-
-    const { endDate, startDate } = getIntervalFromDateRange(dateRange);
-
-    const { activities } =
-      await this.orderService.getOrdersForPortfolioCalculator({
-        filters,
-        userCurrency,
-        userId
-      });
-
-    if (activities.length === 0) {
-      return {
-        investments: [],
-        streaks: { currentStreak: 0, longestStreak: 0 }
-      };
-    }
-
-    const portfolioCalculator = this.calculatorFactory.createCalculator({
-      activities,
-      filters,
-      userId,
-      calculationType: this.getUserPerformanceCalculationType(user),
-      currency: userCurrency
-    });
-
-    const { historicalData } = await portfolioCalculator.getSnapshot();
-
-    const items = historicalData.filter(({ date }) => {
-      return !isBefore(date, startDate) && !isAfter(date, endDate);
-    });
-
-    let investments: InvestmentItem[];
-
-    if (groupBy) {
-      investments = portfolioCalculator.getInvestmentsByGroup({
-        groupBy,
-        data: items
-      });
-    } else {
-      investments = items.map(({ date, investmentValueWithCurrencyEffect }) => {
-        return {
-          date,
-          investment: investmentValueWithCurrencyEffect
-        };
-      });
-    }
-
-    let streaks: PortfolioInvestmentsResponse['streaks'];
-
-    if (savingsRate) {
-      streaks = this.getStreaks({
-        investments,
-        savingsRate: groupBy === 'year' ? 12 * savingsRate : savingsRate
-      });
-    }
-
-    return {
-      investments,
-      streaks
-    };
-  }
-
-  public async getDetails({
-    dateRange = 'max',
-    filters,
-    impersonationId,
-    userId,
-    withExcludedAccounts = false,
-    withMarkets = false,
-    withSummary = false
-  }: {
-    dateRange?: DateRange;
-    filters?: Filter[];
-    impersonationId: string;
-    userId: string;
-    withExcludedAccounts?: boolean;
-    withMarkets?: boolean;
-    withSummary?: boolean;
-  }): Promise<PortfolioDetails & { hasErrors: boolean }> {
-    userId = await this.getUserId(impersonationId, userId);
-    const user = await this.userService.user({ id: userId });
-    const userCurrency = this.getUserCurrency(user);
-
-    const emergencyFund = new Big(
-      (user.settings?.settings as UserSettings)?.emergencyFund ?? 0
-    );
-
-    const { activities } =
-      await this.orderService.getOrdersForPortfolioCalculator({
-        filters,
-        userCurrency,
-        userId
-      });
-
-    const portfolioCalculator = this.calculatorFactory.createCalculator({
-      activities,
-      filters,
-      userId,
-      calculationType: this.getUserPerformanceCalculationType(user),
-      currency: userCurrency
-    });
-
-    const { createdAt, currentValueInBaseCurrency, hasErrors, positions } =
-      await portfolioCalculator.getSnapshot();
-
-    const cashDetails = await this.accountService.getCashDetails({
-      filters,
-      userId,
-      currency: userCurrency
-    });
-
-    const holdings: PortfolioDetails['holdings'] = {};
-
-    const totalValueInBaseCurrency = currentValueInBaseCurrency.plus(
-      cashDetails.balanceInBaseCurrency
-    );
-
-    const isFilteredByAccount =
-      filters?.some(({ type }) => {
-        return type === 'ACCOUNT';
-      }) ?? false;
-
-    const isFilteredByCash = filters?.some(({ id, type }) => {
-      return id === AssetClass.LIQUIDITY && type === 'ASSET_CLASS';
-    });
-
-    const isFilteredByClosedHoldings =
-      filters?.some(({ id, type }) => {
-        return id === 'CLOSED' && type === 'HOLDING_TYPE';
-      }) ?? false;
-
-    let filteredValueInBaseCurrency = isFilteredByAccount
-      ? totalValueInBaseCurrency
-      : currentValueInBaseCurrency;
-
-    if (
-      filters?.length === 0 ||
-      (filters?.length === 1 &&
-        filters[0].id === AssetClass.LIQUIDITY &&
-        filters[0].type === 'ASSET_CLASS')
-    ) {
-      filteredValueInBaseCurrency = filteredValueInBaseCurrency.plus(
-        cashDetails.balanceInBaseCurrency
-      );
-    }
-
-    const assetProfileIdentifiers = positions.map(({ dataSource, symbol }) => {
-      return {
-        dataSource,
-        symbol
-      };
-    });
-
-    const symbolProfiles = await this.symbolProfileService.getSymbolProfiles(
-      assetProfileIdentifiers
-    );
-
-    const symbolProfileMap: { [symbol: string]: EnhancedSymbolProfile } = {};
-    for (const symbolProfile of symbolProfiles) {
-      symbolProfileMap[symbolProfile.symbol] = symbolProfile;
-    }
-
-    const portfolioItemsNow: { [symbol: string]: TimelinePosition } = {};
-    for (const position of positions) {
-      portfolioItemsNow[position.symbol] = position;
-    }
-
-    for (const {
-      currency,
-      dividend,
-      firstBuyDate,
-      grossPerformance,
-      grossPerformanceWithCurrencyEffect,
-      grossPerformancePercentage,
-      grossPerformancePercentageWithCurrencyEffect,
-      investment,
-      marketPrice,
-      netPerformance,
-      netPerformancePercentage,
-      netPerformancePercentageWithCurrencyEffectMap,
-      netPerformanceWithCurrencyEffectMap,
-      quantity,
-      symbol,
-      tags,
-      transactionCount,
-      valueInBaseCurrency
-    } of positions) {
-      if (isFilteredByClosedHoldings === true) {
-        if (!quantity.eq(0)) {
-          // Ignore positions with a quantity
-          continue;
-        }
-      } else {
-        if (quantity.eq(0)) {
-          // Ignore positions without any quantity
-          continue;
-        }
-      }
-
-      const assetProfile = symbolProfileMap[symbol];
-
-      let markets: PortfolioPosition['markets'];
-      let marketsAdvanced: PortfolioPosition['marketsAdvanced'];
-
-      if (withMarkets) {
-        ({ markets, marketsAdvanced } = this.getMarkets({
-          assetProfile
-        }));
-      }
-
-      holdings[symbol] = {
-        currency,
-        markets,
-        marketsAdvanced,
-        marketPrice,
-        symbol,
-        tags,
-        transactionCount,
-        allocationInPercentage: filteredValueInBaseCurrency.eq(0)
-          ? 0
-          : valueInBaseCurrency.div(filteredValueInBaseCurrency).toNumber(),
-        assetClass: assetProfile.assetClass,
-        assetSubClass: assetProfile.assetSubClass,
-        countries: assetProfile.countries,
-        dataSource: assetProfile.dataSource,
-        dateOfFirstActivity: parseDate(firstBuyDate),
-        dividend: dividend?.toNumber() ?? 0,
-        grossPerformance: grossPerformance?.toNumber() ?? 0,
-        grossPerformancePercent: grossPerformancePercentage?.toNumber() ?? 0,
-        grossPerformancePercentWithCurrencyEffect:
-          grossPerformancePercentageWithCurrencyEffect?.toNumber() ?? 0,
-        grossPerformanceWithCurrencyEffect:
-          grossPerformanceWithCurrencyEffect?.toNumber() ?? 0,
-        holdings: assetProfile.holdings.map(
-          ({ allocationInPercentage, name }) => {
-            return {
-              allocationInPercentage,
-              name,
-              valueInBaseCurrency: valueInBaseCurrency
-                .mul(allocationInPercentage)
-                .toNumber()
-            };
-          }
-        ),
-        investment: investment.toNumber(),
-        name: assetProfile.name,
-        netPerformance: netPerformance?.toNumber() ?? 0,
-        netPerformancePercent: netPerformancePercentage?.toNumber() ?? 0,
-        netPerformancePercentWithCurrencyEffect:
-          netPerformancePercentageWithCurrencyEffectMap?.[
-            dateRange
-          ]?.toNumber() ?? 0,
-        netPerformanceWithCurrencyEffect:
-          netPerformanceWithCurrencyEffectMap?.[dateRange]?.toNumber() ?? 0,
-        quantity: quantity.toNumber(),
-        sectors: assetProfile.sectors,
-        url: assetProfile.url,
-        valueInBaseCurrency: valueInBaseCurrency.toNumber()
-      };
-    }
-
-    if (filters?.length === 0 || isFilteredByAccount || isFilteredByCash) {
-      const cashPositions = this.getCashPositions({
-        cashDetails,
-        userCurrency,
-        value: filteredValueInBaseCurrency
-      });
-
-      for (const symbol of Object.keys(cashPositions)) {
-        holdings[symbol] = cashPositions[symbol];
-      }
-    }
-
-    const { accounts, platforms } = await this.getValueOfAccountsAndPlatforms({
-      activities,
-      filters,
-      portfolioItemsNow,
-      userCurrency,
-      userId,
-      withExcludedAccounts
-    });
-
-    if (
-      filters?.length === 1 &&
-      filters[0].id === TAG_ID_EMERGENCY_FUND &&
-      filters[0].type === 'TAG'
-    ) {
-      const emergencyFundCashPositions = this.getCashPositions({
-        cashDetails,
-        userCurrency,
-        value: filteredValueInBaseCurrency
-      });
-
-      const emergencyFundInCash = emergencyFund
-        .minus(
-          this.getEmergencyFundHoldingsValueInBaseCurrency({
-            holdings
-          })
-        )
-        .toNumber();
-
-      filteredValueInBaseCurrency = emergencyFund;
-
-      accounts[UNKNOWN_KEY] = {
-        balance: 0,
-        currency: userCurrency,
-        name: UNKNOWN_KEY,
-        valueInBaseCurrency: emergencyFundInCash
-      };
-
-      holdings[userCurrency] = {
-        ...emergencyFundCashPositions[userCurrency],
-        investment: emergencyFundInCash,
-        valueInBaseCurrency: emergencyFundInCash
-      };
-    }
-
-    let markets: PortfolioDetails['markets'];
-    let marketsAdvanced: PortfolioDetails['marketsAdvanced'];
-
-    if (withMarkets) {
-      ({ markets, marketsAdvanced } = this.getAggregatedMarkets(holdings));
-    }
-
-    let summary: PortfolioSummary;
-
-    if (withSummary) {
-      summary = await this.getSummary({
-        filteredValueInBaseCurrency,
-        impersonationId,
-        portfolioCalculator,
-        userCurrency,
-        userId,
-        balanceInBaseCurrency: cashDetails.balanceInBaseCurrency,
-        emergencyFundHoldingsValueInBaseCurrency:
-          this.getEmergencyFundHoldingsValueInBaseCurrency({
-            holdings
-          })
-      });
-    }
-
-    return {
-      accounts,
-      createdAt,
-      hasErrors,
-      holdings,
-      markets,
-      marketsAdvanced,
-      platforms,
-      summary
-    };
-  }
-
-  public async getHolding({
-    dataSource,
-    impersonationId,
-    symbol,
-    userId
-  }: {
-    dataSource: DataSource;
-    impersonationId: string;
-    symbol: string;
-    userId: string;
-  }): Promise<PortfolioHoldingResponse> {
-    userId = await this.getUserId(impersonationId, userId);
-    const user = await this.userService.user({ id: userId });
-    const userCurrency = this.getUserCurrency(user);
-
-    const { activities } =
-      await this.orderService.getOrdersForPortfolioCalculator({
-        userCurrency,
-        userId
-      });
-
-    if (activities.length === 0) {
-      return undefined;
-    }
-
-    const [SymbolProfile] = await this.symbolProfileService.getSymbolProfiles([
-      { dataSource, symbol }
-    ]);
-
-    const portfolioCalculator = this.calculatorFactory.createCalculator({
-      activities,
-      userId,
-      calculationType: this.getUserPerformanceCalculationType(user),
-      currency: userCurrency
-    });
-
-    const transactionPoints = portfolioCalculator.getTransactionPoints();
-
-    const { positions } = await portfolioCalculator.getSnapshot();
-
-    const holding = positions.find((position) => {
-      return position.dataSource === dataSource && position.symbol === symbol;
-    });
-
-    if (!holding) {
-      return undefined;
-    }
-
-    const {
-      averagePrice,
-      currency,
-      dividendInBaseCurrency,
-      fee,
-      firstBuyDate,
-      grossPerformance,
-      grossPerformancePercentage,
-      grossPerformancePercentageWithCurrencyEffect,
-      grossPerformanceWithCurrencyEffect,
-      investmentWithCurrencyEffect,
-      marketPrice,
-      netPerformance,
-      netPerformancePercentage,
-      netPerformancePercentageWithCurrencyEffectMap,
-      netPerformanceWithCurrencyEffectMap,
-      quantity,
-      tags,
-      timeWeightedInvestment,
-      timeWeightedInvestmentWithCurrencyEffect,
-      transactionCount
-    } = holding;
-
-    const activitiesOfHolding = activities.filter(({ SymbolProfile }) => {
-      return (
-        SymbolProfile.dataSource === dataSource &&
-        SymbolProfile.symbol === symbol
-      );
-    });
-
-    const dividendYieldPercent = getAnnualizedPerformancePercent({
-      daysInMarket: differenceInDays(new Date(), parseDate(firstBuyDate)),
-      netPerformancePercentage: timeWeightedInvestment.eq(0)
-        ? new Big(0)
-        : dividendInBaseCurrency.div(timeWeightedInvestment)
-    });
-
-    const dividendYieldPercentWithCurrencyEffect =
-      getAnnualizedPerformancePercent({
-        daysInMarket: differenceInDays(new Date(), parseDate(firstBuyDate)),
-        netPerformancePercentage: timeWeightedInvestmentWithCurrencyEffect.eq(0)
-          ? new Big(0)
-          : dividendInBaseCurrency.div(timeWeightedInvestmentWithCurrencyEffect)
-      });
-
-    const historicalData = await this.dataProviderService.getHistorical(
-      [{ dataSource, symbol }],
-      'day',
-      parseISO(firstBuyDate),
-      new Date()
-    );
-
-    const historicalDataArray: HistoricalDataItem[] = [];
-    let marketPriceMax = Math.max(
-      activitiesOfHolding[0].unitPriceInAssetProfileCurrency,
-      marketPrice
-    );
-    let marketPriceMaxDate =
-      marketPrice > activitiesOfHolding[0].unitPriceInAssetProfileCurrency
-        ? new Date()
-        : activitiesOfHolding[0].date;
-    let marketPriceMin = Math.min(
-      activitiesOfHolding[0].unitPriceInAssetProfileCurrency,
-      marketPrice
-    );
-
-    if (historicalData[symbol]) {
-      let j = -1;
-      for (const [date, { marketPrice }] of Object.entries(
-        historicalData[symbol]
-      )) {
-        while (
-          j + 1 < transactionPoints.length &&
-          !isAfter(parseDate(transactionPoints[j + 1].date), parseDate(date))
-        ) {
-          j++;
-        }
-
-        let currentAveragePrice = 0;
-        let currentQuantity = 0;
-
-        const currentSymbol = transactionPoints[j]?.items.find(
-          (transactionPointSymbol) => {
-            return transactionPointSymbol.symbol === symbol;
-          }
-        );
-
-        if (currentSymbol) {
-          currentAveragePrice = currentSymbol.averagePrice.toNumber();
-          currentQuantity = currentSymbol.quantity.toNumber();
-        }
-
-        historicalDataArray.push({
-          date,
-          averagePrice: currentAveragePrice,
-          marketPrice:
-            historicalDataArray.length > 0 ? marketPrice : currentAveragePrice,
-          quantity: currentQuantity
-        });
-
-        if (marketPrice > marketPriceMax) {
-          marketPriceMax = marketPrice;
-          marketPriceMaxDate = parseISO(date);
-        }
-        marketPriceMin = Math.min(
-          marketPrice ?? Number.MAX_SAFE_INTEGER,
-          marketPriceMin
-        );
-      }
-    } else {
-      // Add historical entry for buy date, if no historical data available
-      historicalDataArray.push({
-        averagePrice: activitiesOfHolding[0].unitPriceInAssetProfileCurrency,
-        date: firstBuyDate,
-        marketPrice: activitiesOfHolding[0].unitPriceInAssetProfileCurrency,
-        quantity: activitiesOfHolding[0].quantity
-      });
-    }
-
-    const performancePercent =
-      this.benchmarkService.calculateChangeInPercentage(
-        marketPriceMax,
-        marketPrice
-      );
-
-    return {
-      firstBuyDate,
-      marketPrice,
-      marketPriceMax,
-      marketPriceMin,
-      SymbolProfile,
-      tags,
-      activities: activitiesOfHolding,
-      activitiesCount: transactionCount,
-      averagePrice: averagePrice.toNumber(),
-      dataProviderInfo: portfolioCalculator.getDataProviderInfos()?.[0],
-      dividendInBaseCurrency: dividendInBaseCurrency.toNumber(),
-      dividendYieldPercent: dividendYieldPercent.toNumber(),
-      dividendYieldPercentWithCurrencyEffect:
-        dividendYieldPercentWithCurrencyEffect.toNumber(),
-      feeInBaseCurrency: this.exchangeRateDataService.toCurrency(
-        fee.toNumber(),
-        SymbolProfile.currency,
-        userCurrency
-      ),
-      grossPerformance: grossPerformance?.toNumber(),
-      grossPerformancePercent: grossPerformancePercentage?.toNumber(),
-      grossPerformancePercentWithCurrencyEffect:
-        grossPerformancePercentageWithCurrencyEffect?.toNumber(),
-      grossPerformanceWithCurrencyEffect:
-        grossPerformanceWithCurrencyEffect?.toNumber(),
-      historicalData: historicalDataArray,
-      investmentInBaseCurrencyWithCurrencyEffect:
-        investmentWithCurrencyEffect?.toNumber(),
-      netPerformance: netPerformance?.toNumber(),
-      netPerformancePercent: netPerformancePercentage?.toNumber(),
-      netPerformancePercentWithCurrencyEffect:
-        netPerformancePercentageWithCurrencyEffectMap?.['max']?.toNumber(),
-      netPerformanceWithCurrencyEffect:
-        netPerformanceWithCurrencyEffectMap?.['max']?.toNumber(),
-      performances: {
-        allTimeHigh: {
-          performancePercent,
-          date: marketPriceMaxDate
-        }
-      },
-      quantity: quantity.toNumber(),
-      value: this.exchangeRateDataService.toCurrency(
-        quantity.mul(marketPrice ?? 0).toNumber(),
-        currency,
-        userCurrency
-      )
-    };
-  }
-
-  public async getPerformance({
-    dateRange = 'max',
-    filters,
-    impersonationId,
-    userId
-  }: {
-    dateRange?: DateRange;
-    filters?: Filter[];
-    impersonationId: string;
-    userId: string;
-    withExcludedAccounts?: boolean;
-  }): Promise<PortfolioPerformanceResponse> {
-    userId = await this.getUserId(impersonationId, userId);
-    const user = await this.userService.user({ id: userId });
-    const userCurrency = this.getUserCurrency(user);
-
-    const [accountBalanceItems, { activities }] = await Promise.all([
-      this.accountBalanceService.getAccountBalanceItems({
-        filters,
-        userId,
-        userCurrency
-      }),
-      this.orderService.getOrdersForPortfolioCalculator({
-        filters,
-        userCurrency,
-        userId
-      })
-    ]);
-
-    if (accountBalanceItems.length === 0 && activities.length === 0) {
-      return {
-        chart: [],
-        firstOrderDate: undefined,
-        hasErrors: false,
-        performance: {
-          currentNetWorth: 0,
-          currentValueInBaseCurrency: 0,
-          netPerformance: 0,
-          netPerformancePercentage: 0,
-          netPerformancePercentageWithCurrencyEffect: 0,
-          netPerformanceWithCurrencyEffect: 0,
-          totalInvestment: 0
-        }
-      };
-    }
-
-    const portfolioCalculator = this.calculatorFactory.createCalculator({
-      accountBalanceItems,
-      activities,
-      filters,
-      userId,
-      calculationType: this.getUserPerformanceCalculationType(user),
-      currency: userCurrency
-    });
-
-    const { errors, hasErrors, historicalData } =
-      await portfolioCalculator.getSnapshot();
-
-    const { endDate, startDate } = getIntervalFromDateRange(dateRange);
-
-    const { chart } = await portfolioCalculator.getPerformance({
-      end: endDate,
-      start: startDate
-    });
-
-    const {
-      netPerformance,
-      netPerformanceInPercentage,
-      netPerformanceInPercentageWithCurrencyEffect,
-      netPerformanceWithCurrencyEffect,
-      netWorth,
-      totalInvestment,
-      valueWithCurrencyEffect
-    } = chart?.at(-1) ?? {
-      netPerformance: 0,
-      netPerformanceInPercentage: 0,
-      netPerformanceInPercentageWithCurrencyEffect: 0,
-      netPerformanceWithCurrencyEffect: 0,
-      netWorth: 0,
-      totalInvestment: 0,
-      valueWithCurrencyEffect: 0
-    };
-
-    return {
-      chart,
-      errors,
-      hasErrors,
-      firstOrderDate: parseDate(historicalData[0]?.date),
-      performance: {
-        netPerformance,
-        netPerformanceWithCurrencyEffect,
-        totalInvestment,
-        currentNetWorth: netWorth,
-        currentValueInBaseCurrency: valueWithCurrencyEffect,
-        netPerformancePercentage: netPerformanceInPercentage,
-        netPerformancePercentageWithCurrencyEffect:
-          netPerformanceInPercentageWithCurrencyEffect
-      }
-    };
-  }
-
-  public async getReport({
-    impersonationId,
-    userId
-  }: {
-    impersonationId: string;
-    userId: string;
-  }): Promise<PortfolioReportResponse> {
-    userId = await this.getUserId(impersonationId, userId);
-    const userSettings = this.request.user.settings.settings as UserSettings;
-
-    const { accounts, holdings, markets, marketsAdvanced, summary } =
-      await this.getDetails({
-        impersonationId,
-        userId,
-        withMarkets: true,
-        withSummary: true
-      });
-
-    const marketsAdvancedTotalInBaseCurrency = getSum(
-      Object.values(marketsAdvanced).map(({ valueInBaseCurrency }) => {
-        return new Big(valueInBaseCurrency);
-      })
-    ).toNumber();
-
-    const marketsTotalInBaseCurrency = getSum(
-      Object.values(markets).map(({ valueInBaseCurrency }) => {
-        return new Big(valueInBaseCurrency);
-      })
-    ).toNumber();
-
-    const categories: PortfolioReportResponse['xRay']['categories'] = [
-      {
-        key: 'liquidity',
-        name: this.i18nService.getTranslation({
-          id: 'rule.liquidity.category',
-          languageCode: userSettings.language
-        }),
-        rules: await this.rulesService.evaluate(
-          [
-            new BuyingPower(
-              this.exchangeRateDataService,
-              this.i18nService,
-              summary.cash,
-              userSettings.language
-            )
-          ],
-          userSettings
-        )
-      },
-      {
-        key: 'emergencyFund',
-        name: this.i18nService.getTranslation({
-          id: 'rule.emergencyFund.category',
-          languageCode: userSettings.language
-        }),
-        rules: await this.rulesService.evaluate(
-          [
-            new EmergencyFundSetup(
-              this.exchangeRateDataService,
-              this.i18nService,
-              userSettings.language,
-              this.getTotalEmergencyFund({
-                userSettings,
-                emergencyFundHoldingsValueInBaseCurrency:
-                  this.getEmergencyFundHoldingsValueInBaseCurrency({ holdings })
-              }).toNumber()
-            )
-          ],
-          userSettings
-        )
-      },
-      {
-        key: 'currencyClusterRisk',
-        name: this.i18nService.getTranslation({
-          id: 'rule.currencyClusterRisk.category',
-          languageCode: userSettings.language
-        }),
-        rules:
-          summary.activityCount > 0
-            ? await this.rulesService.evaluate(
-                [
-                  new CurrencyClusterRiskBaseCurrencyCurrentInvestment(
-                    this.exchangeRateDataService,
-                    this.i18nService,
-                    Object.values(holdings),
-                    userSettings.language
-                  ),
-                  new CurrencyClusterRiskCurrentInvestment(
-                    this.exchangeRateDataService,
-                    this.i18nService,
-                    Object.values(holdings),
-                    userSettings.language
-                  )
-                ],
-                userSettings
-              )
-            : undefined
-      },
-      {
-        key: 'assetClassClusterRisk',
-        name: this.i18nService.getTranslation({
-          id: 'rule.assetClassClusterRisk.category',
-          languageCode: userSettings.language
-        }),
-        rules:
-          summary.activityCount > 0
-            ? await this.rulesService.evaluate(
-                [
-                  new AssetClassClusterRiskEquity(
-                    this.exchangeRateDataService,
-                    this.i18nService,
-                    userSettings.language,
-                    Object.values(holdings)
-                  ),
-                  new AssetClassClusterRiskFixedIncome(
-                    this.exchangeRateDataService,
-                    this.i18nService,
-                    userSettings.language,
-                    Object.values(holdings)
-                  )
-                ],
-                userSettings
-              )
-            : undefined
-      },
-      {
-        key: 'accountClusterRisk',
-        name: this.i18nService.getTranslation({
-          id: 'rule.accountClusterRisk.category',
-          languageCode: userSettings.language
-        }),
-        rules:
-          summary.activityCount > 0
-            ? await this.rulesService.evaluate(
-                [
-                  new AccountClusterRiskCurrentInvestment(
-                    this.exchangeRateDataService,
-                    this.i18nService,
-                    userSettings.language,
-                    accounts
-                  ),
-                  new AccountClusterRiskSingleAccount(
-                    this.exchangeRateDataService,
-                    this.i18nService,
-                    userSettings.language,
-                    accounts
-                  )
-                ],
-                userSettings
-              )
-            : undefined
-      },
-      {
-        key: 'economicMarketClusterRisk',
-        name: this.i18nService.getTranslation({
-          id: 'rule.economicMarketClusterRisk.category',
-          languageCode: userSettings.language
-        }),
-        rules:
-          summary.activityCount > 0
-            ? await this.rulesService.evaluate(
-                [
-                  new EconomicMarketClusterRiskDevelopedMarkets(
-                    this.exchangeRateDataService,
-                    this.i18nService,
-                    marketsTotalInBaseCurrency,
-                    markets.developedMarkets.valueInBaseCurrency,
-                    userSettings.language
-                  ),
-                  new EconomicMarketClusterRiskEmergingMarkets(
-                    this.exchangeRateDataService,
-                    this.i18nService,
-                    marketsTotalInBaseCurrency,
-                    markets.emergingMarkets.valueInBaseCurrency,
-                    userSettings.language
-                  )
-                ],
-                userSettings
-              )
-            : undefined
-      },
-      {
-        key: 'regionalMarketClusterRisk',
-        name: this.i18nService.getTranslation({
-          id: 'rule.regionalMarketClusterRisk.category',
-          languageCode: userSettings.language
-        }),
-        rules:
-          summary.activityCount > 0
-            ? await this.rulesService.evaluate(
-                [
-                  new RegionalMarketClusterRiskAsiaPacific(
-                    this.exchangeRateDataService,
-                    this.i18nService,
-                    userSettings.language,
-                    marketsAdvancedTotalInBaseCurrency,
-                    marketsAdvanced.asiaPacific.valueInBaseCurrency
-                  ),
-                  new RegionalMarketClusterRiskEmergingMarkets(
-                    this.exchangeRateDataService,
-                    this.i18nService,
-                    userSettings.language,
-                    marketsAdvancedTotalInBaseCurrency,
-                    marketsAdvanced.emergingMarkets.valueInBaseCurrency
-                  ),
-                  new RegionalMarketClusterRiskEurope(
-                    this.exchangeRateDataService,
-                    this.i18nService,
-                    userSettings.language,
-                    marketsAdvancedTotalInBaseCurrency,
-                    marketsAdvanced.europe.valueInBaseCurrency
-                  ),
-                  new RegionalMarketClusterRiskJapan(
-                    this.exchangeRateDataService,
-                    this.i18nService,
-                    userSettings.language,
-                    marketsAdvancedTotalInBaseCurrency,
-                    marketsAdvanced.japan.valueInBaseCurrency
-                  ),
-                  new RegionalMarketClusterRiskNorthAmerica(
-                    this.exchangeRateDataService,
-                    this.i18nService,
-                    userSettings.language,
-                    marketsAdvancedTotalInBaseCurrency,
-                    marketsAdvanced.northAmerica.valueInBaseCurrency
-                  )
-                ],
-                userSettings
-              )
-            : undefined
-      },
-      {
-        key: 'fees',
-        name: this.i18nService.getTranslation({
-          id: 'rule.fees.category',
-          languageCode: userSettings.language
-        }),
-        rules: await this.rulesService.evaluate(
-          [
-            new FeeRatioInitialInvestment(
-              this.exchangeRateDataService,
-              this.i18nService,
-              userSettings.language,
-              summary.committedFunds,
-              summary.fees
-            )
-          ],
-          userSettings
-        )
-      }
-    ];
-
-    return {
-      xRay: {
-        categories,
-        statistics: this.getReportStatistics(
-          categories.flatMap(({ rules }) => {
-            return rules ?? [];
-          })
-        )
-      }
-    };
-  }
-
-  public async updateTags({
-    dataSource,
-    impersonationId,
-    symbol,
-    tags,
-    userId
-  }: {
-    dataSource: DataSource;
-    impersonationId: string;
-    symbol: string;
-    tags: Tag[];
-    userId: string;
-  }) {
-    userId = await this.getUserId(impersonationId, userId);
-
-    await this.orderService.assignTags({ dataSource, symbol, tags, userId });
-  }
-
-  private getAggregatedMarkets(holdings: Record<string, PortfolioPosition>): {
-    markets: PortfolioDetails['markets'];
-    marketsAdvanced: PortfolioDetails['marketsAdvanced'];
-  } {
-    const markets: PortfolioDetails['markets'] = {
-      [UNKNOWN_KEY]: {
-        id: UNKNOWN_KEY,
-        valueInBaseCurrency: 0,
-        valueInPercentage: 0
-      },
-      developedMarkets: {
-        id: 'developedMarkets',
-        valueInBaseCurrency: 0,
-        valueInPercentage: 0
-      },
-      emergingMarkets: {
-        id: 'emergingMarkets',
-        valueInBaseCurrency: 0,
-        valueInPercentage: 0
-      },
-      otherMarkets: {
-        id: 'otherMarkets',
-        valueInBaseCurrency: 0,
-        valueInPercentage: 0
-      }
-    };
-
-    const marketsAdvanced: PortfolioDetails['marketsAdvanced'] = {
-      [UNKNOWN_KEY]: {
-        id: UNKNOWN_KEY,
-        valueInBaseCurrency: 0,
-        valueInPercentage: 0
-      },
-      asiaPacific: {
-        id: 'asiaPacific',
-        valueInBaseCurrency: 0,
-        valueInPercentage: 0
-      },
-      emergingMarkets: {
-        id: 'emergingMarkets',
-        valueInBaseCurrency: 0,
-        valueInPercentage: 0
-      },
-      europe: {
-        id: 'europe',
-        valueInBaseCurrency: 0,
-        valueInPercentage: 0
-      },
-      japan: {
-        id: 'japan',
-        valueInBaseCurrency: 0,
-        valueInPercentage: 0
-      },
-      northAmerica: {
-        id: 'northAmerica',
-        valueInBaseCurrency: 0,
-        valueInPercentage: 0
-      },
-      otherMarkets: {
-        id: 'otherMarkets',
-        valueInBaseCurrency: 0,
-        valueInPercentage: 0
-      }
-    };
-
-    for (const [, position] of Object.entries(holdings)) {
-      const value = position.valueInBaseCurrency;
-
-      if (position.assetClass !== AssetClass.LIQUIDITY) {
-        if (position.countries.length > 0) {
-          markets.developedMarkets.valueInBaseCurrency +=
-            position.markets.developedMarkets * value;
-          markets.emergingMarkets.valueInBaseCurrency +=
-            position.markets.emergingMarkets * value;
-          markets.otherMarkets.valueInBaseCurrency +=
-            position.markets.otherMarkets * value;
-
-          marketsAdvanced.asiaPacific.valueInBaseCurrency +=
-            position.marketsAdvanced.asiaPacific * value;
-          marketsAdvanced.emergingMarkets.valueInBaseCurrency +=
-            position.marketsAdvanced.emergingMarkets * value;
-          marketsAdvanced.europe.valueInBaseCurrency +=
-            position.marketsAdvanced.europe * value;
-          marketsAdvanced.japan.valueInBaseCurrency +=
-            position.marketsAdvanced.japan * value;
-          marketsAdvanced.northAmerica.valueInBaseCurrency +=
-            position.marketsAdvanced.northAmerica * value;
-          marketsAdvanced.otherMarkets.valueInBaseCurrency +=
-            position.marketsAdvanced.otherMarkets * value;
-        } else {
-          markets[UNKNOWN_KEY].valueInBaseCurrency += value;
-          marketsAdvanced[UNKNOWN_KEY].valueInBaseCurrency += value;
-        }
-      }
-    }
-
-    const marketsTotalInBaseCurrency = getSum(
-      Object.values(markets).map(({ valueInBaseCurrency }) => {
-        return new Big(valueInBaseCurrency);
-      })
-    ).toNumber();
-
-    markets.developedMarkets.valueInPercentage =
-      markets.developedMarkets.valueInBaseCurrency / marketsTotalInBaseCurrency;
-    markets.emergingMarkets.valueInPercentage =
-      markets.emergingMarkets.valueInBaseCurrency / marketsTotalInBaseCurrency;
-    markets.otherMarkets.valueInPercentage =
-      markets.otherMarkets.valueInBaseCurrency / marketsTotalInBaseCurrency;
-    markets[UNKNOWN_KEY].valueInPercentage =
-      markets[UNKNOWN_KEY].valueInBaseCurrency / marketsTotalInBaseCurrency;
-
-    const marketsAdvancedTotal =
-      marketsAdvanced.asiaPacific.valueInBaseCurrency +
-      marketsAdvanced.emergingMarkets.valueInBaseCurrency +
-      marketsAdvanced.europe.valueInBaseCurrency +
-      marketsAdvanced.japan.valueInBaseCurrency +
-      marketsAdvanced.northAmerica.valueInBaseCurrency +
-      marketsAdvanced.otherMarkets.valueInBaseCurrency +
-      marketsAdvanced[UNKNOWN_KEY].valueInBaseCurrency;
-
-    marketsAdvanced.asiaPacific.valueInPercentage =
-      marketsAdvanced.asiaPacific.valueInBaseCurrency / marketsAdvancedTotal;
-    marketsAdvanced.emergingMarkets.valueInPercentage =
-      marketsAdvanced.emergingMarkets.valueInBaseCurrency /
-      marketsAdvancedTotal;
-    marketsAdvanced.europe.valueInPercentage =
-      marketsAdvanced.europe.valueInBaseCurrency / marketsAdvancedTotal;
-    marketsAdvanced.japan.valueInPercentage =
-      marketsAdvanced.japan.valueInBaseCurrency / marketsAdvancedTotal;
-    marketsAdvanced.northAmerica.valueInPercentage =
-      marketsAdvanced.northAmerica.valueInBaseCurrency / marketsAdvancedTotal;
-    marketsAdvanced.otherMarkets.valueInPercentage =
-      marketsAdvanced.otherMarkets.valueInBaseCurrency / marketsAdvancedTotal;
-    marketsAdvanced[UNKNOWN_KEY].valueInPercentage =
-      marketsAdvanced[UNKNOWN_KEY].valueInBaseCurrency / marketsAdvancedTotal;
-
-    return { markets, marketsAdvanced };
-  }
-
-  private getCashPositions({
-    cashDetails,
-    userCurrency,
-    value
-  }: {
-    cashDetails: CashDetails;
-    userCurrency: string;
-    value: Big;
-  }) {
-    const cashPositions: PortfolioDetails['holdings'] = {
-      [userCurrency]: this.getInitialCashPosition({
-        balance: 0,
-        currency: userCurrency
-      })
-    };
-
-    for (const account of cashDetails.accounts) {
-      const convertedBalance = this.exchangeRateDataService.toCurrency(
-        account.balance,
-        account.currency,
-        userCurrency
-      );
-
-      if (convertedBalance === 0) {
-        continue;
-      }
-
-      if (cashPositions[account.currency]) {
-        cashPositions[account.currency].investment += convertedBalance;
-        cashPositions[account.currency].valueInBaseCurrency += convertedBalance;
-      } else {
-        cashPositions[account.currency] = this.getInitialCashPosition({
-          balance: convertedBalance,
-          currency: account.currency
-        });
-      }
-    }
-
-    for (const symbol of Object.keys(cashPositions)) {
-      // Calculate allocations for each currency
-      cashPositions[symbol].allocationInPercentage = value.gt(0)
-        ? new Big(cashPositions[symbol].valueInBaseCurrency)
-            .div(value)
-            .toNumber()
-        : 0;
-    }
-
-    return cashPositions;
-  }
-
-  private getDividendsByGroup({
-    dividends,
-    groupBy
-  }: {
-    dividends: InvestmentItem[];
-    groupBy: GroupBy;
-  }): InvestmentItem[] {
-    if (dividends.length === 0) {
-      return [];
-    }
-
-    const dividendsByGroup: InvestmentItem[] = [];
-    let currentDate: Date;
-    let investmentByGroup = new Big(0);
-
-    for (const [index, dividend] of dividends.entries()) {
-      if (
-        isSameYear(parseDate(dividend.date), currentDate) &&
-        (groupBy === 'year' ||
-          isSameMonth(parseDate(dividend.date), currentDate))
-      ) {
-        // Same group: Add up dividends
-
-        investmentByGroup = investmentByGroup.plus(dividend.investment);
-      } else {
-        // New group: Store previous group and reset
-
-        if (currentDate) {
-          dividendsByGroup.push({
-            date: format(
-              set(currentDate, {
-                date: 1,
-                month: groupBy === 'year' ? 0 : currentDate.getMonth()
-              }),
-              DATE_FORMAT
-            ),
-            investment: investmentByGroup.toNumber()
-          });
-        }
-
-        currentDate = parseDate(dividend.date);
-        investmentByGroup = new Big(dividend.investment);
-      }
-
-      if (index === dividends.length - 1) {
-        // Store current month (latest order)
-        dividendsByGroup.push({
-          date: format(
-            set(currentDate, {
-              date: 1,
-              month: groupBy === 'year' ? 0 : currentDate.getMonth()
-            }),
-            DATE_FORMAT
-          ),
-          investment: investmentByGroup.toNumber()
-        });
-      }
-    }
-
-    return dividendsByGroup;
-  }
-
-  private getEmergencyFundHoldingsValueInBaseCurrency({
-    holdings
-  }: {
-    holdings: PortfolioDetails['holdings'];
-  }) {
-    // TODO: Use current value of activities instead of holdings
-    // tagged with EMERGENCY_FUND_TAG_ID
-    const emergencyFundHoldings = Object.values(holdings).filter(({ tags }) => {
-      return (
-        tags?.some(({ id }) => {
-          return id === TAG_ID_EMERGENCY_FUND;
-        }) ?? false
-      );
-    });
-
-    let valueInBaseCurrencyOfEmergencyFundHoldings = new Big(0);
-
-    for (const { valueInBaseCurrency } of emergencyFundHoldings) {
-      valueInBaseCurrencyOfEmergencyFundHoldings =
-        valueInBaseCurrencyOfEmergencyFundHoldings.plus(valueInBaseCurrency);
-    }
-
-    return valueInBaseCurrencyOfEmergencyFundHoldings.toNumber();
-  }
-
-  private getInitialCashPosition({
-    balance,
-    currency
-  }: {
-    balance: number;
-    currency: string;
-  }): PortfolioPosition {
-    return {
-      currency,
-      allocationInPercentage: 0,
-      assetClass: AssetClass.LIQUIDITY,
-      assetSubClass: AssetSubClass.CASH,
-      countries: [],
-      dataSource: undefined,
-      dateOfFirstActivity: undefined,
-      dividend: 0,
-      grossPerformance: 0,
-      grossPerformancePercent: 0,
-      grossPerformancePercentWithCurrencyEffect: 0,
-      grossPerformanceWithCurrencyEffect: 0,
-      holdings: [],
-      investment: balance,
-      marketPrice: 0,
-      name: currency,
-      netPerformance: 0,
-      netPerformancePercent: 0,
-      netPerformancePercentWithCurrencyEffect: 0,
-      netPerformanceWithCurrencyEffect: 0,
-      quantity: 0,
-      sectors: [],
-      symbol: currency,
-      tags: [],
-      transactionCount: 0,
-      valueInBaseCurrency: balance
-    };
-  }
-
-  private getMarkets({
-    assetProfile
-  }: {
-    assetProfile: EnhancedSymbolProfile;
-  }) {
-    const markets = {
-      [UNKNOWN_KEY]: 0,
-      developedMarkets: 0,
-      emergingMarkets: 0,
-      otherMarkets: 0
-    };
-    const marketsAdvanced = {
-      [UNKNOWN_KEY]: 0,
-      asiaPacific: 0,
-      emergingMarkets: 0,
-      europe: 0,
-      japan: 0,
-      northAmerica: 0,
-      otherMarkets: 0
-    };
-
-    if (assetProfile.countries.length > 0) {
-      for (const country of assetProfile.countries) {
-        if (developedMarkets.includes(country.code)) {
-          markets.developedMarkets = new Big(markets.developedMarkets)
-            .plus(country.weight)
-            .toNumber();
-        } else if (emergingMarkets.includes(country.code)) {
-          markets.emergingMarkets = new Big(markets.emergingMarkets)
-            .plus(country.weight)
-            .toNumber();
-        } else {
-          markets.otherMarkets = new Big(markets.otherMarkets)
-            .plus(country.weight)
-            .toNumber();
-        }
-
-        if (country.code === 'JP') {
-          marketsAdvanced.japan = new Big(marketsAdvanced.japan)
-            .plus(country.weight)
-            .toNumber();
-        } else if (country.code === 'CA' || country.code === 'US') {
-          marketsAdvanced.northAmerica = new Big(marketsAdvanced.northAmerica)
-            .plus(country.weight)
-            .toNumber();
-        } else if (asiaPacificMarkets.includes(country.code)) {
-          marketsAdvanced.asiaPacific = new Big(marketsAdvanced.asiaPacific)
-            .plus(country.weight)
-            .toNumber();
-        } else if (emergingMarkets.includes(country.code)) {
-          marketsAdvanced.emergingMarkets = new Big(
-            marketsAdvanced.emergingMarkets
-          )
-            .plus(country.weight)
-            .toNumber();
-        } else if (europeMarkets.includes(country.code)) {
-          marketsAdvanced.europe = new Big(marketsAdvanced.europe)
-            .plus(country.weight)
-            .toNumber();
-        } else {
-          marketsAdvanced.otherMarkets = new Big(marketsAdvanced.otherMarkets)
-            .plus(country.weight)
-            .toNumber();
-        }
-      }
-    }
-
-    markets[UNKNOWN_KEY] = new Big(1)
-      .minus(markets.developedMarkets)
-      .minus(markets.emergingMarkets)
-      .minus(markets.otherMarkets)
-      .toNumber();
-
-    marketsAdvanced[UNKNOWN_KEY] = new Big(1)
-      .minus(marketsAdvanced.asiaPacific)
-      .minus(marketsAdvanced.emergingMarkets)
-      .minus(marketsAdvanced.europe)
-      .minus(marketsAdvanced.japan)
-      .minus(marketsAdvanced.northAmerica)
-      .minus(marketsAdvanced.otherMarkets)
-      .toNumber();
-
-    return { markets, marketsAdvanced };
-  }
-
-  private getReportStatistics(
-    evaluatedRules: PortfolioReportRule[]
-  ): PortfolioReportResponse['xRay']['statistics'] {
-    const rulesActiveCount = Object.values(evaluatedRules)
-      .flat()
-      .filter((rule) => {
-        return rule?.isActive === true;
-      }).length;
-
-    const rulesFulfilledCount = Object.values(evaluatedRules)
-      .flat()
-      .filter((rule) => {
-        return rule?.value === true;
-      }).length;
-
-    return { rulesActiveCount, rulesFulfilledCount };
-  }
-
-  private getStreaks({
-    investments,
-    savingsRate
-  }: {
-    investments: InvestmentItem[];
-    savingsRate: number;
-  }) {
-    let currentStreak = 0;
-    let longestStreak = 0;
-
-    for (const { investment } of investments) {
-      if (investment >= savingsRate) {
-        currentStreak++;
-        longestStreak = Math.max(longestStreak, currentStreak);
-      } else {
-        currentStreak = 0;
-      }
-    }
-
-    return { currentStreak, longestStreak };
-  }
-
-  private async getSummary({
-    balanceInBaseCurrency,
-    emergencyFundHoldingsValueInBaseCurrency,
-    filteredValueInBaseCurrency,
-    impersonationId,
-    portfolioCalculator,
-    userCurrency,
-    userId
-  }: {
-    balanceInBaseCurrency: number;
-    emergencyFundHoldingsValueInBaseCurrency: number;
-    filteredValueInBaseCurrency: Big;
-    impersonationId: string;
-    portfolioCalculator: PortfolioCalculator;
-    userCurrency: string;
-    userId: string;
-  }): Promise<PortfolioSummary> {
-    userId = await this.getUserId(impersonationId, userId);
-    const user = await this.userService.user({ id: userId });
-
-    const { activities } = await this.orderService.getOrders({
-      userCurrency,
-      userId,
-      withExcludedAccountsAndActivities: true
-    });
-
-    const excludedActivities: Activity[] = [];
-    const nonExcludedActivities: Activity[] = [];
-
-    for (const activity of activities) {
-      if (
-        activity.account?.isExcluded ||
-        activity.tags?.some(({ id }) => {
-          return id === TAG_ID_EXCLUDE_FROM_ANALYSIS;
-        })
-      ) {
-        excludedActivities.push(activity);
-      } else {
-        nonExcludedActivities.push(activity);
-      }
-    }
-
-    const { currentValueInBaseCurrency, totalInvestment } =
-      await portfolioCalculator.getSnapshot();
-
-    const { performance } = await this.getPerformance({
-      impersonationId,
-      userId
-    });
-
-    const {
-      netPerformance,
-      netPerformancePercentage,
-      netPerformancePercentageWithCurrencyEffect,
-      netPerformanceWithCurrencyEffect
-    } = performance;
-
-    const dividendInBaseCurrency =
-      await portfolioCalculator.getDividendInBaseCurrency();
-
-    const totalEmergencyFund = this.getTotalEmergencyFund({
-      emergencyFundHoldingsValueInBaseCurrency,
-      userSettings: user.settings?.settings as UserSettings
-    });
-
-    const fees = await portfolioCalculator.getFeesInBaseCurrency();
-
-    const firstOrderDate = portfolioCalculator.getStartDate();
-
-    const interest = await portfolioCalculator.getInterestInBaseCurrency();
-
-    const liabilities =
-      await portfolioCalculator.getLiabilitiesInBaseCurrency();
-
-    const totalBuy = this.getSumOfActivityType({
-      userCurrency,
-      activities: nonExcludedActivities,
-      activityType: 'BUY'
-    }).toNumber();
-
-    const totalSell = this.getSumOfActivityType({
-      userCurrency,
-      activities: nonExcludedActivities,
-      activityType: 'SELL'
-    }).toNumber();
-
-    const cash = new Big(balanceInBaseCurrency)
-      .minus(totalEmergencyFund)
-      .plus(emergencyFundHoldingsValueInBaseCurrency)
-      .toNumber();
-
-    const committedFunds = new Big(totalBuy).minus(totalSell);
-
-    const totalOfExcludedActivities = this.getSumOfActivityType({
-      userCurrency,
-      activities: excludedActivities,
-      activityType: 'BUY'
-    }).minus(
-      this.getSumOfActivityType({
-        userCurrency,
-        activities: excludedActivities,
-        activityType: 'SELL'
-      })
-    );
-
-    const cashDetailsWithExcludedAccounts =
-      await this.accountService.getCashDetails({
-        userId,
-        currency: userCurrency,
-        withExcludedAccounts: true
-      });
-
-    const excludedBalanceInBaseCurrency = new Big(
-      cashDetailsWithExcludedAccounts.balanceInBaseCurrency
-    ).minus(balanceInBaseCurrency);
-
-    const excludedAccountsAndActivities = excludedBalanceInBaseCurrency
-      .plus(totalOfExcludedActivities)
-      .toNumber();
-
-    const netWorth = new Big(balanceInBaseCurrency)
-      .plus(currentValueInBaseCurrency)
-      .plus(excludedAccountsAndActivities)
-      .minus(liabilities)
-      .toNumber();
-
-    const daysInMarket = differenceInDays(new Date(), firstOrderDate);
-
-    const annualizedPerformancePercent = getAnnualizedPerformancePercent({
-      daysInMarket,
-      netPerformancePercentage: new Big(netPerformancePercentage)
-    })?.toNumber();
-
-    const annualizedPerformancePercentWithCurrencyEffect =
-      getAnnualizedPerformancePercent({
-        daysInMarket,
-        netPerformancePercentage: new Big(
-          netPerformancePercentageWithCurrencyEffect
-        )
-      })?.toNumber();
-
-    return {
-      annualizedPerformancePercent,
-      annualizedPerformancePercentWithCurrencyEffect,
-      cash,
-      excludedAccountsAndActivities,
-      netPerformance,
-      netPerformancePercentage,
-      netPerformancePercentageWithCurrencyEffect,
-      netPerformanceWithCurrencyEffect,
-      totalBuy,
-      totalSell,
-      activityCount: activities.filter(({ type }) => {
-        return ['BUY', 'SELL'].includes(type);
-      }).length,
-      committedFunds: committedFunds.toNumber(),
-      currentValueInBaseCurrency: currentValueInBaseCurrency.toNumber(),
-      dateOfFirstActivity: firstOrderDate,
-      dividendInBaseCurrency: dividendInBaseCurrency.toNumber(),
-      emergencyFund: {
-        assets: emergencyFundHoldingsValueInBaseCurrency,
-        cash: totalEmergencyFund
-          .minus(emergencyFundHoldingsValueInBaseCurrency)
-          .toNumber(),
-        total: totalEmergencyFund.toNumber()
-      },
-      fees: fees.toNumber(),
-      filteredValueInBaseCurrency: filteredValueInBaseCurrency.toNumber(),
-      filteredValueInPercentage: netWorth
-        ? filteredValueInBaseCurrency.div(netWorth).toNumber()
-        : undefined,
-      fireWealth: {
-        today: {
-          valueInBaseCurrency: new Big(currentValueInBaseCurrency)
-            .minus(emergencyFundHoldingsValueInBaseCurrency)
-            .toNumber()
-        }
-      },
-      grossPerformance: new Big(netPerformance).plus(fees).toNumber(),
-      grossPerformanceWithCurrencyEffect: new Big(
-        netPerformanceWithCurrencyEffect
-      )
-        .plus(fees)
-        .toNumber(),
-      interestInBaseCurrency: interest.toNumber(),
-      liabilitiesInBaseCurrency: liabilities.toNumber(),
-      totalInvestment: totalInvestment.toNumber(),
-      totalValueInBaseCurrency: netWorth
-    };
-  }
-
-  private getSumOfActivityType({
-    activities,
-    activityType,
-    userCurrency
-  }: {
-    activities: Activity[];
-    activityType: ActivityType;
-    userCurrency: string;
-  }) {
-    return getSum(
-      activities
-        .filter(({ isDraft, type }) => {
-          return isDraft === false && type === activityType;
-        })
-        .map(({ currency, quantity, SymbolProfile, unitPrice }) => {
-          return new Big(
-            this.exchangeRateDataService.toCurrency(
-              new Big(quantity).mul(unitPrice).toNumber(),
-              currency ?? SymbolProfile.currency,
-              userCurrency
-            )
-          );
-        })
-    );
-  }
-
-  private getTotalEmergencyFund({
-    emergencyFundHoldingsValueInBaseCurrency,
-    userSettings
-  }: {
-    emergencyFundHoldingsValueInBaseCurrency: number;
-    userSettings: UserSettings;
-  }) {
-    return new Big(
-      Math.max(
-        emergencyFundHoldingsValueInBaseCurrency,
-        userSettings?.emergencyFund ?? 0
-      )
-    );
-  }
-
-  private getUserCurrency(aUser?: UserWithSettings) {
-    return (
-      aUser?.settings?.settings.baseCurrency ??
-      this.request.user?.settings?.settings.baseCurrency ??
-      DEFAULT_CURRENCY
-    );
-  }
-
-  private async getUserId(aImpersonationId: string, aUserId: string) {
-    const impersonationUserId =
-      await this.impersonationService.validateImpersonationId(aImpersonationId);
-
-    return impersonationUserId || aUserId;
-  }
-
-  private getUserPerformanceCalculationType(
-    aUser: UserWithSettings
-  ): PerformanceCalculationType {
-    return aUser?.settings?.settings.performanceCalculationType;
-  }
-
-  private async getValueOfAccountsAndPlatforms({
-    activities,
-    filters = [],
-    portfolioItemsNow,
-    userCurrency,
-    userId,
-    withExcludedAccounts = false
-  }: {
-    activities: Activity[];
-    filters?: Filter[];
-    portfolioItemsNow: Record<string, TimelinePosition>;
-    userCurrency: string;
-    userId: string;
-    withExcludedAccounts?: boolean;
-  }) {
-    const accounts: PortfolioDetails['accounts'] = {};
-    const platforms: PortfolioDetails['platforms'] = {};
-
-    let currentAccounts: (Account & {
-      Order?: Order[];
-      platform?: Platform;
-    })[] = [];
-
-    if (filters.length === 0) {
-      currentAccounts = await this.accountService.getAccounts(userId);
-    } else if (filters.length === 1 && filters[0].type === 'ACCOUNT') {
-      currentAccounts = await this.accountService.accounts({
-        include: { platform: true },
-        where: { id: filters[0].id }
-      });
-    } else {
-      const accountIds = Array.from(
-        new Set(
-          activities
-            .filter(({ accountId }) => {
-              return accountId;
-            })
-            .map(({ accountId }) => {
-              return accountId;
-            })
-        )
-      );
-
-      currentAccounts = await this.accountService.accounts({
-        include: { platform: true },
-        where: { id: { in: accountIds } }
-      });
-    }
-
-    currentAccounts = currentAccounts.filter((account) => {
-      return withExcludedAccounts || account.isExcluded === false;
-    });
-
-    for (const account of currentAccounts) {
-      const ordersByAccount = activities.filter(({ accountId }) => {
-        return accountId === account.id;
-      });
-
-      accounts[account.id] = {
-        balance: account.balance,
-        currency: account.currency,
-        name: account.name,
-        valueInBaseCurrency: this.exchangeRateDataService.toCurrency(
-          account.balance,
-          account.currency,
-          userCurrency
-        )
-      };
-
-      if (platforms[account.platformId || UNKNOWN_KEY]?.valueInBaseCurrency) {
-        platforms[account.platformId || UNKNOWN_KEY].valueInBaseCurrency +=
-          this.exchangeRateDataService.toCurrency(
-            account.balance,
-            account.currency,
-            userCurrency
-          );
-      } else {
-        platforms[account.platformId || UNKNOWN_KEY] = {
-          balance: account.balance,
-          currency: account.currency,
-          name: account.platform?.name,
-          valueInBaseCurrency: this.exchangeRateDataService.toCurrency(
-            account.balance,
-            account.currency,
-            userCurrency
-          )
-        };
-      }
-
-      for (const {
-        account,
-        quantity,
-        SymbolProfile,
-        type
-      } of ordersByAccount) {
-        const currentValueOfSymbolInBaseCurrency =
-          getFactor(type) *
-          quantity *
-          (portfolioItemsNow[SymbolProfile.symbol]?.marketPriceInBaseCurrency ??
-            0);
-
-        if (accounts[account?.id || UNKNOWN_KEY]?.valueInBaseCurrency) {
-          accounts[account?.id || UNKNOWN_KEY].valueInBaseCurrency +=
-            currentValueOfSymbolInBaseCurrency;
-        } else {
-          accounts[account?.id || UNKNOWN_KEY] = {
-            balance: 0,
-            currency: account?.currency,
-            name: account.name,
-            valueInBaseCurrency: currentValueOfSymbolInBaseCurrency
-          };
-        }
-
-        if (
-          platforms[account?.platformId || UNKNOWN_KEY]?.valueInBaseCurrency
-        ) {
-          platforms[account?.platformId || UNKNOWN_KEY].valueInBaseCurrency +=
-            currentValueOfSymbolInBaseCurrency;
-        } else {
-          platforms[account?.platformId || UNKNOWN_KEY] = {
-            balance: 0,
-            currency: account?.currency,
-            name: account.platform?.name,
-            valueInBaseCurrency: currentValueOfSymbolInBaseCurrency
-          };
-        }
-      }
-    }
-
-    return { accounts, platforms };
-  }
-}
->>>>>>> 973b7ee5
+import { AccountBalanceService } from '@ghostfolio/api/app/account-balance/account-balance.service';
+import { AccountService } from '@ghostfolio/api/app/account/account.service';
+import { OrderService } from '@ghostfolio/api/app/order/order.service';
+import { UserService } from '@ghostfolio/api/app/user/user.service';
+import { getFactor } from '@ghostfolio/api/helper/portfolio.helper';
+import { LogPerformance } from '@ghostfolio/api/interceptors/performance-logging/performance-logging.interceptor';
+import { AccountClusterRiskCurrentInvestment } from '@ghostfolio/api/models/rules/account-cluster-risk/current-investment';
+import { AccountClusterRiskSingleAccount } from '@ghostfolio/api/models/rules/account-cluster-risk/single-account';
+import { AssetClassClusterRiskEquity } from '@ghostfolio/api/models/rules/asset-class-cluster-risk/equity';
+import { AssetClassClusterRiskFixedIncome } from '@ghostfolio/api/models/rules/asset-class-cluster-risk/fixed-income';
+import { CurrencyClusterRiskBaseCurrencyCurrentInvestment } from '@ghostfolio/api/models/rules/currency-cluster-risk/base-currency-current-investment';
+import { CurrencyClusterRiskCurrentInvestment } from '@ghostfolio/api/models/rules/currency-cluster-risk/current-investment';
+import { EconomicMarketClusterRiskDevelopedMarkets } from '@ghostfolio/api/models/rules/economic-market-cluster-risk/developed-markets';
+import { EconomicMarketClusterRiskEmergingMarkets } from '@ghostfolio/api/models/rules/economic-market-cluster-risk/emerging-markets';
+import { EmergencyFundSetup } from '@ghostfolio/api/models/rules/emergency-fund/emergency-fund-setup';
+import { FeeRatioInitialInvestment } from '@ghostfolio/api/models/rules/fees/fee-ratio-initial-investment';
+import { BuyingPower } from '@ghostfolio/api/models/rules/liquidity/buying-power';
+import { RegionalMarketClusterRiskAsiaPacific } from '@ghostfolio/api/models/rules/regional-market-cluster-risk/asia-pacific';
+import { RegionalMarketClusterRiskEmergingMarkets } from '@ghostfolio/api/models/rules/regional-market-cluster-risk/emerging-markets';
+import { RegionalMarketClusterRiskEurope } from '@ghostfolio/api/models/rules/regional-market-cluster-risk/europe';
+import { RegionalMarketClusterRiskJapan } from '@ghostfolio/api/models/rules/regional-market-cluster-risk/japan';
+import { RegionalMarketClusterRiskNorthAmerica } from '@ghostfolio/api/models/rules/regional-market-cluster-risk/north-america';
+import { BenchmarkService } from '@ghostfolio/api/services/benchmark/benchmark.service';
+import { DataProviderService } from '@ghostfolio/api/services/data-provider/data-provider.service';
+import { ExchangeRateDataService } from '@ghostfolio/api/services/exchange-rate-data/exchange-rate-data.service';
+import { I18nService } from '@ghostfolio/api/services/i18n/i18n.service';
+import { ImpersonationService } from '@ghostfolio/api/services/impersonation/impersonation.service';
+import { SymbolProfileService } from '@ghostfolio/api/services/symbol-profile/symbol-profile.service';
+import {
+  getAnnualizedPerformancePercent,
+  getIntervalFromDateRange
+} from '@ghostfolio/common/calculation-helper';
+import {
+  DEFAULT_CURRENCY,
+  TAG_ID_EMERGENCY_FUND,
+  TAG_ID_EXCLUDE_FROM_ANALYSIS,
+  UNKNOWN_KEY
+} from '@ghostfolio/common/config';
+import { DATE_FORMAT, getSum, parseDate } from '@ghostfolio/common/helper';
+import {
+  AccountsResponse,
+  Activity,
+  EnhancedSymbolProfile,
+  Filter,
+  HistoricalDataItem,
+  InvestmentItem,
+  PortfolioDetails,
+  PortfolioHoldingResponse,
+  PortfolioInvestmentsResponse,
+  PortfolioPerformanceResponse,
+  PortfolioPosition,
+  PortfolioReportResponse,
+  PortfolioReportRule,
+  PortfolioSummary,
+  UserSettings
+} from '@ghostfolio/common/interfaces';
+import { TimelinePosition } from '@ghostfolio/common/models';
+import {
+  AccountWithValue,
+  DateRange,
+  GroupBy,
+  RequestWithUser,
+  UserWithSettings
+} from '@ghostfolio/common/types';
+import { PerformanceCalculationType } from '@ghostfolio/common/types/performance-calculation-type.type';
+
+import { Inject, Injectable } from '@nestjs/common';
+import { REQUEST } from '@nestjs/core';
+import {
+  Account,
+  Type as ActivityType,
+  AssetClass,
+  AssetSubClass,
+  DataSource,
+  Order,
+  Platform,
+  Prisma,
+  Tag
+} from '@prisma/client';
+import { Big } from 'big.js';
+import {
+  differenceInDays,
+  format,
+  isAfter,
+  isBefore,
+  isSameMonth,
+  isSameYear,
+  parseISO,
+  set
+} from 'date-fns';
+import { uniqBy } from 'lodash';
+
+import { CashDetails } from '../account/interfaces/cash-details.interface';
+import { PortfolioCalculator } from './calculator/portfolio-calculator';
+import { PortfolioCalculatorFactory } from './calculator/portfolio-calculator.factory';
+import { RulesService } from './rules.service';
+
+const Fuse = require('fuse.js');
+
+const asiaPacificMarkets = require('../../assets/countries/asia-pacific-markets.json');
+const developedMarkets = require('../../assets/countries/developed-markets.json');
+const emergingMarkets = require('../../assets/countries/emerging-markets.json');
+const europeMarkets = require('../../assets/countries/europe-markets.json');
+
+@Injectable()
+export class PortfolioService {
+  public constructor(
+    private readonly accountBalanceService: AccountBalanceService,
+    private readonly accountService: AccountService,
+    private readonly benchmarkService: BenchmarkService,
+    private readonly calculatorFactory: PortfolioCalculatorFactory,
+    private readonly dataProviderService: DataProviderService,
+    private readonly exchangeRateDataService: ExchangeRateDataService,
+    private readonly i18nService: I18nService,
+    private readonly impersonationService: ImpersonationService,
+    private readonly orderService: OrderService,
+    @Inject(REQUEST) private readonly request: RequestWithUser,
+    private readonly rulesService: RulesService,
+    private readonly symbolProfileService: SymbolProfileService,
+    private readonly userService: UserService
+  ) {}
+
+  @LogPerformance
+  public async getAccounts({
+    filters,
+    userId,
+    withExcludedAccounts = false
+  }: {
+    filters?: Filter[];
+    userId: string;
+    withExcludedAccounts?: boolean;
+  }): Promise<AccountWithValue[]> {
+    const where: Prisma.AccountWhereInput = { userId };
+
+    const filterByAccount = filters?.find(({ type }) => {
+      return type === 'ACCOUNT';
+    })?.id;
+
+    const filterByDataSource = filters?.find(({ type }) => {
+      return type === 'DATA_SOURCE';
+    })?.id;
+
+    const filterBySymbol = filters?.find(({ type }) => {
+      return type === 'SYMBOL';
+    })?.id;
+
+    if (filterByAccount) {
+      where.id = filterByAccount;
+    }
+
+    if (filterByDataSource && filterBySymbol) {
+      where.activities = {
+        some: {
+          SymbolProfile: {
+            AND: [
+              { dataSource: filterByDataSource as DataSource },
+              { symbol: filterBySymbol }
+            ]
+          }
+        }
+      };
+    }
+
+    const [accounts, details] = await Promise.all([
+      this.accountService.accounts({
+        where,
+        include: {
+          activities: { include: { SymbolProfile: true } },
+          platform: true
+        },
+        orderBy: { name: 'asc' }
+      }),
+      this.getDetails({
+        filters,
+        withExcludedAccounts,
+        impersonationId: userId,
+        userId: this.request.user.id
+      })
+    ]);
+
+    const userCurrency = this.request.user.settings.settings.baseCurrency;
+
+    return Promise.all(
+      accounts.map(async (account) => {
+        let dividendInBaseCurrency = 0;
+        let interestInBaseCurrency = 0;
+        let transactionCount = 0;
+
+        for (const {
+          currency,
+          date,
+          isDraft,
+          quantity,
+          SymbolProfile,
+          type,
+          unitPrice
+        } of account.activities) {
+          switch (type) {
+            case ActivityType.DIVIDEND:
+              dividendInBaseCurrency +=
+                await this.exchangeRateDataService.toCurrencyAtDate(
+                  new Big(quantity).mul(unitPrice).toNumber(),
+                  currency ?? SymbolProfile.currency,
+                  userCurrency,
+                  date
+                );
+              break;
+            case ActivityType.INTEREST:
+              interestInBaseCurrency +=
+                await this.exchangeRateDataService.toCurrencyAtDate(
+                  unitPrice,
+                  currency ?? SymbolProfile.currency,
+                  userCurrency,
+                  date
+                );
+              break;
+          }
+
+          if (!isDraft) {
+            transactionCount += 1;
+          }
+        }
+
+        const valueInBaseCurrency =
+          details.accounts[account.id]?.valueInBaseCurrency ?? 0;
+
+        const result = {
+          ...account,
+          dividendInBaseCurrency,
+          interestInBaseCurrency,
+          transactionCount,
+          valueInBaseCurrency,
+          allocationInPercentage: 0,
+          balanceInBaseCurrency: this.exchangeRateDataService.toCurrency(
+            account.balance,
+            account.currency,
+            userCurrency
+          ),
+          value: this.exchangeRateDataService.toCurrency(
+            valueInBaseCurrency,
+            userCurrency,
+            account.currency
+          )
+        };
+
+        delete result.activities;
+
+        return result;
+      })
+    );
+  }
+
+  @LogPerformance
+  public async getAccountsWithAggregations({
+    filters,
+    userId,
+    withExcludedAccounts = false
+  }: {
+    filters?: Filter[];
+    userId: string;
+    withExcludedAccounts?: boolean;
+  }): Promise<AccountsResponse> {
+    let accounts = await this.getAccounts({
+      filters,
+      userId,
+      withExcludedAccounts
+    });
+
+    const searchQuery = filters.find(({ type }) => {
+      return type === 'SEARCH_QUERY';
+    })?.id;
+
+    if (searchQuery) {
+      const fuse = new Fuse(accounts, {
+        keys: ['name', 'platform.name'],
+        threshold: 0.3
+      });
+
+      accounts = fuse.search(searchQuery).map(({ item }) => {
+        return item;
+      });
+    }
+
+    let totalBalanceInBaseCurrency = new Big(0);
+    let totalDividendInBaseCurrency = new Big(0);
+    let totalInterestInBaseCurrency = new Big(0);
+    let totalValueInBaseCurrency = new Big(0);
+    let transactionCount = 0;
+
+    for (const account of accounts) {
+      totalBalanceInBaseCurrency = totalBalanceInBaseCurrency.plus(
+        account.balanceInBaseCurrency
+      );
+      totalDividendInBaseCurrency = totalDividendInBaseCurrency.plus(
+        account.dividendInBaseCurrency
+      );
+      totalInterestInBaseCurrency = totalInterestInBaseCurrency.plus(
+        account.interestInBaseCurrency
+      );
+      totalValueInBaseCurrency = totalValueInBaseCurrency.plus(
+        account.valueInBaseCurrency
+      );
+      transactionCount += account.transactionCount;
+    }
+
+    for (const account of accounts) {
+      account.allocationInPercentage =
+        totalValueInBaseCurrency.toNumber() > Number.EPSILON
+          ? Big(account.valueInBaseCurrency)
+              .div(totalValueInBaseCurrency)
+              .toNumber()
+          : 0;
+    }
+
+    return {
+      accounts,
+      transactionCount,
+      totalBalanceInBaseCurrency: totalBalanceInBaseCurrency.toNumber(),
+      totalDividendInBaseCurrency: totalDividendInBaseCurrency.toNumber(),
+      totalInterestInBaseCurrency: totalInterestInBaseCurrency.toNumber(),
+      totalValueInBaseCurrency: totalValueInBaseCurrency.toNumber()
+    };
+  }
+
+  @LogPerformance
+  public async getDividends({
+    activities,
+    groupBy
+  }: {
+    activities: Activity[];
+    groupBy?: GroupBy;
+  }): Promise<InvestmentItem[]> {
+    let dividends = activities.map(
+      ({ currency, date, value, SymbolProfile }) => {
+        return {
+          date: format(date, DATE_FORMAT),
+          investment: this.exchangeRateDataService.toCurrency(
+            value,
+            currency ?? SymbolProfile.currency,
+            this.getUserCurrency()
+          )
+        };
+      }
+    );
+
+    if (groupBy) {
+      dividends = this.getDividendsByGroup({ dividends, groupBy });
+    }
+
+    return dividends;
+  }
+
+  @LogPerformance
+  public async getHoldings({
+    dateRange = 'max',
+    filters,
+    impersonationId,
+    userId
+  }: {
+    dateRange: DateRange;
+    filters?: Filter[];
+    impersonationId: string;
+    userId: string;
+  }) {
+    userId = await this.getUserId(impersonationId, userId);
+    const { holdings: holdingsMap } = await this.getDetails({
+      dateRange,
+      filters,
+      impersonationId,
+      userId
+    });
+
+    let holdings = Object.values(holdingsMap);
+
+    const searchQuery = filters.find(({ type }) => {
+      return type === 'SEARCH_QUERY';
+    })?.id;
+
+    if (searchQuery) {
+      const fuse = new Fuse(holdings, {
+        keys: ['isin', 'name', 'symbol'],
+        threshold: 0.3
+      });
+
+      holdings = fuse.search(searchQuery).map(({ item }) => {
+        return item;
+      });
+    }
+
+    return holdings;
+  }
+
+  @LogPerformance
+  public async getInvestments({
+    dateRange,
+    filters,
+    groupBy,
+    impersonationId,
+    savingsRate,
+    userId
+  }: {
+    dateRange: DateRange;
+    filters?: Filter[];
+    groupBy?: GroupBy;
+    impersonationId: string;
+    savingsRate: number;
+    userId: string;
+  }): Promise<PortfolioInvestmentsResponse> {
+    userId = await this.getUserId(impersonationId, userId);
+    const user = await this.userService.user({ id: userId });
+    const userCurrency = this.getUserCurrency(user);
+
+    const { endDate, startDate } = getIntervalFromDateRange(dateRange);
+
+    const { activities } =
+      await this.orderService.getOrdersForPortfolioCalculator({
+        filters,
+        userCurrency,
+        userId
+      });
+
+    if (activities.length === 0) {
+      return {
+        investments: [],
+        streaks: { currentStreak: 0, longestStreak: 0 }
+      };
+    }
+
+    const portfolioCalculator = this.calculatorFactory.createCalculator({
+      activities,
+      filters,
+      userId,
+      calculationType: this.getUserPerformanceCalculationType(user),
+      currency: userCurrency
+    });
+
+    const { historicalData } = await portfolioCalculator.getSnapshot();
+
+    const items = historicalData.filter(({ date }) => {
+      return !isBefore(date, startDate) && !isAfter(date, endDate);
+    });
+
+    let investments: InvestmentItem[];
+
+    if (groupBy) {
+      investments = portfolioCalculator.getInvestmentsByGroup({
+        groupBy,
+        data: items
+      });
+    } else {
+      investments = items.map(({ date, investmentValueWithCurrencyEffect }) => {
+        return {
+          date,
+          investment: investmentValueWithCurrencyEffect
+        };
+      });
+    }
+
+    let streaks: PortfolioInvestmentsResponse['streaks'];
+
+    if (savingsRate) {
+      streaks = this.getStreaks({
+        investments,
+        savingsRate: groupBy === 'year' ? 12 * savingsRate : savingsRate
+      });
+    }
+
+    return {
+      investments,
+      streaks
+    };
+  }
+
+  @LogPerformance
+  public async getDetails({
+    dateRange = 'max',
+    filters,
+    impersonationId,
+    userId,
+    withExcludedAccounts = false,
+    withMarkets = false,
+    withSummary = false
+  }: {
+    dateRange?: DateRange;
+    filters?: Filter[];
+    impersonationId: string;
+    userId: string;
+    withExcludedAccounts?: boolean;
+    withMarkets?: boolean;
+    withSummary?: boolean;
+  }): Promise<PortfolioDetails & { hasErrors: boolean }> {
+    userId = await this.getUserId(impersonationId, userId);
+    const user = await this.userService.user({ id: userId });
+    const userCurrency = this.getUserCurrency(user);
+
+    const emergencyFund = new Big(
+      (user.settings?.settings as UserSettings)?.emergencyFund ?? 0
+    );
+
+    const { activities } =
+      await this.orderService.getOrdersForPortfolioCalculator({
+        filters,
+        userCurrency,
+        userId
+      });
+
+    const portfolioCalculator = this.calculatorFactory.createCalculator({
+      activities,
+      filters,
+      userId,
+      calculationType: this.getUserPerformanceCalculationType(user),
+      currency: userCurrency
+    });
+
+    const { createdAt, currentValueInBaseCurrency, hasErrors, positions } =
+      await portfolioCalculator.getSnapshot();
+
+    const cashDetails = await this.accountService.getCashDetails({
+      filters,
+      userId,
+      currency: userCurrency
+    });
+
+    const holdings: PortfolioDetails['holdings'] = {};
+
+    const totalValueInBaseCurrency = currentValueInBaseCurrency.plus(
+      cashDetails.balanceInBaseCurrency
+    );
+
+    const isFilteredByAccount =
+      filters?.some(({ type }) => {
+        return type === 'ACCOUNT';
+      }) ?? false;
+
+    const isFilteredByCash = filters?.some(({ id, type }) => {
+      return id === AssetClass.LIQUIDITY && type === 'ASSET_CLASS';
+    });
+
+    const isFilteredByClosedHoldings =
+      filters?.some(({ id, type }) => {
+        return id === 'CLOSED' && type === 'HOLDING_TYPE';
+      }) ?? false;
+
+    let filteredValueInBaseCurrency = isFilteredByAccount
+      ? totalValueInBaseCurrency
+      : currentValueInBaseCurrency;
+
+    if (
+      filters?.length === 0 ||
+      (filters?.length === 1 &&
+        filters[0].id === AssetClass.LIQUIDITY &&
+        filters[0].type === 'ASSET_CLASS')
+    ) {
+      filteredValueInBaseCurrency = filteredValueInBaseCurrency.plus(
+        cashDetails.balanceInBaseCurrency
+      );
+    }
+
+    const assetProfileIdentifiers = positions.map(({ dataSource, symbol }) => {
+      return {
+        dataSource,
+        symbol
+      };
+    });
+
+    const symbolProfiles = await this.symbolProfileService.getSymbolProfiles(
+      assetProfileIdentifiers
+    );
+
+    const symbolProfileMap: { [symbol: string]: EnhancedSymbolProfile } = {};
+    for (const symbolProfile of symbolProfiles) {
+      symbolProfileMap[symbolProfile.symbol] = symbolProfile;
+    }
+
+    const portfolioItemsNow: { [symbol: string]: TimelinePosition } = {};
+    for (const position of positions) {
+      portfolioItemsNow[position.symbol] = position;
+    }
+
+    for (const {
+      currency,
+      dividend,
+      firstBuyDate,
+      grossPerformance,
+      grossPerformanceWithCurrencyEffect,
+      grossPerformancePercentage,
+      grossPerformancePercentageWithCurrencyEffect,
+      investment,
+      marketPrice,
+      netPerformance,
+      netPerformancePercentage,
+      netPerformancePercentageWithCurrencyEffectMap,
+      netPerformanceWithCurrencyEffectMap,
+      quantity,
+      symbol,
+      tags,
+      transactionCount,
+      valueInBaseCurrency
+    } of positions) {
+      if (isFilteredByClosedHoldings === true) {
+        if (!quantity.eq(0)) {
+          // Ignore positions with a quantity
+          continue;
+        }
+      } else {
+        if (quantity.eq(0)) {
+          // Ignore positions without any quantity
+          continue;
+        }
+      }
+
+      const assetProfile = symbolProfileMap[symbol];
+
+      let markets: PortfolioPosition['markets'];
+      let marketsAdvanced: PortfolioPosition['marketsAdvanced'];
+
+      if (withMarkets) {
+        ({ markets, marketsAdvanced } = this.getMarkets({
+          assetProfile
+        }));
+      }
+
+      const tagsInternal = tags.concat(
+        symbolProfiles.find((sp) => sp.symbol === symbol)?.tags ?? []
+      );
+
+      holdings[symbol] = {
+        currency,
+        markets,
+        marketsAdvanced,
+        marketPrice,
+        symbol,
+        tags: uniqBy(tagsInternal, 'id'),
+        transactionCount,
+        allocationInPercentage: filteredValueInBaseCurrency.eq(0)
+          ? 0
+          : valueInBaseCurrency.div(filteredValueInBaseCurrency).toNumber(),
+        assetClass: assetProfile.assetClass,
+        assetSubClass: assetProfile.assetSubClass,
+        countries: assetProfile.countries,
+        dataSource: assetProfile.dataSource,
+        dateOfFirstActivity: parseDate(firstBuyDate),
+        dividend: dividend?.toNumber() ?? 0,
+        grossPerformance: grossPerformance?.toNumber() ?? 0,
+        grossPerformancePercent: grossPerformancePercentage?.toNumber() ?? 0,
+        grossPerformancePercentWithCurrencyEffect:
+          grossPerformancePercentageWithCurrencyEffect?.toNumber() ?? 0,
+        grossPerformanceWithCurrencyEffect:
+          grossPerformanceWithCurrencyEffect?.toNumber() ?? 0,
+        holdings: assetProfile.holdings.map(
+          ({ allocationInPercentage, name }) => {
+            return {
+              allocationInPercentage,
+              name,
+              valueInBaseCurrency: valueInBaseCurrency
+                .mul(allocationInPercentage)
+                .toNumber()
+            };
+          }
+        ),
+        investment: investment.toNumber(),
+        name: assetProfile.name,
+        netPerformance: netPerformance?.toNumber() ?? 0,
+        netPerformancePercent: netPerformancePercentage?.toNumber() ?? 0,
+        netPerformancePercentWithCurrencyEffect:
+          netPerformancePercentageWithCurrencyEffectMap?.[
+            dateRange
+          ]?.toNumber() ?? 0,
+        netPerformanceWithCurrencyEffect:
+          netPerformanceWithCurrencyEffectMap?.[dateRange]?.toNumber() ?? 0,
+        quantity: quantity.toNumber(),
+        sectors: assetProfile.sectors,
+        url: assetProfile.url,
+        valueInBaseCurrency: valueInBaseCurrency.toNumber()
+      };
+    }
+
+    if (filters?.length === 0 || isFilteredByAccount || isFilteredByCash) {
+      const cashPositions = this.getCashPositions({
+        cashDetails,
+        userCurrency,
+        value: filteredValueInBaseCurrency
+      });
+
+      for (const symbol of Object.keys(cashPositions)) {
+        holdings[symbol] = cashPositions[symbol];
+      }
+    }
+
+    const { accounts, platforms } = await this.getValueOfAccountsAndPlatforms({
+      activities,
+      filters,
+      portfolioItemsNow,
+      userCurrency,
+      userId,
+      withExcludedAccounts
+    });
+
+    if (
+      filters?.length === 1 &&
+      filters[0].id === TAG_ID_EMERGENCY_FUND &&
+      filters[0].type === 'TAG'
+    ) {
+      const emergencyFundCashPositions = this.getCashPositions({
+        cashDetails,
+        userCurrency,
+        value: filteredValueInBaseCurrency
+      });
+
+      const emergencyFundInCash = emergencyFund
+        .minus(
+          this.getEmergencyFundHoldingsValueInBaseCurrency({
+            holdings
+          })
+        )
+        .toNumber();
+
+      filteredValueInBaseCurrency = emergencyFund;
+
+      accounts[UNKNOWN_KEY] = {
+        balance: 0,
+        currency: userCurrency,
+        name: UNKNOWN_KEY,
+        valueInBaseCurrency: emergencyFundInCash
+      };
+
+      holdings[userCurrency] = {
+        ...emergencyFundCashPositions[userCurrency],
+        investment: emergencyFundInCash,
+        valueInBaseCurrency: emergencyFundInCash
+      };
+    }
+
+    let markets: PortfolioDetails['markets'];
+    let marketsAdvanced: PortfolioDetails['marketsAdvanced'];
+
+    if (withMarkets) {
+      ({ markets, marketsAdvanced } = this.getAggregatedMarkets(holdings));
+    }
+
+    let summary: PortfolioSummary;
+
+    if (withSummary) {
+      summary = await this.getSummary({
+        filteredValueInBaseCurrency,
+        impersonationId,
+        portfolioCalculator,
+        userCurrency,
+        userId,
+        balanceInBaseCurrency: cashDetails.balanceInBaseCurrency,
+        emergencyFundHoldingsValueInBaseCurrency:
+          this.getEmergencyFundHoldingsValueInBaseCurrency({
+            holdings
+          })
+      });
+    }
+
+    return {
+      accounts,
+      createdAt,
+      hasErrors,
+      holdings,
+      markets,
+      marketsAdvanced,
+      platforms,
+      summary
+    };
+  }
+
+  @LogPerformance
+  public async getHolding(
+    dataSource: DataSource,
+    impersonationId: string,
+    symbol: string,
+    userId: string
+  ): Promise<PortfolioHoldingResponse> {
+    userId = await this.getUserId(impersonationId, userId);
+    const user = await this.userService.user({ id: userId });
+    const userCurrency = this.getUserCurrency(user);
+
+    const { activities } =
+      await this.orderService.getOrdersForPortfolioCalculator({
+        userCurrency,
+        userId
+      });
+
+    if (activities.length === 0) {
+      return undefined;
+    }
+
+    const [SymbolProfile] = await this.symbolProfileService.getSymbolProfiles([
+      { dataSource, symbol }
+    ]);
+
+    const portfolioCalculator = this.calculatorFactory.createCalculator({
+      activities,
+      userId,
+      calculationType: this.getUserPerformanceCalculationType(user),
+      currency: userCurrency
+    });
+
+    const transactionPoints = portfolioCalculator.getTransactionPoints();
+
+    const { positions } = await portfolioCalculator.getSnapshot();
+
+    const holding = positions.find((position) => {
+      return dataSource === position.dataSource && symbol === position.symbol;
+    });
+
+    if (!holding) {
+      return undefined;
+    }
+
+    const {
+      averagePrice,
+      currency,
+      dividendInBaseCurrency,
+      fee,
+      firstBuyDate,
+      grossPerformance,
+      grossPerformancePercentage,
+      grossPerformancePercentageWithCurrencyEffect,
+      grossPerformanceWithCurrencyEffect,
+      investmentWithCurrencyEffect,
+      marketPrice,
+      netPerformance,
+      netPerformancePercentage,
+      netPerformancePercentageWithCurrencyEffectMap,
+      netPerformanceWithCurrencyEffectMap,
+      quantity,
+      tags,
+      timeWeightedInvestment,
+      timeWeightedInvestmentWithCurrencyEffect,
+      transactionCount
+    } = holding;
+
+    const activitiesOfHolding = activities.filter(({ SymbolProfile }) => {
+      return (
+        SymbolProfile.dataSource === dataSource &&
+        SymbolProfile.symbol === symbol
+      );
+    });
+
+    const dividendYieldPercent = getAnnualizedPerformancePercent({
+      daysInMarket: differenceInDays(new Date(), parseDate(firstBuyDate)),
+      netPerformancePercentage: timeWeightedInvestment.eq(0)
+        ? new Big(0)
+        : dividendInBaseCurrency.div(timeWeightedInvestment)
+    });
+
+    const dividendYieldPercentWithCurrencyEffect =
+      getAnnualizedPerformancePercent({
+        daysInMarket: differenceInDays(new Date(), parseDate(firstBuyDate)),
+        netPerformancePercentage: timeWeightedInvestmentWithCurrencyEffect.eq(0)
+          ? new Big(0)
+          : dividendInBaseCurrency.div(timeWeightedInvestmentWithCurrencyEffect)
+      });
+
+    const stakeRewards = getSum(
+      activities
+        .filter(({ SymbolProfile, type }) => {
+          return symbol === SymbolProfile.symbol && type === 'STAKE';
+        })
+        .map(({ quantity }) => {
+          return new Big(quantity);
+        })
+    );
+
+    const historicalData = await this.dataProviderService.getHistorical(
+      [{ dataSource, symbol }],
+      'day',
+      parseISO(firstBuyDate),
+      new Date()
+    );
+
+    const historicalDataArray: HistoricalDataItem[] = [];
+    let marketPriceMax = Math.max(
+      activitiesOfHolding[0].unitPriceInAssetProfileCurrency,
+      marketPrice
+    );
+    let marketPriceMaxDate =
+      marketPrice > activitiesOfHolding[0].unitPriceInAssetProfileCurrency
+        ? new Date()
+        : activitiesOfHolding[0].date;
+    let marketPriceMin = Math.min(
+      activitiesOfHolding[0].unitPriceInAssetProfileCurrency,
+      marketPrice
+    );
+
+    if (historicalData[symbol]) {
+      let j = -1;
+      for (const [date, { marketPrice }] of Object.entries(
+        historicalData[symbol]
+      )) {
+        while (
+          j + 1 < transactionPoints.length &&
+          !isAfter(parseDate(transactionPoints[j + 1].date), parseDate(date))
+        ) {
+          j++;
+        }
+
+        let currentAveragePrice = 0;
+        let currentQuantity = 0;
+
+        const currentSymbol = transactionPoints[j]?.items.find(
+          (transactionPointSymbol) => {
+            return transactionPointSymbol.symbol === symbol;
+          }
+        );
+
+        if (currentSymbol) {
+          currentAveragePrice = currentSymbol.averagePrice.toNumber();
+          currentQuantity = currentSymbol.quantity.toNumber();
+        }
+
+        historicalDataArray.push({
+          date,
+          averagePrice: currentAveragePrice,
+          marketPrice:
+            historicalDataArray.length > 0 ? marketPrice : currentAveragePrice,
+          quantity: currentQuantity
+        });
+
+        if (marketPrice > marketPriceMax) {
+          marketPriceMax = marketPrice;
+          marketPriceMaxDate = parseISO(date);
+        }
+        marketPriceMin = Math.min(
+          marketPrice ?? Number.MAX_SAFE_INTEGER,
+          marketPriceMin
+        );
+      }
+    } else {
+      // Add historical entry for buy date, if no historical data available
+      historicalDataArray.push({
+        averagePrice: activitiesOfHolding[0].unitPriceInAssetProfileCurrency,
+        date: firstBuyDate,
+        marketPrice: activitiesOfHolding[0].unitPriceInAssetProfileCurrency,
+        quantity: activitiesOfHolding[0].quantity
+      });
+    }
+
+    const performancePercent =
+      this.benchmarkService.calculateChangeInPercentage(
+        marketPriceMax,
+        marketPrice
+      );
+
+    return {
+      firstBuyDate,
+      marketPrice,
+      marketPriceMax,
+      marketPriceMin,
+      SymbolProfile,
+      tags,
+      activitiesCount: transactionCount,
+      activities: activitiesOfHolding,
+      averagePrice: averagePrice.toNumber(),
+      dataProviderInfo: portfolioCalculator.getDataProviderInfos()?.[0],
+      stakeRewards: stakeRewards.toNumber(),
+      dividendInBaseCurrency: dividendInBaseCurrency.toNumber(),
+      dividendYieldPercent: dividendYieldPercent.toNumber(),
+      dividendYieldPercentWithCurrencyEffect:
+        dividendYieldPercentWithCurrencyEffect.toNumber(),
+      feeInBaseCurrency: this.exchangeRateDataService.toCurrency(
+        fee.toNumber(),
+        SymbolProfile.currency,
+        userCurrency
+      ),
+      grossPerformance: grossPerformance?.toNumber(),
+      grossPerformancePercent: grossPerformancePercentage?.toNumber(),
+      grossPerformancePercentWithCurrencyEffect:
+        grossPerformancePercentageWithCurrencyEffect?.toNumber(),
+      grossPerformanceWithCurrencyEffect:
+        grossPerformanceWithCurrencyEffect?.toNumber(),
+      historicalData: historicalDataArray,
+      investmentInBaseCurrencyWithCurrencyEffect:
+        investmentWithCurrencyEffect?.toNumber(),
+      netPerformance: netPerformance?.toNumber(),
+      netPerformancePercent: netPerformancePercentage?.toNumber(),
+      netPerformancePercentWithCurrencyEffect:
+        netPerformancePercentageWithCurrencyEffectMap?.['max']?.toNumber(),
+      netPerformanceWithCurrencyEffect:
+        netPerformanceWithCurrencyEffectMap?.['max']?.toNumber(),
+      performances: {
+        allTimeHigh: {
+          performancePercent,
+          date: marketPriceMaxDate
+        }
+      },
+      quantity: quantity.toNumber(),
+      value: this.exchangeRateDataService.toCurrency(
+        quantity.mul(marketPrice ?? 0).toNumber(),
+        currency,
+        userCurrency
+      )
+    };
+  }
+
+  @LogPerformance
+  public async getPerformance({
+    dateRange = 'max',
+    filters,
+    impersonationId,
+    userId
+  }: {
+    dateRange?: DateRange;
+    filters?: Filter[];
+    impersonationId: string;
+    userId: string;
+    withExcludedAccounts?: boolean;
+  }): Promise<PortfolioPerformanceResponse> {
+    userId = await this.getUserId(impersonationId, userId);
+    const user = await this.userService.user({ id: userId });
+    const userCurrency = this.getUserCurrency(user);
+
+    const [accountBalanceItems, { activities }] = await Promise.all([
+      this.accountBalanceService.getAccountBalanceItems({
+        filters,
+        userId,
+        userCurrency
+      }),
+      this.orderService.getOrdersForPortfolioCalculator({
+        filters,
+        userCurrency,
+        userId
+      })
+    ]);
+
+    if (accountBalanceItems.length === 0 && activities.length === 0) {
+      return {
+        chart: [],
+        firstOrderDate: undefined,
+        hasErrors: false,
+        performance: {
+          currentNetWorth: 0,
+          currentValueInBaseCurrency: 0,
+          netPerformance: 0,
+          netPerformancePercentage: 0,
+          netPerformancePercentageWithCurrencyEffect: 0,
+          netPerformanceWithCurrencyEffect: 0,
+          totalInvestment: 0
+        }
+      };
+    }
+
+    const portfolioCalculator = this.calculatorFactory.createCalculator({
+      accountBalanceItems,
+      activities,
+      filters,
+      userId,
+      calculationType: this.getUserPerformanceCalculationType(user),
+      currency: userCurrency
+    });
+
+    const { endDate, startDate } = getIntervalFromDateRange(dateRange);
+    const range = { end: endDate, start: startDate };
+
+    const {
+      chart,
+      netPerformance,
+      netPerformanceInPercentage,
+      netPerformanceInPercentageWithCurrencyEffect,
+      netPerformanceWithCurrencyEffect,
+      netWorth,
+      totalInvestment,
+      valueWithCurrencyEffect
+    } = await portfolioCalculator.getPerformance(range);
+
+    return {
+      chart,
+      hasErrors: false,
+      firstOrderDate: parseDate(chart[0]?.date),
+      performance: {
+        netPerformance,
+        netPerformanceWithCurrencyEffect,
+        totalInvestment,
+        currentNetWorth: netWorth,
+        currentValueInBaseCurrency: valueWithCurrencyEffect,
+        netPerformancePercentage: netPerformanceInPercentage,
+        netPerformancePercentageWithCurrencyEffect:
+          netPerformanceInPercentageWithCurrencyEffect
+      }
+    };
+  }
+
+  @LogPerformance
+  public async getReport(
+    impersonationId: string,
+    userId: string
+  ): Promise<PortfolioReportResponse> {
+    userId = await this.getUserId(impersonationId, userId);
+    const userSettings = this.request.user.settings.settings as UserSettings;
+
+    const { accounts, holdings, markets, marketsAdvanced, summary } =
+      await this.getDetails({
+        impersonationId,
+        userId,
+        withMarkets: true,
+        withSummary: true
+      });
+
+    const marketsAdvancedTotalInBaseCurrency = getSum(
+      Object.values(marketsAdvanced).map(({ valueInBaseCurrency }) => {
+        return new Big(valueInBaseCurrency);
+      })
+    ).toNumber();
+
+    const marketsTotalInBaseCurrency = getSum(
+      Object.values(markets).map(({ valueInBaseCurrency }) => {
+        return new Big(valueInBaseCurrency);
+      })
+    ).toNumber();
+
+    const categories: PortfolioReportResponse['xRay']['categories'] = [
+      {
+        key: 'liquidity',
+        name: this.i18nService.getTranslation({
+          id: 'rule.liquidity.category',
+          languageCode: userSettings.language
+        }),
+        rules: await this.rulesService.evaluate(
+          [
+            new BuyingPower(
+              this.exchangeRateDataService,
+              this.i18nService,
+              summary.cash,
+              userSettings.language
+            )
+          ],
+          userSettings
+        )
+      },
+      {
+        key: 'emergencyFund',
+        name: this.i18nService.getTranslation({
+          id: 'rule.emergencyFund.category',
+          languageCode: userSettings.language
+        }),
+        rules: await this.rulesService.evaluate(
+          [
+            new EmergencyFundSetup(
+              this.exchangeRateDataService,
+              this.i18nService,
+              userSettings.language,
+              this.getTotalEmergencyFund({
+                userSettings,
+                emergencyFundHoldingsValueInBaseCurrency:
+                  this.getEmergencyFundHoldingsValueInBaseCurrency({ holdings })
+              }).toNumber()
+            )
+          ],
+          userSettings
+        )
+      },
+      {
+        key: 'currencyClusterRisk',
+        name: this.i18nService.getTranslation({
+          id: 'rule.currencyClusterRisk.category',
+          languageCode: userSettings.language
+        }),
+        rules:
+          summary.activityCount > 0
+            ? await this.rulesService.evaluate(
+                [
+                  new CurrencyClusterRiskBaseCurrencyCurrentInvestment(
+                    this.exchangeRateDataService,
+                    this.i18nService,
+                    Object.values(holdings),
+                    userSettings.language
+                  ),
+                  new CurrencyClusterRiskCurrentInvestment(
+                    this.exchangeRateDataService,
+                    this.i18nService,
+                    Object.values(holdings),
+                    userSettings.language
+                  )
+                ],
+                userSettings
+              )
+            : undefined
+      },
+      {
+        key: 'assetClassClusterRisk',
+        name: this.i18nService.getTranslation({
+          id: 'rule.assetClassClusterRisk.category',
+          languageCode: userSettings.language
+        }),
+        rules:
+          summary.activityCount > 0
+            ? await this.rulesService.evaluate(
+                [
+                  new AssetClassClusterRiskEquity(
+                    this.exchangeRateDataService,
+                    this.i18nService,
+                    userSettings.language,
+                    Object.values(holdings)
+                  ),
+                  new AssetClassClusterRiskFixedIncome(
+                    this.exchangeRateDataService,
+                    this.i18nService,
+                    userSettings.language,
+                    Object.values(holdings)
+                  )
+                ],
+                userSettings
+              )
+            : undefined
+      },
+      {
+        key: 'accountClusterRisk',
+        name: this.i18nService.getTranslation({
+          id: 'rule.accountClusterRisk.category',
+          languageCode: userSettings.language
+        }),
+        rules:
+          summary.activityCount > 0
+            ? await this.rulesService.evaluate(
+                [
+                  new AccountClusterRiskCurrentInvestment(
+                    this.exchangeRateDataService,
+                    this.i18nService,
+                    userSettings.language,
+                    accounts
+                  ),
+                  new AccountClusterRiskSingleAccount(
+                    this.exchangeRateDataService,
+                    this.i18nService,
+                    userSettings.language,
+                    accounts
+                  )
+                ],
+                userSettings
+              )
+            : undefined
+      },
+      {
+        key: 'economicMarketClusterRisk',
+        name: this.i18nService.getTranslation({
+          id: 'rule.economicMarketClusterRisk.category',
+          languageCode: userSettings.language
+        }),
+        rules:
+          summary.activityCount > 0
+            ? await this.rulesService.evaluate(
+                [
+                  new EconomicMarketClusterRiskDevelopedMarkets(
+                    this.exchangeRateDataService,
+                    this.i18nService,
+                    marketsTotalInBaseCurrency,
+                    markets.developedMarkets.valueInBaseCurrency,
+                    userSettings.language
+                  ),
+                  new EconomicMarketClusterRiskEmergingMarkets(
+                    this.exchangeRateDataService,
+                    this.i18nService,
+                    marketsTotalInBaseCurrency,
+                    markets.emergingMarkets.valueInBaseCurrency,
+                    userSettings.language
+                  )
+                ],
+                userSettings
+              )
+            : undefined
+      },
+      {
+        key: 'regionalMarketClusterRisk',
+        name: this.i18nService.getTranslation({
+          id: 'rule.regionalMarketClusterRisk.category',
+          languageCode: userSettings.language
+        }),
+        rules:
+          summary.activityCount > 0
+            ? await this.rulesService.evaluate(
+                [
+                  new RegionalMarketClusterRiskAsiaPacific(
+                    this.exchangeRateDataService,
+                    this.i18nService,
+                    userSettings.language,
+                    marketsAdvancedTotalInBaseCurrency,
+                    marketsAdvanced.asiaPacific.valueInBaseCurrency
+                  ),
+                  new RegionalMarketClusterRiskEmergingMarkets(
+                    this.exchangeRateDataService,
+                    this.i18nService,
+                    userSettings.language,
+                    marketsAdvancedTotalInBaseCurrency,
+                    marketsAdvanced.emergingMarkets.valueInBaseCurrency
+                  ),
+                  new RegionalMarketClusterRiskEurope(
+                    this.exchangeRateDataService,
+                    this.i18nService,
+                    userSettings.language,
+                    marketsAdvancedTotalInBaseCurrency,
+                    marketsAdvanced.europe.valueInBaseCurrency
+                  ),
+                  new RegionalMarketClusterRiskJapan(
+                    this.exchangeRateDataService,
+                    this.i18nService,
+                    userSettings.language,
+                    marketsAdvancedTotalInBaseCurrency,
+                    marketsAdvanced.japan.valueInBaseCurrency
+                  ),
+                  new RegionalMarketClusterRiskNorthAmerica(
+                    this.exchangeRateDataService,
+                    this.i18nService,
+                    userSettings.language,
+                    marketsAdvancedTotalInBaseCurrency,
+                    marketsAdvanced.northAmerica.valueInBaseCurrency
+                  )
+                ],
+                userSettings
+              )
+            : undefined
+      },
+      {
+        key: 'fees',
+        name: this.i18nService.getTranslation({
+          id: 'rule.fees.category',
+          languageCode: userSettings.language
+        }),
+        rules: await this.rulesService.evaluate(
+          [
+            new FeeRatioInitialInvestment(
+              this.exchangeRateDataService,
+              this.i18nService,
+              userSettings.language,
+              summary.committedFunds,
+              summary.fees
+            )
+          ],
+          userSettings
+        )
+      }
+    ];
+
+    return {
+      xRay: {
+        categories,
+        statistics: this.getReportStatistics(
+          categories.flatMap(({ rules }) => {
+            return rules ?? [];
+          })
+        )
+      }
+    };
+  }
+
+  @LogPerformance
+  public async updateTags({
+    dataSource,
+    impersonationId,
+    symbol,
+    tags,
+    userId
+  }: {
+    dataSource: DataSource;
+    impersonationId: string;
+    symbol: string;
+    tags: Tag[];
+    userId: string;
+  }) {
+    userId = await this.getUserId(impersonationId, userId);
+    await this.orderService.assignTags({ dataSource, symbol, tags, userId });
+  }
+
+  private getAggregatedMarkets(holdings: Record<string, PortfolioPosition>): {
+    markets: PortfolioDetails['markets'];
+    marketsAdvanced: PortfolioDetails['marketsAdvanced'];
+  } {
+    const markets: PortfolioDetails['markets'] = {
+      [UNKNOWN_KEY]: {
+        id: UNKNOWN_KEY,
+        valueInBaseCurrency: 0,
+        valueInPercentage: 0
+      },
+      developedMarkets: {
+        id: 'developedMarkets',
+        valueInBaseCurrency: 0,
+        valueInPercentage: 0
+      },
+      emergingMarkets: {
+        id: 'emergingMarkets',
+        valueInBaseCurrency: 0,
+        valueInPercentage: 0
+      },
+      otherMarkets: {
+        id: 'otherMarkets',
+        valueInBaseCurrency: 0,
+        valueInPercentage: 0
+      }
+    };
+
+    const marketsAdvanced: PortfolioDetails['marketsAdvanced'] = {
+      [UNKNOWN_KEY]: {
+        id: UNKNOWN_KEY,
+        valueInBaseCurrency: 0,
+        valueInPercentage: 0
+      },
+      asiaPacific: {
+        id: 'asiaPacific',
+        valueInBaseCurrency: 0,
+        valueInPercentage: 0
+      },
+      emergingMarkets: {
+        id: 'emergingMarkets',
+        valueInBaseCurrency: 0,
+        valueInPercentage: 0
+      },
+      europe: {
+        id: 'europe',
+        valueInBaseCurrency: 0,
+        valueInPercentage: 0
+      },
+      japan: {
+        id: 'japan',
+        valueInBaseCurrency: 0,
+        valueInPercentage: 0
+      },
+      northAmerica: {
+        id: 'northAmerica',
+        valueInBaseCurrency: 0,
+        valueInPercentage: 0
+      },
+      otherMarkets: {
+        id: 'otherMarkets',
+        valueInBaseCurrency: 0,
+        valueInPercentage: 0
+      }
+    };
+
+    for (const [, position] of Object.entries(holdings)) {
+      const value = position.valueInBaseCurrency;
+
+      if (position.assetClass !== AssetClass.LIQUIDITY) {
+        if (position.countries.length > 0) {
+          markets.developedMarkets.valueInBaseCurrency +=
+            position.markets.developedMarkets * value;
+          markets.emergingMarkets.valueInBaseCurrency +=
+            position.markets.emergingMarkets * value;
+          markets.otherMarkets.valueInBaseCurrency +=
+            position.markets.otherMarkets * value;
+
+          marketsAdvanced.asiaPacific.valueInBaseCurrency +=
+            position.marketsAdvanced.asiaPacific * value;
+          marketsAdvanced.emergingMarkets.valueInBaseCurrency +=
+            position.marketsAdvanced.emergingMarkets * value;
+          marketsAdvanced.europe.valueInBaseCurrency +=
+            position.marketsAdvanced.europe * value;
+          marketsAdvanced.japan.valueInBaseCurrency +=
+            position.marketsAdvanced.japan * value;
+          marketsAdvanced.northAmerica.valueInBaseCurrency +=
+            position.marketsAdvanced.northAmerica * value;
+          marketsAdvanced.otherMarkets.valueInBaseCurrency +=
+            position.marketsAdvanced.otherMarkets * value;
+        } else {
+          markets[UNKNOWN_KEY].valueInBaseCurrency += value;
+          marketsAdvanced[UNKNOWN_KEY].valueInBaseCurrency += value;
+        }
+      }
+    }
+
+    const marketsTotalInBaseCurrency = getSum(
+      Object.values(markets).map(({ valueInBaseCurrency }) => {
+        return new Big(valueInBaseCurrency);
+      })
+    ).toNumber();
+
+    markets.developedMarkets.valueInPercentage =
+      markets.developedMarkets.valueInBaseCurrency / marketsTotalInBaseCurrency;
+    markets.emergingMarkets.valueInPercentage =
+      markets.emergingMarkets.valueInBaseCurrency / marketsTotalInBaseCurrency;
+    markets.otherMarkets.valueInPercentage =
+      markets.otherMarkets.valueInBaseCurrency / marketsTotalInBaseCurrency;
+    markets[UNKNOWN_KEY].valueInPercentage =
+      markets[UNKNOWN_KEY].valueInBaseCurrency / marketsTotalInBaseCurrency;
+
+    const marketsAdvancedTotal =
+      marketsAdvanced.asiaPacific.valueInBaseCurrency +
+      marketsAdvanced.emergingMarkets.valueInBaseCurrency +
+      marketsAdvanced.europe.valueInBaseCurrency +
+      marketsAdvanced.japan.valueInBaseCurrency +
+      marketsAdvanced.northAmerica.valueInBaseCurrency +
+      marketsAdvanced.otherMarkets.valueInBaseCurrency +
+      marketsAdvanced[UNKNOWN_KEY].valueInBaseCurrency;
+
+    marketsAdvanced.asiaPacific.valueInPercentage =
+      marketsAdvanced.asiaPacific.valueInBaseCurrency / marketsAdvancedTotal;
+    marketsAdvanced.emergingMarkets.valueInPercentage =
+      marketsAdvanced.emergingMarkets.valueInBaseCurrency /
+      marketsAdvancedTotal;
+    marketsAdvanced.europe.valueInPercentage =
+      marketsAdvanced.europe.valueInBaseCurrency / marketsAdvancedTotal;
+    marketsAdvanced.japan.valueInPercentage =
+      marketsAdvanced.japan.valueInBaseCurrency / marketsAdvancedTotal;
+    marketsAdvanced.northAmerica.valueInPercentage =
+      marketsAdvanced.northAmerica.valueInBaseCurrency / marketsAdvancedTotal;
+    marketsAdvanced.otherMarkets.valueInPercentage =
+      marketsAdvanced.otherMarkets.valueInBaseCurrency / marketsAdvancedTotal;
+    marketsAdvanced[UNKNOWN_KEY].valueInPercentage =
+      marketsAdvanced[UNKNOWN_KEY].valueInBaseCurrency / marketsAdvancedTotal;
+
+    return { markets, marketsAdvanced };
+  }
+
+  private getCashPositions({
+    cashDetails,
+    userCurrency,
+    value
+  }: {
+    cashDetails: CashDetails;
+    userCurrency: string;
+    value: Big;
+  }) {
+    const cashPositions: PortfolioDetails['holdings'] = {
+      [userCurrency]: this.getInitialCashPosition({
+        balance: 0,
+        currency: userCurrency
+      })
+    };
+
+    for (const account of cashDetails.accounts) {
+      const convertedBalance = this.exchangeRateDataService.toCurrency(
+        account.balance,
+        account.currency,
+        userCurrency
+      );
+
+      if (convertedBalance === 0) {
+        continue;
+      }
+
+      if (cashPositions[account.currency]) {
+        cashPositions[account.currency].investment += convertedBalance;
+        cashPositions[account.currency].valueInBaseCurrency += convertedBalance;
+      } else {
+        cashPositions[account.currency] = this.getInitialCashPosition({
+          balance: convertedBalance,
+          currency: account.currency
+        });
+      }
+    }
+
+    for (const symbol of Object.keys(cashPositions)) {
+      // Calculate allocations for each currency
+      cashPositions[symbol].allocationInPercentage = value.gt(0)
+        ? new Big(cashPositions[symbol].valueInBaseCurrency)
+            .div(value)
+            .toNumber()
+        : 0;
+    }
+
+    return cashPositions;
+  }
+
+  @LogPerformance
+  private getEmergencyFundHoldingsValueInBaseCurrency({
+    holdings
+  }: {
+    holdings: PortfolioDetails['holdings'];
+  }) {
+    // TODO: Use current value of activities instead of holdings
+    // tagged with EMERGENCY_FUND_TAG_ID
+    const emergencyFundHoldings = Object.values(holdings).filter(({ tags }) => {
+      return (
+        tags?.some(({ id }) => {
+          return id === TAG_ID_EMERGENCY_FUND;
+        }) ?? false
+      );
+    });
+
+    let valueInBaseCurrencyOfEmergencyFundHoldings = new Big(0);
+
+    for (const { valueInBaseCurrency } of emergencyFundHoldings) {
+      valueInBaseCurrencyOfEmergencyFundHoldings =
+        valueInBaseCurrencyOfEmergencyFundHoldings.plus(valueInBaseCurrency);
+    }
+
+    return valueInBaseCurrencyOfEmergencyFundHoldings.toNumber();
+  }
+
+  @LogPerformance
+  private getReportStatistics(
+    evaluatedRules: PortfolioReportRule[]
+  ): PortfolioReportResponse['xRay']['statistics'] {
+    const rulesActiveCount = Object.values(evaluatedRules)
+      .flat()
+      .filter((rule) => {
+        return rule?.isActive === true;
+      }).length;
+
+    const rulesFulfilledCount = Object.values(evaluatedRules)
+      .flat()
+      .filter((rule) => {
+        return rule?.value === true;
+      }).length;
+
+    return { rulesActiveCount, rulesFulfilledCount };
+  }
+
+  @LogPerformance
+  private getStreaks({
+    investments,
+    savingsRate
+  }: {
+    investments: InvestmentItem[];
+    savingsRate: number;
+  }) {
+    let currentStreak = 0;
+    let longestStreak = 0;
+
+    for (const { investment } of investments) {
+      if (investment >= savingsRate) {
+        currentStreak++;
+        longestStreak = Math.max(longestStreak, currentStreak);
+      } else {
+        currentStreak = 0;
+      }
+    }
+
+    return { currentStreak, longestStreak };
+  }
+
+  @LogPerformance
+  private async getValueOfAccountsAndPlatforms({
+    activities,
+    filters = [],
+    portfolioItemsNow,
+    userCurrency,
+    userId,
+    withExcludedAccounts = false
+  }: {
+    activities: Activity[];
+    filters?: Filter[];
+    portfolioItemsNow: Record<string, TimelinePosition>;
+    userCurrency: string;
+    userId: string;
+    withExcludedAccounts?: boolean;
+  }) {
+    const accounts: PortfolioDetails['accounts'] = {};
+    const platforms: PortfolioDetails['platforms'] = {};
+
+    let currentAccounts: (Account & {
+      Order?: Order[];
+      platform?: Platform;
+    })[] = [];
+
+    if (filters.length === 0) {
+      currentAccounts = await this.accountService.getAccounts(userId);
+    } else if (filters.length === 1 && filters[0].type === 'ACCOUNT') {
+      currentAccounts = await this.accountService.accounts({
+        include: { platform: true },
+        where: { id: filters[0].id }
+      });
+    } else {
+      const accountIds = Array.from(
+        new Set(
+          activities
+            .filter(({ accountId }) => {
+              return accountId;
+            })
+            .map(({ accountId }) => {
+              return accountId;
+            })
+        )
+      );
+
+      currentAccounts = await this.accountService.accounts({
+        include: { platform: true },
+        where: { id: { in: accountIds } }
+      });
+    }
+
+    currentAccounts = currentAccounts.filter((account) => {
+      return withExcludedAccounts || account.isExcluded === false;
+    });
+
+    for (const account of currentAccounts) {
+      const ordersByAccount = activities.filter(({ accountId }) => {
+        return accountId === account.id;
+      });
+
+      accounts[account.id] = {
+        balance: account.balance,
+        currency: account.currency,
+        name: account.name,
+        valueInBaseCurrency: this.exchangeRateDataService.toCurrency(
+          account.balance,
+          account.currency,
+          userCurrency
+        )
+      };
+
+      if (platforms[account.platformId || UNKNOWN_KEY]?.valueInBaseCurrency) {
+        platforms[account.platformId || UNKNOWN_KEY].valueInBaseCurrency +=
+          this.exchangeRateDataService.toCurrency(
+            account.balance,
+            account.currency,
+            userCurrency
+          );
+      } else {
+        platforms[account.platformId || UNKNOWN_KEY] = {
+          balance: account.balance,
+          currency: account.currency,
+          name: account.platform?.name,
+          valueInBaseCurrency: this.exchangeRateDataService.toCurrency(
+            account.balance,
+            account.currency,
+            userCurrency
+          )
+        };
+      }
+
+      for (const {
+        account,
+        quantity,
+        SymbolProfile,
+        type
+      } of ordersByAccount) {
+        const currentValueOfSymbolInBaseCurrency =
+          getFactor(type) *
+          quantity *
+          (portfolioItemsNow[SymbolProfile.symbol]?.marketPriceInBaseCurrency ??
+            0);
+
+        if (accounts[account?.id || UNKNOWN_KEY]?.valueInBaseCurrency) {
+          accounts[account?.id || UNKNOWN_KEY].valueInBaseCurrency +=
+            currentValueOfSymbolInBaseCurrency;
+        } else {
+          accounts[account?.id || UNKNOWN_KEY] = {
+            balance: 0,
+            currency: account?.currency,
+            name: account.name,
+            valueInBaseCurrency: currentValueOfSymbolInBaseCurrency
+          };
+        }
+
+        if (
+          platforms[account?.platformId || UNKNOWN_KEY]?.valueInBaseCurrency
+        ) {
+          platforms[account?.platformId || UNKNOWN_KEY].valueInBaseCurrency +=
+            currentValueOfSymbolInBaseCurrency;
+        } else {
+          platforms[account?.platformId || UNKNOWN_KEY] = {
+            balance: 0,
+            currency: account?.currency,
+            name: account.platform?.name,
+            valueInBaseCurrency: currentValueOfSymbolInBaseCurrency
+          };
+        }
+      }
+    }
+
+    return { accounts, platforms };
+  }
+
+  @LogPerformance
+  private async getSummary({
+    balanceInBaseCurrency,
+    emergencyFundHoldingsValueInBaseCurrency,
+    filteredValueInBaseCurrency,
+    impersonationId,
+    portfolioCalculator,
+    userCurrency,
+    userId
+  }: {
+    balanceInBaseCurrency: number;
+    emergencyFundHoldingsValueInBaseCurrency: number;
+    filteredValueInBaseCurrency: Big;
+    impersonationId: string;
+    portfolioCalculator: PortfolioCalculator;
+    userCurrency: string;
+    userId: string;
+  }): Promise<PortfolioSummary> {
+    userId = await this.getUserId(impersonationId, userId);
+    const user = await this.userService.user({ id: userId });
+
+    const { activities } = await this.orderService.getOrders({
+      userCurrency,
+      userId,
+      withExcludedAccountsAndActivities: true
+    });
+    const excludedActivities: Activity[] = [];
+    const nonExcludedActivities: Activity[] = [];
+
+    for (const activity of activities) {
+      if (
+        activity.account?.isExcluded ||
+        activity.tags?.some(({ id }) => {
+          return id === TAG_ID_EXCLUDE_FROM_ANALYSIS;
+        })
+      ) {
+        excludedActivities.push(activity);
+      } else {
+        nonExcludedActivities.push(activity);
+      }
+    }
+
+    const { currentValueInBaseCurrency, totalInvestment } =
+      await portfolioCalculator.getSnapshot();
+
+    const { performance } = await this.getPerformance({
+      impersonationId,
+      userId
+    });
+
+    const {
+      netPerformance,
+      netPerformancePercentage,
+      netPerformancePercentageWithCurrencyEffect,
+      netPerformanceWithCurrencyEffect
+    } = performance;
+
+    const dividendInBaseCurrency =
+      await portfolioCalculator.getDividendInBaseCurrency();
+
+    const totalEmergencyFund = this.getTotalEmergencyFund({
+      emergencyFundHoldingsValueInBaseCurrency,
+      userSettings: user.settings?.settings as UserSettings
+    });
+
+    const fees = await portfolioCalculator.getFeesInBaseCurrency();
+
+    const firstOrderDate = portfolioCalculator.getStartDate();
+
+    const interest = await portfolioCalculator.getInterestInBaseCurrency();
+
+    const liabilities =
+      await portfolioCalculator.getLiabilitiesInBaseCurrency();
+
+    const totalBuy = this.getSumOfActivityType({
+      userCurrency,
+      activities: nonExcludedActivities,
+      activityType: 'BUY'
+    }).toNumber();
+
+    const totalSell = this.getSumOfActivityType({
+      userCurrency,
+      activities: nonExcludedActivities,
+      activityType: 'SELL'
+    }).toNumber();
+
+    const cash = new Big(balanceInBaseCurrency)
+      .minus(totalEmergencyFund)
+      .plus(emergencyFundHoldingsValueInBaseCurrency)
+      .toNumber();
+
+    const committedFunds = new Big(totalBuy)
+      .minus(totalSell)
+      .minus(dividendInBaseCurrency);
+
+    const totalOfExcludedActivities = this.getSumOfActivityType({
+      userCurrency,
+      activities: excludedActivities,
+      activityType: 'BUY'
+    }).minus(
+      this.getSumOfActivityType({
+        userCurrency,
+        activities: excludedActivities,
+        activityType: 'SELL'
+      })
+    );
+
+    const cashDetailsWithExcludedAccounts =
+      await this.accountService.getCashDetails({
+        userId,
+        currency: userCurrency,
+        withExcludedAccounts: true
+      });
+    const excludedBalanceInBaseCurrency = new Big(
+      cashDetailsWithExcludedAccounts.balanceInBaseCurrency
+    ).minus(balanceInBaseCurrency);
+
+    const excludedAccountsAndActivities = excludedBalanceInBaseCurrency
+      .plus(totalOfExcludedActivities)
+      .toNumber();
+
+    const netWorth = await portfolioCalculator
+      .getUnfilteredNetWorth(this.getUserCurrency())
+      .then((value) => value.toNumber());
+
+    const daysInMarket = differenceInDays(new Date(), firstOrderDate);
+
+    const annualizedPerformancePercent = getAnnualizedPerformancePercent({
+      daysInMarket,
+      netPerformancePercentage: new Big(netPerformancePercentage)
+    })?.toNumber();
+
+    const annualizedPerformancePercentWithCurrencyEffect =
+      getAnnualizedPerformancePercent({
+        daysInMarket,
+        netPerformancePercentage: new Big(
+          netPerformancePercentageWithCurrencyEffect
+        )
+      })?.toNumber();
+
+    return {
+      annualizedPerformancePercent,
+      annualizedPerformancePercentWithCurrencyEffect,
+      cash,
+      excludedAccountsAndActivities,
+      netPerformance,
+      netPerformancePercentage,
+      netPerformancePercentageWithCurrencyEffect,
+      netPerformanceWithCurrencyEffect,
+      totalBuy,
+      totalSell,
+      activityCount: activities.filter(({ type }) => {
+        return ['BUY', 'SELL'].includes(type);
+      }).length,
+      committedFunds: committedFunds.toNumber(),
+      currentValueInBaseCurrency: currentValueInBaseCurrency.toNumber(),
+      dateOfFirstActivity: firstOrderDate,
+      dividendInBaseCurrency: dividendInBaseCurrency.toNumber(),
+      emergencyFund: {
+        assets: emergencyFundHoldingsValueInBaseCurrency,
+        cash: totalEmergencyFund
+          .minus(emergencyFundHoldingsValueInBaseCurrency)
+          .toNumber(),
+        total: totalEmergencyFund.toNumber()
+      },
+      fees: fees.toNumber(),
+      filteredValueInBaseCurrency: filteredValueInBaseCurrency.toNumber(),
+      filteredValueInPercentage: netWorth
+        ? filteredValueInBaseCurrency.div(netWorth).toNumber()
+        : undefined,
+      fireWealth: {
+        today: {
+          valueInBaseCurrency: new Big(currentValueInBaseCurrency)
+            .minus(emergencyFundHoldingsValueInBaseCurrency)
+            .toNumber()
+        }
+      },
+      grossPerformance: new Big(netPerformance).plus(fees).toNumber(),
+      grossPerformanceWithCurrencyEffect: new Big(
+        netPerformanceWithCurrencyEffect
+      )
+        .plus(fees)
+        .toNumber(),
+      interestInBaseCurrency: interest.toNumber(),
+      liabilitiesInBaseCurrency: liabilities.toNumber(),
+      totalInvestment: totalInvestment.toNumber(),
+      totalValueInBaseCurrency: netWorth
+    };
+  }
+
+  @LogPerformance
+  private getSumOfActivityType({
+    activities,
+    activityType,
+    userCurrency
+  }: {
+    activities: Activity[];
+    activityType: ActivityType;
+    userCurrency: string;
+  }) {
+    return getSum(
+      activities
+        .filter(({ isDraft, type }) => {
+          return isDraft === false && type === activityType;
+        })
+        .map(({ quantity, SymbolProfile, unitPrice }) => {
+          return new Big(
+            this.exchangeRateDataService.toCurrency(
+              new Big(quantity).mul(unitPrice).toNumber(),
+              SymbolProfile.currency,
+              userCurrency
+            )
+          );
+        })
+    );
+  }
+
+  private getInitialCashPosition({
+    balance,
+    currency
+  }: {
+    balance: number;
+    currency: string;
+  }): PortfolioPosition {
+    return {
+      currency,
+      allocationInPercentage: 0,
+      assetClass: AssetClass.LIQUIDITY,
+      assetSubClass: AssetSubClass.CASH,
+      countries: [],
+      dataSource: undefined,
+      dateOfFirstActivity: undefined,
+      dividend: 0,
+      grossPerformance: 0,
+      grossPerformancePercent: 0,
+      grossPerformancePercentWithCurrencyEffect: 0,
+      grossPerformanceWithCurrencyEffect: 0,
+      holdings: [],
+      investment: balance,
+      marketPrice: 0,
+      name: currency,
+      netPerformance: 0,
+      netPerformancePercent: 0,
+      netPerformancePercentWithCurrencyEffect: 0,
+      netPerformanceWithCurrencyEffect: 0,
+      quantity: 0,
+      sectors: [],
+      symbol: currency,
+      tags: [],
+      transactionCount: 0,
+      valueInBaseCurrency: balance
+    };
+  }
+
+  private getDividendsByGroup({
+    dividends,
+    groupBy
+  }: {
+    dividends: InvestmentItem[];
+    groupBy: GroupBy;
+  }): InvestmentItem[] {
+    if (dividends.length === 0) {
+      return [];
+    }
+
+    const dividendsByGroup: InvestmentItem[] = [];
+    let currentDate: Date;
+    let investmentByGroup = new Big(0);
+
+    for (const [index, dividend] of dividends.entries()) {
+      if (
+        isSameYear(parseDate(dividend.date), currentDate) &&
+        (groupBy === 'year' ||
+          isSameMonth(parseDate(dividend.date), currentDate))
+      ) {
+        // Same group: Add up dividends
+
+        investmentByGroup = investmentByGroup.plus(dividend.investment);
+      } else {
+        // New group: Store previous group and reset
+
+        if (currentDate) {
+          dividendsByGroup.push({
+            date: format(
+              set(currentDate, {
+                date: 1,
+                month: groupBy === 'year' ? 0 : currentDate.getMonth()
+              }),
+              DATE_FORMAT
+            ),
+            investment: investmentByGroup.toNumber()
+          });
+        }
+
+        currentDate = parseDate(dividend.date);
+        investmentByGroup = new Big(dividend.investment);
+      }
+
+      if (index === dividends.length - 1) {
+        // Store current month (latest order)
+        dividendsByGroup.push({
+          date: format(
+            set(currentDate, {
+              date: 1,
+              month: groupBy === 'year' ? 0 : currentDate.getMonth()
+            }),
+            DATE_FORMAT
+          ),
+          investment: investmentByGroup.toNumber()
+        });
+      }
+    }
+
+    return dividendsByGroup;
+  }
+
+  private getMarkets({
+    assetProfile
+  }: {
+    assetProfile: EnhancedSymbolProfile;
+  }) {
+    const markets = {
+      [UNKNOWN_KEY]: 0,
+      developedMarkets: 0,
+      emergingMarkets: 0,
+      otherMarkets: 0
+    };
+    const marketsAdvanced = {
+      [UNKNOWN_KEY]: 0,
+      asiaPacific: 0,
+      emergingMarkets: 0,
+      europe: 0,
+      japan: 0,
+      northAmerica: 0,
+      otherMarkets: 0
+    };
+
+    if (assetProfile.countries.length > 0) {
+      for (const country of assetProfile.countries) {
+        if (developedMarkets.includes(country.code)) {
+          markets.developedMarkets = new Big(markets.developedMarkets)
+            .plus(country.weight)
+            .toNumber();
+        } else if (emergingMarkets.includes(country.code)) {
+          markets.emergingMarkets = new Big(markets.emergingMarkets)
+            .plus(country.weight)
+            .toNumber();
+        } else {
+          markets.otherMarkets = new Big(markets.otherMarkets)
+            .plus(country.weight)
+            .toNumber();
+        }
+
+        if (country.code === 'JP') {
+          marketsAdvanced.japan = new Big(marketsAdvanced.japan)
+            .plus(country.weight)
+            .toNumber();
+        } else if (country.code === 'CA' || country.code === 'US') {
+          marketsAdvanced.northAmerica = new Big(marketsAdvanced.northAmerica)
+            .plus(country.weight)
+            .toNumber();
+        } else if (asiaPacificMarkets.includes(country.code)) {
+          marketsAdvanced.asiaPacific = new Big(marketsAdvanced.asiaPacific)
+            .plus(country.weight)
+            .toNumber();
+        } else if (emergingMarkets.includes(country.code)) {
+          marketsAdvanced.emergingMarkets = new Big(
+            marketsAdvanced.emergingMarkets
+          )
+            .plus(country.weight)
+            .toNumber();
+        } else if (europeMarkets.includes(country.code)) {
+          marketsAdvanced.europe = new Big(marketsAdvanced.europe)
+            .plus(country.weight)
+            .toNumber();
+        } else {
+          marketsAdvanced.otherMarkets = new Big(marketsAdvanced.otherMarkets)
+            .plus(country.weight)
+            .toNumber();
+        }
+      }
+    }
+
+    markets[UNKNOWN_KEY] = new Big(1)
+      .minus(markets.developedMarkets)
+      .minus(markets.emergingMarkets)
+      .minus(markets.otherMarkets)
+      .toNumber();
+
+    marketsAdvanced[UNKNOWN_KEY] = new Big(1)
+      .minus(marketsAdvanced.asiaPacific)
+      .minus(marketsAdvanced.emergingMarkets)
+      .minus(marketsAdvanced.europe)
+      .minus(marketsAdvanced.japan)
+      .minus(marketsAdvanced.northAmerica)
+      .minus(marketsAdvanced.otherMarkets)
+      .toNumber();
+
+    return { markets, marketsAdvanced };
+  }
+
+  private getTotalEmergencyFund({
+    emergencyFundHoldingsValueInBaseCurrency,
+    userSettings
+  }: {
+    emergencyFundHoldingsValueInBaseCurrency: number;
+    userSettings: UserSettings;
+  }) {
+    return new Big(
+      Math.max(
+        emergencyFundHoldingsValueInBaseCurrency,
+        userSettings?.emergencyFund ?? 0
+      )
+    );
+  }
+
+  private getUserCurrency(aUser?: UserWithSettings) {
+    return (
+      aUser?.settings?.settings.baseCurrency ??
+      this.request.user?.settings?.settings.baseCurrency ??
+      DEFAULT_CURRENCY
+    );
+  }
+
+  private async getUserId(aImpersonationId: string, aUserId: string) {
+    const impersonationUserId =
+      await this.impersonationService.validateImpersonationId(aImpersonationId);
+
+    return impersonationUserId || aUserId;
+  }
+
+  private getUserPerformanceCalculationType(
+    aUser: UserWithSettings
+  ): PerformanceCalculationType {
+    return aUser?.settings?.settings.performanceCalculationType;
+  }
+}