import { AccountBalanceService } from '@ghostfolio/api/app/account-balance/account-balance.service';
import { AccountService } from '@ghostfolio/api/app/account/account.service';
import { CashDetails } from '@ghostfolio/api/app/account/interfaces/cash-details.interface';
import { Activity } from '@ghostfolio/api/app/order/interfaces/activities.interface';
import { OrderService } from '@ghostfolio/api/app/order/order.service';
import { UserService } from '@ghostfolio/api/app/user/user.service';
import { getFactor } from '@ghostfolio/api/helper/portfolio.helper';
import { LogPerformance } from '@ghostfolio/api/interceptors/performance-logging/performance-logging.interceptor';
import { AccountClusterRiskCurrentInvestment } from '@ghostfolio/api/models/rules/account-cluster-risk/current-investment';
import { AccountClusterRiskSingleAccount } from '@ghostfolio/api/models/rules/account-cluster-risk/single-account';
import { AssetClassClusterRiskEquity } from '@ghostfolio/api/models/rules/asset-class-cluster-risk/equity';
import { AssetClassClusterRiskFixedIncome } from '@ghostfolio/api/models/rules/asset-class-cluster-risk/fixed-income';
import { CurrencyClusterRiskBaseCurrencyCurrentInvestment } from '@ghostfolio/api/models/rules/currency-cluster-risk/base-currency-current-investment';
import { CurrencyClusterRiskCurrentInvestment } from '@ghostfolio/api/models/rules/currency-cluster-risk/current-investment';
import { EconomicMarketClusterRiskDevelopedMarkets } from '@ghostfolio/api/models/rules/economic-market-cluster-risk/developed-markets';
import { EconomicMarketClusterRiskEmergingMarkets } from '@ghostfolio/api/models/rules/economic-market-cluster-risk/emerging-markets';
import { EmergencyFundSetup } from '@ghostfolio/api/models/rules/emergency-fund/emergency-fund-setup';
import { FeeRatioInitialInvestment } from '@ghostfolio/api/models/rules/fees/fee-ratio-initial-investment';
import { RegionalMarketClusterRiskAsiaPacific } from '@ghostfolio/api/models/rules/regional-market-cluster-risk/asia-pacific';
import { RegionalMarketClusterRiskEmergingMarkets } from '@ghostfolio/api/models/rules/regional-market-cluster-risk/emerging-markets';
import { RegionalMarketClusterRiskEurope } from '@ghostfolio/api/models/rules/regional-market-cluster-risk/europe';
import { RegionalMarketClusterRiskJapan } from '@ghostfolio/api/models/rules/regional-market-cluster-risk/japan';
import { RegionalMarketClusterRiskNorthAmerica } from '@ghostfolio/api/models/rules/regional-market-cluster-risk/north-america';
import { BenchmarkService } from '@ghostfolio/api/services/benchmark/benchmark.service';
import { DataProviderService } from '@ghostfolio/api/services/data-provider/data-provider.service';
import { ExchangeRateDataService } from '@ghostfolio/api/services/exchange-rate-data/exchange-rate-data.service';
import { ImpersonationService } from '@ghostfolio/api/services/impersonation/impersonation.service';
import { SymbolProfileService } from '@ghostfolio/api/services/symbol-profile/symbol-profile.service';
import {
  getAnnualizedPerformancePercent,
  getIntervalFromDateRange
} from '@ghostfolio/common/calculation-helper';
import {
  DEFAULT_CURRENCY,
  EMERGENCY_FUND_TAG_ID,
  UNKNOWN_KEY
} from '@ghostfolio/common/config';
import { DATE_FORMAT, getSum, parseDate } from '@ghostfolio/common/helper';
import {
  AccountsResponse,
  EnhancedSymbolProfile,
  Filter,
  HistoricalDataItem,
  InvestmentItem,
  PortfolioDetails,
  PortfolioHoldingResponse,
  PortfolioInvestments,
  PortfolioPerformanceResponse,
  PortfolioPosition,
  PortfolioReportResponse,
  PortfolioSummary,
  Position,
  UserSettings
} from '@ghostfolio/common/interfaces';
import { TimelinePosition } from '@ghostfolio/common/models';
import {
  AccountWithValue,
  DateRange,
  GroupBy,
  RequestWithUser,
  UserWithSettings
} from '@ghostfolio/common/types';
import { PerformanceCalculationType } from '@ghostfolio/common/types/performance-calculation-type.type';

import { Inject, Injectable } from '@nestjs/common';
import { REQUEST } from '@nestjs/core';
import {
  Account,
  Type as ActivityType,
  AssetClass,
  AssetSubClass,
  DataSource,
  Order,
  Platform,
  Prisma,
  Tag
} from '@prisma/client';
import { Big } from 'big.js';
import {
  differenceInDays,
  format,
  isAfter,
  isBefore,
  isSameMonth,
  isSameYear,
  parseISO,
  set
} from 'date-fns';
import { isEmpty, uniqBy } from 'lodash';

import { PortfolioCalculator } from './calculator/portfolio-calculator';
import { PortfolioCalculatorFactory } from './calculator/portfolio-calculator.factory';
import { RulesService } from './rules.service';

const asiaPacificMarkets = require('../../assets/countries/asia-pacific-markets.json');
const developedMarkets = require('../../assets/countries/developed-markets.json');
const emergingMarkets = require('../../assets/countries/emerging-markets.json');
const europeMarkets = require('../../assets/countries/europe-markets.json');

@Injectable()
export class PortfolioService {
  public constructor(
    private readonly accountBalanceService: AccountBalanceService,
    private readonly accountService: AccountService,
    private readonly benchmarkService: BenchmarkService,
    private readonly calculatorFactory: PortfolioCalculatorFactory,
    private readonly dataProviderService: DataProviderService,
    private readonly exchangeRateDataService: ExchangeRateDataService,
    private readonly impersonationService: ImpersonationService,
    private readonly orderService: OrderService,
    @Inject(REQUEST) private readonly request: RequestWithUser,
    private readonly rulesService: RulesService,
    private readonly symbolProfileService: SymbolProfileService,
    private readonly userService: UserService
  ) {}

  @LogPerformance
  public async getAccounts({
    filters,
    userId,
    withExcludedAccounts = false
  }: {
    filters?: Filter[];
    userId: string;
    withExcludedAccounts?: boolean;
  }): Promise<AccountWithValue[]> {
    const where: Prisma.AccountWhereInput = { userId };

    const filterByAccount = filters?.find(({ type }) => {
      return type === 'ACCOUNT';
    })?.id;

    const filterByDataSource = filters?.find(({ type }) => {
      return type === 'DATA_SOURCE';
    })?.id;

    const filterBySymbol = filters?.find(({ type }) => {
      return type === 'SYMBOL';
    })?.id;

    if (filterByAccount) {
      where.id = filterByAccount;
    }

    if (filterByDataSource && filterBySymbol) {
      where.activities = {
        some: {
          SymbolProfile: {
            AND: [
              { dataSource: filterByDataSource as DataSource },
              { symbol: filterBySymbol }
            ]
          }
        }
      };
    }

    const [accounts, details] = await Promise.all([
      this.accountService.accounts({
        where,
        include: { activities: true, Platform: true },
        orderBy: { name: 'asc' }
      }),
      this.getDetails({
        filters,
        withExcludedAccounts,
        impersonationId: userId,
        userId: this.request.user.id
      })
    ]);

    const userCurrency = this.request.user.Settings.settings.baseCurrency;

    return accounts.map((account) => {
      let transactionCount = 0;

      for (const { isDraft } of account.activities) {
        if (!isDraft) {
          transactionCount += 1;
        }
      }

      const valueInBaseCurrency =
        details.accounts[account.id]?.valueInBaseCurrency ?? 0;

      const result = {
        ...account,
        transactionCount,
        valueInBaseCurrency,
        balanceInBaseCurrency: this.exchangeRateDataService.toCurrency(
          account.balance,
          account.currency,
          userCurrency
        ),
        value: this.exchangeRateDataService.toCurrency(
          valueInBaseCurrency,
          userCurrency,
          account.currency
        )
      };

      delete result.activities;

      return result;
    });
  }

  @LogPerformance
  public async getAccountsWithAggregations({
    filters,
    userId,
    withExcludedAccounts = false
  }: {
    filters?: Filter[];
    userId: string;
    withExcludedAccounts?: boolean;
  }): Promise<AccountsResponse> {
    const accounts = await this.getAccounts({
      filters,
      userId,
      withExcludedAccounts
    });
    let totalBalanceInBaseCurrency = new Big(0);
    let totalValueInBaseCurrency = new Big(0);
    let transactionCount = 0;

    for (const account of accounts) {
      totalBalanceInBaseCurrency = totalBalanceInBaseCurrency.plus(
        account.balanceInBaseCurrency
      );
      totalValueInBaseCurrency = totalValueInBaseCurrency.plus(
        account.valueInBaseCurrency
      );
      transactionCount += account.transactionCount;
    }

    return {
      accounts,
      transactionCount,
      totalBalanceInBaseCurrency: totalBalanceInBaseCurrency.toNumber(),
      totalValueInBaseCurrency: totalValueInBaseCurrency.toNumber()
    };
  }

  @LogPerformance
  public async getDividends({
    activities,
    groupBy
  }: {
    activities: Activity[];
    groupBy?: GroupBy;
  }): Promise<InvestmentItem[]> {
    let dividends = activities.map(
      ({ currency, date, value, SymbolProfile }) => {
        return {
          date: format(date, DATE_FORMAT),
          investment: this.exchangeRateDataService.toCurrency(
            value,
            currency ?? SymbolProfile.currency,
            this.getUserCurrency()
          )
        };
      }
    );

    if (groupBy) {
      dividends = this.getDividendsByGroup({ dividends, groupBy });
    }

    return dividends;
  }

  @LogPerformance
  public async getInvestments({
    dateRange,
    filters,
    groupBy,
    impersonationId,
    savingsRate
  }: {
    dateRange: DateRange;
    filters?: Filter[];
    groupBy?: GroupBy;
    impersonationId: string;
    savingsRate: number;
  }): Promise<PortfolioInvestments> {
    const userId = await this.getUserId(impersonationId, this.request.user.id);
    const user = await this.userService.user({ id: userId });
    const userCurrency = this.getUserCurrency(user);

    const { endDate, startDate } = getIntervalFromDateRange(dateRange);

    const { activities } =
      await this.orderService.getOrdersForPortfolioCalculator({
        filters,
        userCurrency,
        userId
      });

    if (activities.length === 0) {
      return {
        investments: [],
        streaks: { currentStreak: 0, longestStreak: 0 }
      };
    }

    const portfolioCalculator = this.calculatorFactory.createCalculator({
      activities,
      filters,
      userId,
      calculationType: this.getUserPerformanceCalculationType(user),
      currency: userCurrency
    });

    const { historicalData } = await portfolioCalculator.getSnapshot();

    const items = historicalData.filter(({ date }) => {
      return !isBefore(date, startDate) && !isAfter(date, endDate);
    });

    let investments: InvestmentItem[];

    if (groupBy) {
      investments = portfolioCalculator.getInvestmentsByGroup({
        groupBy,
        data: items
      });
    } else {
      investments = items.map(({ date, investmentValueWithCurrencyEffect }) => {
        return {
          date,
          investment: investmentValueWithCurrencyEffect
        };
      });
    }

    let streaks: PortfolioInvestments['streaks'];

    if (savingsRate) {
      streaks = this.getStreaks({
        investments,
        savingsRate: groupBy === 'year' ? 12 * savingsRate : savingsRate
      });
    }

    return {
      investments,
      streaks
    };
  }

  @LogPerformance
  public async getDetails({
    dateRange = 'max',
    filters,
    impersonationId,
    userId,
    withExcludedAccounts = false,
    withMarkets = false,
    withSummary = false
  }: {
    dateRange?: DateRange;
    filters?: Filter[];
    impersonationId: string;
    userId: string;
    withExcludedAccounts?: boolean;
    withMarkets?: boolean;
    withSummary?: boolean;
  }): Promise<PortfolioDetails & { hasErrors: boolean }> {
    userId = await this.getUserId(impersonationId, userId);
    const user = await this.userService.user({ id: userId });
    const userCurrency = this.getUserCurrency(user);

    const emergencyFund = new Big(
      (user.Settings?.settings as UserSettings)?.emergencyFund ?? 0
    );

    const { activities } =
      await this.orderService.getOrdersForPortfolioCalculator({
        filters,
        userCurrency,
        userId
      });

    const portfolioCalculator = this.calculatorFactory.createCalculator({
      activities,
      filters,
      userId,
      calculationType: this.getUserPerformanceCalculationType(user),
      currency: userCurrency
    });

    const { createdAt, currentValueInBaseCurrency, hasErrors, positions } =
      await portfolioCalculator.getSnapshot();

    const cashDetails = await this.accountService.getCashDetails({
      filters,
      userId,
      currency: userCurrency
    });

    const holdings: PortfolioDetails['holdings'] = {};

    const totalValueInBaseCurrency = currentValueInBaseCurrency.plus(
      cashDetails.balanceInBaseCurrency
    );

    const isFilteredByAccount =
      filters?.some(({ type }) => {
        return type === 'ACCOUNT';
      }) ?? false;

    const isFilteredByCash = filters?.some(({ id, type }) => {
      return id === AssetClass.LIQUIDITY && type === 'ASSET_CLASS';
    });

    const isFilteredByClosedHoldings =
      filters?.some(({ id, type }) => {
        return id === 'CLOSED' && type === 'HOLDING_TYPE';
      }) ?? false;

    let filteredValueInBaseCurrency = isFilteredByAccount
      ? totalValueInBaseCurrency
      : currentValueInBaseCurrency;

    if (
      filters?.length === 0 ||
      (filters?.length === 1 &&
        filters[0].id === AssetClass.LIQUIDITY &&
        filters[0].type === 'ASSET_CLASS')
    ) {
      filteredValueInBaseCurrency = filteredValueInBaseCurrency.plus(
        cashDetails.balanceInBaseCurrency
      );
    }

    const assetProfileIdentifiers = positions.map(({ dataSource, symbol }) => {
      return {
        dataSource,
        symbol
      };
    });

    const symbolProfiles = await this.symbolProfileService.getSymbolProfiles(
      assetProfileIdentifiers
    );

    const symbolProfileMap: { [symbol: string]: EnhancedSymbolProfile } = {};
    for (const symbolProfile of symbolProfiles) {
      symbolProfileMap[symbolProfile.symbol] = symbolProfile;
    }

    const portfolioItemsNow: { [symbol: string]: TimelinePosition } = {};
    for (const position of positions) {
      portfolioItemsNow[position.symbol] = position;
    }

    for (const {
      currency,
      dividend,
      firstBuyDate,
      grossPerformance,
      grossPerformanceWithCurrencyEffect,
      grossPerformancePercentage,
      grossPerformancePercentageWithCurrencyEffect,
      investment,
      marketPrice,
      netPerformance,
      netPerformancePercentage,
      netPerformancePercentageWithCurrencyEffectMap,
      netPerformanceWithCurrencyEffectMap,
      quantity,
      symbol,
      tags,
      transactionCount,
      valueInBaseCurrency
    } of positions) {
      if (isFilteredByClosedHoldings === true) {
        if (!quantity.eq(0)) {
          // Ignore positions with a quantity
          continue;
        }
      } else {
        if (quantity.eq(0)) {
          // Ignore positions without any quantity
          continue;
        }
      }

      const assetProfile = symbolProfileMap[symbol];

      let markets: PortfolioPosition['markets'];
      let marketsAdvanced: PortfolioPosition['marketsAdvanced'];

      if (withMarkets) {
        ({ markets, marketsAdvanced } = this.getMarkets({
          assetProfile
        }));
      }

      const tagsInternal = tags.concat(
        symbolProfiles.find((sp) => sp.symbol === symbol)?.tags ?? []
      );

      holdings[symbol] = {
        currency,
        markets,
        marketsAdvanced,
        marketPrice,
        symbol,
        tags: uniqBy(tagsInternal, 'id'),
        transactionCount,
        allocationInPercentage: filteredValueInBaseCurrency.eq(0)
          ? 0
          : valueInBaseCurrency.div(filteredValueInBaseCurrency).toNumber(),
        assetClass: assetProfile.assetClass,
        assetSubClass: assetProfile.assetSubClass,
        countries: assetProfile.countries,
        dataSource: assetProfile.dataSource,
        dateOfFirstActivity: parseDate(firstBuyDate),
        dividend: dividend?.toNumber() ?? 0,
        grossPerformance: grossPerformance?.toNumber() ?? 0,
        grossPerformancePercent: grossPerformancePercentage?.toNumber() ?? 0,
        grossPerformancePercentWithCurrencyEffect:
          grossPerformancePercentageWithCurrencyEffect?.toNumber() ?? 0,
        grossPerformanceWithCurrencyEffect:
          grossPerformanceWithCurrencyEffect?.toNumber() ?? 0,
        holdings: assetProfile.holdings.map(
          ({ allocationInPercentage, name }) => {
            return {
              allocationInPercentage,
              name,
              valueInBaseCurrency: valueInBaseCurrency
                .mul(allocationInPercentage)
                .toNumber()
            };
          }
        ),
        investment: investment.toNumber(),
        name: assetProfile.name,
        netPerformance: netPerformance?.toNumber() ?? 0,
        netPerformancePercent: netPerformancePercentage?.toNumber() ?? 0,
        netPerformancePercentWithCurrencyEffect:
          netPerformancePercentageWithCurrencyEffectMap?.[
            dateRange
          ]?.toNumber() ?? 0,
        netPerformanceWithCurrencyEffect:
          netPerformanceWithCurrencyEffectMap?.[dateRange]?.toNumber() ?? 0,
        quantity: quantity.toNumber(),
        sectors: assetProfile.sectors,
        url: assetProfile.url,
        valueInBaseCurrency: valueInBaseCurrency.toNumber()
      };
    }

    if (filters?.length === 0 || isFilteredByAccount || isFilteredByCash) {
      const cashPositions = await this.getCashPositions({
        cashDetails,
        userCurrency,
        value: filteredValueInBaseCurrency
      });

      for (const symbol of Object.keys(cashPositions)) {
        holdings[symbol] = cashPositions[symbol];
      }
    }

    const { accounts, platforms } = await this.getValueOfAccountsAndPlatforms({
      activities,
      filters,
      portfolioItemsNow,
      userCurrency,
      userId,
      withExcludedAccounts
    });

    if (
      filters?.length === 1 &&
      filters[0].id === EMERGENCY_FUND_TAG_ID &&
      filters[0].type === 'TAG'
    ) {
      const emergencyFundCashPositions = await this.getCashPositions({
        cashDetails,
        userCurrency,
        value: filteredValueInBaseCurrency
      });

      const emergencyFundInCash = emergencyFund
        .minus(
          this.getEmergencyFundHoldingsValueInBaseCurrency({
            holdings
          })
        )
        .toNumber();

      filteredValueInBaseCurrency = emergencyFund;

      accounts[UNKNOWN_KEY] = {
        balance: 0,
        currency: userCurrency,
        name: UNKNOWN_KEY,
        valueInBaseCurrency: emergencyFundInCash
      };

      holdings[userCurrency] = {
        ...emergencyFundCashPositions[userCurrency],
        investment: emergencyFundInCash,
        valueInBaseCurrency: emergencyFundInCash
      };
    }

    let markets: PortfolioDetails['markets'];
    let marketsAdvanced: PortfolioDetails['marketsAdvanced'];

    if (withMarkets) {
      ({ markets, marketsAdvanced } = this.getAggregatedMarkets(holdings));
    }

    let summary: PortfolioSummary;

    if (withSummary) {
      summary = await this.getSummary({
        filteredValueInBaseCurrency,
        impersonationId,
        portfolioCalculator,
        userCurrency,
        userId,
        balanceInBaseCurrency: cashDetails.balanceInBaseCurrency,
        emergencyFundHoldingsValueInBaseCurrency:
          this.getEmergencyFundHoldingsValueInBaseCurrency({
            holdings
          })
      });
    }

    return {
      accounts,
      createdAt,
      hasErrors,
      holdings,
      markets,
      marketsAdvanced,
      platforms,
      summary
    };
  }

<<<<<<< HEAD
  @LogPerformance
  public async getPosition(
=======
  public async getHolding(
>>>>>>> fe5d6f70
    aDataSource: DataSource,
    aImpersonationId: string,
    aSymbol: string
  ): Promise<PortfolioHoldingResponse> {
    const userId = await this.getUserId(aImpersonationId, this.request.user.id);
    const user = await this.userService.user({ id: userId });
    const userCurrency = this.getUserCurrency(user);

    const { activities } =
      await this.orderService.getOrdersForPortfolioCalculator({
        userCurrency,
        userId
      });

    if (activities.length === 0) {
      return {
        activities: [],
        averagePrice: undefined,
        dataProviderInfo: undefined,
        stakeRewards: undefined,
        dividendInBaseCurrency: undefined,
        dividendYieldPercent: undefined,
        dividendYieldPercentWithCurrencyEffect: undefined,
        feeInBaseCurrency: undefined,
        firstBuyDate: undefined,
        grossPerformance: undefined,
        grossPerformancePercent: undefined,
        grossPerformancePercentWithCurrencyEffect: undefined,
        grossPerformanceWithCurrencyEffect: undefined,
        historicalData: [],
        investment: undefined,
        marketPrice: undefined,
        marketPriceMax: undefined,
        marketPriceMin: undefined,
        netPerformance: undefined,
        netPerformancePercent: undefined,
        netPerformancePercentWithCurrencyEffect: undefined,
        netPerformanceWithCurrencyEffect: undefined,
        performances: undefined,
        quantity: undefined,
        SymbolProfile: undefined,
        tags: [],
        transactionCount: undefined,
        value: undefined
      };
    }

    const [SymbolProfile] = await this.symbolProfileService.getSymbolProfiles([
      { dataSource: aDataSource, symbol: aSymbol }
    ]);

    const portfolioCalculator = this.calculatorFactory.createCalculator({
      activities,
      userId,
      calculationType: this.getUserPerformanceCalculationType(user),
      currency: userCurrency
    });

    const portfolioStart = portfolioCalculator.getStartDate();
    const transactionPoints = portfolioCalculator.getTransactionPoints();

    const { positions } = await portfolioCalculator.getSnapshot();

    const position = positions.find(({ dataSource, symbol }) => {
      return dataSource === aDataSource && symbol === aSymbol;
    });

    if (position) {
      const {
        averagePrice,
        currency,
        dataSource,
        dividendInBaseCurrency,
        fee,
        firstBuyDate,
        marketPrice,
        quantity,
        symbol,
        tags,
        timeWeightedInvestment,
        timeWeightedInvestmentWithCurrencyEffect,
        transactionCount
      } = position;

      const activitiesOfHolding = activities.filter(({ SymbolProfile }) => {
        return (
          SymbolProfile.dataSource === dataSource &&
          SymbolProfile.symbol === symbol
        );
      });

      const dividendYieldPercent = getAnnualizedPerformancePercent({
        daysInMarket: differenceInDays(new Date(), parseDate(firstBuyDate)),
        netPerformancePercentage: timeWeightedInvestment.eq(0)
          ? new Big(0)
          : dividendInBaseCurrency.div(timeWeightedInvestment)
      });

      const dividendYieldPercentWithCurrencyEffect =
        getAnnualizedPerformancePercent({
          daysInMarket: differenceInDays(new Date(), parseDate(firstBuyDate)),
          netPerformancePercentage: timeWeightedInvestmentWithCurrencyEffect.eq(
            0
          )
            ? new Big(0)
            : dividendInBaseCurrency.div(
                timeWeightedInvestmentWithCurrencyEffect
              )
        });

      const stakeRewards = getSum(
        activities
          .filter(({ SymbolProfile, type }) => {
            return symbol === SymbolProfile.symbol && type === 'STAKE';
          })
          .map(({ quantity }) => {
            return new Big(quantity);
          })
      );

      const historicalData = await this.dataProviderService.getHistorical(
        [{ dataSource, symbol: aSymbol }],
        'day',
        parseISO(firstBuyDate),
        new Date()
      );

      const historicalDataArray: HistoricalDataItem[] = [];
      let marketPriceMax = Math.max(
        activitiesOfHolding[0].unitPriceInAssetProfileCurrency,
        marketPrice
      );
      let marketPriceMaxDate =
        marketPrice > activitiesOfHolding[0].unitPriceInAssetProfileCurrency
          ? new Date()
          : activitiesOfHolding[0].date;
      let marketPriceMin = Math.min(
        activitiesOfHolding[0].unitPriceInAssetProfileCurrency,
        marketPrice
      );

      if (historicalData[aSymbol]) {
        let j = -1;
        for (const [date, { marketPrice }] of Object.entries(
          historicalData[aSymbol]
        )) {
          while (
            j + 1 < transactionPoints.length &&
            !isAfter(parseDate(transactionPoints[j + 1].date), parseDate(date))
          ) {
            j++;
          }

          let currentAveragePrice = 0;
          let currentQuantity = 0;

          const currentSymbol = transactionPoints[j]?.items.find(
            ({ symbol }) => {
              return symbol === aSymbol;
            }
          );

          if (currentSymbol) {
            currentAveragePrice = currentSymbol.averagePrice.toNumber();
            currentQuantity = currentSymbol.quantity.toNumber();
          }

          historicalDataArray.push({
            date,
            averagePrice: currentAveragePrice,
            marketPrice:
              historicalDataArray.length > 0
                ? marketPrice
                : currentAveragePrice,
            quantity: currentQuantity
          });

          if (marketPrice > marketPriceMax) {
            marketPriceMax = marketPrice;
            marketPriceMaxDate = parseISO(date);
          }
          marketPriceMin = Math.min(
            marketPrice ?? Number.MAX_SAFE_INTEGER,
            marketPriceMin
          );
        }
      } else {
        // Add historical entry for buy date, if no historical data available
        historicalDataArray.push({
          averagePrice: activitiesOfHolding[0].unitPriceInAssetProfileCurrency,
          date: firstBuyDate,
          marketPrice: activitiesOfHolding[0].unitPriceInAssetProfileCurrency,
          quantity: activitiesOfHolding[0].quantity
        });
      }

      const performancePercent =
        this.benchmarkService.calculateChangeInPercentage(
          marketPriceMax,
          marketPrice
        );

      return {
        firstBuyDate,
        marketPrice,
        marketPriceMax,
        marketPriceMin,
        SymbolProfile,
        tags,
        transactionCount,
        activities: activitiesOfHolding,
        averagePrice: averagePrice.toNumber(),
        dataProviderInfo: portfolioCalculator.getDataProviderInfos()?.[0],
        stakeRewards: stakeRewards.toNumber(),
        dividendInBaseCurrency: dividendInBaseCurrency.toNumber(),
        dividendYieldPercent: dividendYieldPercent.toNumber(),
        dividendYieldPercentWithCurrencyEffect:
          dividendYieldPercentWithCurrencyEffect.toNumber(),
        feeInBaseCurrency: this.exchangeRateDataService.toCurrency(
          fee.toNumber(),
          SymbolProfile.currency,
          userCurrency
        ),
        grossPerformance: position.grossPerformance?.toNumber(),
        grossPerformancePercent:
          position.grossPerformancePercentage?.toNumber(),
        grossPerformancePercentWithCurrencyEffect:
          position.grossPerformancePercentageWithCurrencyEffect?.toNumber(),
        grossPerformanceWithCurrencyEffect:
          position.grossPerformanceWithCurrencyEffect?.toNumber(),
        historicalData: historicalDataArray,
        investment: position.investmentWithCurrencyEffect?.toNumber(),
        netPerformance: position.netPerformance?.toNumber(),
        netPerformancePercent: position.netPerformancePercentage?.toNumber(),
        netPerformancePercentWithCurrencyEffect:
          position.netPerformancePercentageWithCurrencyEffectMap?.[
            'max'
          ]?.toNumber(),
        netPerformanceWithCurrencyEffect:
          position.netPerformanceWithCurrencyEffectMap?.['max']?.toNumber(),
        performances: {
          allTimeHigh: {
            performancePercent,
            date: marketPriceMaxDate
          }
        },
        quantity: quantity.toNumber(),
        value: this.exchangeRateDataService.toCurrency(
          quantity.mul(marketPrice ?? 0).toNumber(),
          currency,
          userCurrency
        )
      };
    } else {
      const currentData = await this.dataProviderService.getQuotes({
        user,
        items: [{ dataSource: DataSource.YAHOO, symbol: aSymbol }]
      });
      const marketPrice = currentData[aSymbol]?.marketPrice;

      let historicalData = await this.dataProviderService.getHistorical(
        [{ dataSource: DataSource.YAHOO, symbol: aSymbol }],
        'day',
        portfolioStart,
        new Date()
      );

      if (isEmpty(historicalData)) {
        try {
          historicalData = await this.dataProviderService.getHistoricalRaw({
            assetProfileIdentifiers: [
              { dataSource: DataSource.YAHOO, symbol: aSymbol }
            ],
            from: portfolioStart,
            to: new Date()
          });
        } catch {
          historicalData = {
            [aSymbol]: {}
          };
        }
      }

      const historicalDataArray: HistoricalDataItem[] = [];
      let marketPriceMax = marketPrice;
      let marketPriceMaxDate = new Date();
      let marketPriceMin = marketPrice;

      for (const [date, { marketPrice }] of Object.entries(
        historicalData[aSymbol]
      )) {
        historicalDataArray.push({
          date,
          value: marketPrice
        });

        if (marketPrice > marketPriceMax) {
          marketPriceMax = marketPrice;
          marketPriceMaxDate = parseISO(date);
        }
        marketPriceMin = Math.min(
          marketPrice ?? Number.MAX_SAFE_INTEGER,
          marketPriceMin
        );
      }

      const performancePercent =
        this.benchmarkService.calculateChangeInPercentage(
          marketPriceMax,
          marketPrice
        );

      return {
        marketPrice,
        marketPriceMax,
        marketPriceMin,
        SymbolProfile,
        activities: [],
        averagePrice: 0,
        dataProviderInfo: undefined,
        stakeRewards: 0,
        dividendInBaseCurrency: 0,
        dividendYieldPercent: 0,
        dividendYieldPercentWithCurrencyEffect: 0,
        feeInBaseCurrency: 0,
        firstBuyDate: undefined,
        grossPerformance: undefined,
        grossPerformancePercent: undefined,
        grossPerformancePercentWithCurrencyEffect: undefined,
        grossPerformanceWithCurrencyEffect: undefined,
        historicalData: historicalDataArray,
        investment: 0,
        netPerformance: undefined,
        netPerformancePercent: undefined,
        netPerformancePercentWithCurrencyEffect: undefined,
        netPerformanceWithCurrencyEffect: undefined,
        performances: {
          allTimeHigh: {
            performancePercent,
            date: marketPriceMaxDate
          }
        },
        quantity: 0,
        tags: [],
        transactionCount: undefined,
        value: 0
      };
    }
  }

<<<<<<< HEAD
  @LogPerformance
  public async getPositions({
=======
  public async getHoldings({
>>>>>>> fe5d6f70
    dateRange = 'max',
    filters,
    impersonationId
  }: {
    dateRange?: DateRange;
    filters?: Filter[];
    impersonationId: string;
  }): Promise<{ hasErrors: boolean; positions: Position[] }> {
    const searchQuery = filters.find(({ type }) => {
      return type === 'SEARCH_QUERY';
    })?.id;
    const userId = await this.getUserId(impersonationId, this.request.user.id);
    const user = await this.userService.user({ id: userId });
    const userCurrency = this.getUserCurrency(user);

    const { activities } =
      await this.orderService.getOrdersForPortfolioCalculator({
        filters,
        userCurrency,
        userId
      });

    if (activities.length === 0) {
      return {
        hasErrors: false,
        positions: []
      };
    }

    const portfolioCalculator = this.calculatorFactory.createCalculator({
      activities,
      filters,
      userId,
      calculationType: this.getUserPerformanceCalculationType(user),
      currency: userCurrency
    });

    const portfolioSnapshot = await portfolioCalculator.getSnapshot();
    const hasErrors = portfolioSnapshot.hasErrors;
    let positions = portfolioSnapshot.positions;

    positions = positions.filter(({ quantity }) => {
      return !quantity.eq(0);
    });

    const assetProfileIdentifiers = positions.map(({ dataSource, symbol }) => {
      return {
        dataSource,
        symbol
      };
    });

    const [dataProviderResponses, symbolProfiles] = await Promise.all([
      this.dataProviderService.getQuotes({
        user,
        items: assetProfileIdentifiers
      }),
      this.symbolProfileService.getSymbolProfiles(
        positions.map(({ dataSource, symbol }) => {
          return { dataSource, symbol };
        })
      )
    ]);

    const symbolProfileMap: { [symbol: string]: EnhancedSymbolProfile } = {};

    for (const symbolProfile of symbolProfiles) {
      symbolProfileMap[symbolProfile.symbol] = symbolProfile;
    }

    if (searchQuery) {
      positions = positions.filter(({ symbol }) => {
        const enhancedSymbolProfile = symbolProfileMap[symbol];

        return (
          enhancedSymbolProfile.isin?.toLowerCase().startsWith(searchQuery) ||
          enhancedSymbolProfile.name?.toLowerCase().startsWith(searchQuery) ||
          enhancedSymbolProfile.symbol?.toLowerCase().startsWith(searchQuery)
        );
      });
    }

    return {
      hasErrors,
      positions: positions.map(
        ({
          averagePrice,
          currency,
          dataSource,
          firstBuyDate,
          grossPerformance,
          grossPerformancePercentage,
          grossPerformancePercentageWithCurrencyEffect,
          grossPerformanceWithCurrencyEffect,
          investment,
          investmentWithCurrencyEffect,
          netPerformance,
          netPerformancePercentage,
          netPerformancePercentageWithCurrencyEffectMap,
          netPerformanceWithCurrencyEffectMap,
          quantity,
          symbol,
          timeWeightedInvestment,
          timeWeightedInvestmentWithCurrencyEffect,
          transactionCount
        }) => {
          return {
            currency,
            dataSource,
            firstBuyDate,
            symbol,
            transactionCount,
            assetClass: symbolProfileMap[symbol].assetClass,
            assetSubClass: symbolProfileMap[symbol].assetSubClass,
            averagePrice: averagePrice.toNumber(),
            grossPerformance: grossPerformance?.toNumber() ?? null,
            grossPerformancePercentage:
              grossPerformancePercentage?.toNumber() ?? null,
            grossPerformancePercentageWithCurrencyEffect:
              grossPerformancePercentageWithCurrencyEffect?.toNumber() ?? null,
            grossPerformanceWithCurrencyEffect:
              grossPerformanceWithCurrencyEffect?.toNumber() ?? null,
            investment: investment.toNumber(),
            investmentWithCurrencyEffect:
              investmentWithCurrencyEffect?.toNumber(),
            marketState:
              dataProviderResponses[symbol]?.marketState ?? 'delayed',
            name: symbolProfileMap[symbol].name,
            netPerformance: netPerformance?.toNumber() ?? null,
            tags: symbolProfileMap[symbol].tags,
            netPerformancePercentage:
              netPerformancePercentage?.toNumber() ?? null,
            netPerformancePercentageWithCurrencyEffect:
              netPerformancePercentageWithCurrencyEffectMap?.[
                dateRange
              ]?.toNumber() ?? null,
            netPerformanceWithCurrencyEffect:
              netPerformanceWithCurrencyEffectMap?.[dateRange]?.toNumber() ??
              null,
            quantity: quantity.toNumber(),
            timeWeightedInvestment: timeWeightedInvestment?.toNumber(),
            timeWeightedInvestmentWithCurrencyEffect:
              timeWeightedInvestmentWithCurrencyEffect?.toNumber()
          };
        }
      )
    };
  }

  @LogPerformance
  public async getPerformance({
    dateRange = 'max',
    filters,
    impersonationId,
    userId
  }: {
    dateRange?: DateRange;
    filters?: Filter[];
    impersonationId: string;
    userId: string;
    withExcludedAccounts?: boolean;
  }): Promise<PortfolioPerformanceResponse> {
    userId = await this.getUserId(impersonationId, userId);
    const user = await this.userService.user({ id: userId });
    const userCurrency = this.getUserCurrency(user);

    const [accountBalanceItems, { activities }] = await Promise.all([
      this.accountBalanceService.getAccountBalanceItems({
        filters,
        userId,
        userCurrency
      }),
      this.orderService.getOrdersForPortfolioCalculator({
        filters,
        userCurrency,
        userId
      })
    ]);

    if (accountBalanceItems.length === 0 && activities.length === 0) {
      return {
        chart: [],
        firstOrderDate: undefined,
        hasErrors: false,
        performance: {
          currentNetWorth: 0,
          currentValueInBaseCurrency: 0,
          netPerformance: 0,
          netPerformancePercentage: 0,
          netPerformancePercentageWithCurrencyEffect: 0,
          netPerformanceWithCurrencyEffect: 0,
          totalInvestment: 0
        }
      };
    }

    const portfolioCalculator = this.calculatorFactory.createCalculator({
      accountBalanceItems,
      activities,
      filters,
      userId,
      calculationType: this.getUserPerformanceCalculationType(user),
      currency: userCurrency
    });

    const { endDate, startDate } = getIntervalFromDateRange(dateRange);
    const range = { end: endDate, start: startDate };

    const {
      chart,
      netPerformance,
      netPerformanceInPercentage,
      netPerformanceInPercentageWithCurrencyEffect,
      netPerformanceWithCurrencyEffect,
      netWorth,
      totalInvestment,
      valueWithCurrencyEffect
    } = await portfolioCalculator.getPerformance(range);

    return {
      chart,
      hasErrors: false,
      firstOrderDate: parseDate(chart[0]?.date),
      performance: {
        netPerformance,
        netPerformanceWithCurrencyEffect,
        totalInvestment,
        currentNetWorth: netWorth,
        currentValueInBaseCurrency: valueWithCurrencyEffect,
        netPerformancePercentage: netPerformanceInPercentage,
        netPerformancePercentageWithCurrencyEffect:
          netPerformanceInPercentageWithCurrencyEffect
      }
    };
  }

  @LogPerformance
  public async getReport(
    impersonationId: string
  ): Promise<PortfolioReportResponse> {
    const userId = await this.getUserId(impersonationId, this.request.user.id);
    const userSettings = this.request.user.Settings.settings as UserSettings;

    const { accounts, holdings, markets, marketsAdvanced, summary } =
      await this.getDetails({
        impersonationId,
        userId,
        withMarkets: true,
        withSummary: true
      });

    const marketsAdvancedTotalInBaseCurrency = getSum(
      Object.values(marketsAdvanced).map(({ valueInBaseCurrency }) => {
        return new Big(valueInBaseCurrency);
      })
    ).toNumber();

    const marketsTotalInBaseCurrency = getSum(
      Object.values(markets).map(({ valueInBaseCurrency }) => {
        return new Big(valueInBaseCurrency);
      })
    ).toNumber();

    const rules: PortfolioReportResponse['rules'] = {
      accountClusterRisk:
        summary.activityCount > 0
          ? await this.rulesService.evaluate(
              [
                new AccountClusterRiskCurrentInvestment(
                  this.exchangeRateDataService,
                  accounts
                ),
                new AccountClusterRiskSingleAccount(
                  this.exchangeRateDataService,
                  accounts
                )
              ],
              userSettings
            )
          : undefined,
      assetClassClusterRisk:
        summary.activityCount > 0
          ? await this.rulesService.evaluate(
              [
                new AssetClassClusterRiskEquity(
                  this.exchangeRateDataService,
                  Object.values(holdings)
                ),
                new AssetClassClusterRiskFixedIncome(
                  this.exchangeRateDataService,
                  Object.values(holdings)
                )
              ],
              userSettings
            )
          : undefined,
      currencyClusterRisk:
        summary.activityCount > 0
          ? await this.rulesService.evaluate(
              [
                new CurrencyClusterRiskBaseCurrencyCurrentInvestment(
                  this.exchangeRateDataService,
                  Object.values(holdings)
                ),
                new CurrencyClusterRiskCurrentInvestment(
                  this.exchangeRateDataService,
                  Object.values(holdings)
                )
              ],
              userSettings
            )
          : undefined,
      economicMarketClusterRisk:
        summary.activityCount > 0
          ? await this.rulesService.evaluate(
              [
                new EconomicMarketClusterRiskDevelopedMarkets(
                  this.exchangeRateDataService,
                  marketsTotalInBaseCurrency,
                  markets.developedMarkets.valueInBaseCurrency
                ),
                new EconomicMarketClusterRiskEmergingMarkets(
                  this.exchangeRateDataService,
                  marketsTotalInBaseCurrency,
                  markets.emergingMarkets.valueInBaseCurrency
                )
              ],
              userSettings
            )
          : undefined,
      emergencyFund: await this.rulesService.evaluate(
        [
          new EmergencyFundSetup(
            this.exchangeRateDataService,
            this.getTotalEmergencyFund({
              userSettings,
              emergencyFundHoldingsValueInBaseCurrency:
                this.getEmergencyFundHoldingsValueInBaseCurrency({ holdings })
            }).toNumber()
          )
        ],
        userSettings
      ),
      fees: await this.rulesService.evaluate(
        [
          new FeeRatioInitialInvestment(
            this.exchangeRateDataService,
            summary.committedFunds,
            summary.fees
          )
        ],
        userSettings
      ),
      regionalMarketClusterRisk:
        summary.activityCount > 0
          ? await this.rulesService.evaluate(
              [
                new RegionalMarketClusterRiskAsiaPacific(
                  this.exchangeRateDataService,
                  marketsAdvancedTotalInBaseCurrency,
                  marketsAdvanced.asiaPacific.valueInBaseCurrency
                ),
                new RegionalMarketClusterRiskEmergingMarkets(
                  this.exchangeRateDataService,
                  marketsAdvancedTotalInBaseCurrency,
                  marketsAdvanced.emergingMarkets.valueInBaseCurrency
                ),
                new RegionalMarketClusterRiskEurope(
                  this.exchangeRateDataService,
                  marketsAdvancedTotalInBaseCurrency,
                  marketsAdvanced.europe.valueInBaseCurrency
                ),
                new RegionalMarketClusterRiskJapan(
                  this.exchangeRateDataService,
                  marketsAdvancedTotalInBaseCurrency,
                  marketsAdvanced.japan.valueInBaseCurrency
                ),
                new RegionalMarketClusterRiskNorthAmerica(
                  this.exchangeRateDataService,
                  marketsAdvancedTotalInBaseCurrency,
                  marketsAdvanced.northAmerica.valueInBaseCurrency
                )
              ],
              userSettings
            )
          : undefined
    };

    return { rules, statistics: this.getReportStatistics(rules) };
  }

  @LogPerformance
  public async updateTags({
    dataSource,
    impersonationId,
    symbol,
    tags,
    userId
  }: {
    dataSource: DataSource;
    impersonationId: string;
    symbol: string;
    tags: Tag[];
    userId: string;
  }) {
    userId = await this.getUserId(impersonationId, userId);
    await this.orderService.assignTags({ dataSource, symbol, tags, userId });
  }

  @LogPerformance
  private async getCashPositions({
    cashDetails,
    userCurrency,
    value
  }: {
    cashDetails: CashDetails;
    userCurrency: string;
    value: Big;
  }) {
    const cashPositions: PortfolioDetails['holdings'] = {
      [userCurrency]: this.getInitialCashPosition({
        balance: 0,
        currency: userCurrency
      })
    };

    for (const account of cashDetails.accounts) {
      const convertedBalance = this.exchangeRateDataService.toCurrency(
        account.balance,
        account.currency,
        userCurrency
      );

      if (convertedBalance === 0) {
        continue;
      }

      if (cashPositions[account.currency]) {
        cashPositions[account.currency].investment += convertedBalance;
        cashPositions[account.currency].valueInBaseCurrency += convertedBalance;
      } else {
        cashPositions[account.currency] = this.getInitialCashPosition({
          balance: convertedBalance,
          currency: account.currency
        });
      }
    }

    for (const symbol of Object.keys(cashPositions)) {
      // Calculate allocations for each currency
      cashPositions[symbol].allocationInPercentage = value.gt(0)
        ? new Big(cashPositions[symbol].valueInBaseCurrency)
            .div(value)
            .toNumber()
        : 0;
    }

    return cashPositions;
  }

  @LogPerformance
  private getEmergencyFundHoldingsValueInBaseCurrency({
    holdings
  }: {
    holdings: PortfolioDetails['holdings'];
  }) {
    // TODO: Use current value of activities instead of holdings
    // tagged with EMERGENCY_FUND_TAG_ID
    const emergencyFundHoldings = Object.values(holdings).filter(({ tags }) => {
      return (
        tags?.some(({ id }) => {
          return id === EMERGENCY_FUND_TAG_ID;
        }) ?? false
      );
    });

    let valueInBaseCurrencyOfEmergencyFundHoldings = new Big(0);

    for (const { valueInBaseCurrency } of emergencyFundHoldings) {
      valueInBaseCurrencyOfEmergencyFundHoldings =
        valueInBaseCurrencyOfEmergencyFundHoldings.plus(valueInBaseCurrency);
    }

    return valueInBaseCurrencyOfEmergencyFundHoldings.toNumber();
  }

  @LogPerformance
  private getReportStatistics(
    evaluatedRules: PortfolioReportResponse['rules']
  ): PortfolioReportResponse['statistics'] {
    const rulesActiveCount = Object.values(evaluatedRules)
      .flat()
      .filter((rule) => {
        return rule?.isActive === true;
      }).length;

    const rulesFulfilledCount = Object.values(evaluatedRules)
      .flat()
      .filter((rule) => {
        return rule?.value === true;
      }).length;

    return { rulesActiveCount, rulesFulfilledCount };
  }

  @LogPerformance
  private getStreaks({
    investments,
    savingsRate
  }: {
    investments: InvestmentItem[];
    savingsRate: number;
  }) {
    let currentStreak = 0;
    let longestStreak = 0;

    for (const { investment } of investments) {
      if (investment >= savingsRate) {
        currentStreak++;
        longestStreak = Math.max(longestStreak, currentStreak);
      } else {
        currentStreak = 0;
      }
    }

    return { currentStreak, longestStreak };
  }

  @LogPerformance
  private async getSummary({
    balanceInBaseCurrency,
    emergencyFundHoldingsValueInBaseCurrency,
    filteredValueInBaseCurrency,
    impersonationId,
    portfolioCalculator,
    userCurrency,
    userId
  }: {
    balanceInBaseCurrency: number;
    emergencyFundHoldingsValueInBaseCurrency: number;
    filteredValueInBaseCurrency: Big;
    impersonationId: string;
    portfolioCalculator: PortfolioCalculator;
    userCurrency: string;
    userId: string;
  }): Promise<PortfolioSummary> {
    userId = await this.getUserId(impersonationId, userId);
    const user = await this.userService.user({ id: userId });

    const { activities } = await this.orderService.getOrders({
      userCurrency,
      userId,
      withExcludedAccounts: true
    });
    const excludedActivities: Activity[] = [];
    const nonExcludedActivities: Activity[] = [];

    for (const activity of activities) {
      if (activity.Account?.isExcluded) {
        excludedActivities.push(activity);
      } else {
        nonExcludedActivities.push(activity);
      }
    }

    const { currentValueInBaseCurrency, totalInvestment } =
      await portfolioCalculator.getSnapshot();

    const { performance } = await this.getPerformance({
      impersonationId,
      userId
    });

    const {
      netPerformance,
      netPerformancePercentage,
      netPerformancePercentageWithCurrencyEffect,
      netPerformanceWithCurrencyEffect
    } = performance;

    const dividendInBaseCurrency =
      await portfolioCalculator.getDividendInBaseCurrency();

    const totalEmergencyFund = this.getTotalEmergencyFund({
      emergencyFundHoldingsValueInBaseCurrency,
      userSettings: user.Settings?.settings as UserSettings
    });

    const fees = await portfolioCalculator.getFeesInBaseCurrency();

    const firstOrderDate = portfolioCalculator.getStartDate();

    const interest = await portfolioCalculator.getInterestInBaseCurrency();

    const liabilities =
      await portfolioCalculator.getLiabilitiesInBaseCurrency();

    const valuables = await portfolioCalculator.getValuablesInBaseCurrency();

    const totalBuy = this.getSumOfActivityType({
      userCurrency,
      activities: nonExcludedActivities,
      activityType: 'BUY'
    }).toNumber();

    const totalSell = this.getSumOfActivityType({
      userCurrency,
      activities: nonExcludedActivities,
      activityType: 'SELL'
    }).toNumber();

    const cash = new Big(balanceInBaseCurrency)
      .minus(totalEmergencyFund)
      .plus(emergencyFundHoldingsValueInBaseCurrency)
      .toNumber();

    const committedFunds = new Big(totalBuy)
      .minus(totalSell)
      .minus(dividendInBaseCurrency);

    const totalOfExcludedActivities = this.getSumOfActivityType({
      userCurrency,
      activities: excludedActivities,
      activityType: 'BUY'
    }).minus(
      this.getSumOfActivityType({
        userCurrency,
        activities: excludedActivities,
        activityType: 'SELL'
      })
    );

    const cashDetailsWithExcludedAccounts =
      await this.accountService.getCashDetails({
        userId,
        currency: userCurrency,
        withExcludedAccounts: true
      });
    const excludedBalanceInBaseCurrency = new Big(
      cashDetailsWithExcludedAccounts.balanceInBaseCurrency
    ).minus(balanceInBaseCurrency);

    const excludedAccountsAndActivities = excludedBalanceInBaseCurrency
      .plus(totalOfExcludedActivities)
      .toNumber();

    const netWorth = await portfolioCalculator
      .getUnfilteredNetWorth(this.getUserCurrency())
      .then((value) => value.toNumber());

    const daysInMarket = differenceInDays(new Date(), firstOrderDate);

    const annualizedPerformancePercent = getAnnualizedPerformancePercent({
      daysInMarket,
      netPerformancePercentage: new Big(netPerformancePercentage)
    })?.toNumber();

    const annualizedPerformancePercentWithCurrencyEffect =
      getAnnualizedPerformancePercent({
        daysInMarket,
        netPerformancePercentage: new Big(
          netPerformancePercentageWithCurrencyEffect
        )
      })?.toNumber();

    return {
      annualizedPerformancePercent,
      annualizedPerformancePercentWithCurrencyEffect,
      cash,
      excludedAccountsAndActivities,
      netPerformance,
      netPerformancePercentage,
      netPerformancePercentageWithCurrencyEffect,
      netPerformanceWithCurrencyEffect,
      totalBuy,
      totalSell,
      activityCount: activities.filter(({ type }) => {
        return ['BUY', 'SELL'].includes(type);
      }).length,
      committedFunds: committedFunds.toNumber(),
      currentValueInBaseCurrency: currentValueInBaseCurrency.toNumber(),
      dividendInBaseCurrency: dividendInBaseCurrency.toNumber(),
      emergencyFund: {
        assets: emergencyFundHoldingsValueInBaseCurrency,
        cash: totalEmergencyFund
          .minus(emergencyFundHoldingsValueInBaseCurrency)
          .toNumber(),
        total: totalEmergencyFund.toNumber()
      },
      fees: fees.toNumber(),
      filteredValueInBaseCurrency: filteredValueInBaseCurrency.toNumber(),
      filteredValueInPercentage: netWorth
        ? filteredValueInBaseCurrency.div(netWorth).toNumber()
        : undefined,
      fireWealth: new Big(currentValueInBaseCurrency)
        .minus(emergencyFundHoldingsValueInBaseCurrency)
        .toNumber(),
      grossPerformance: new Big(netPerformance).plus(fees).toNumber(),
      grossPerformanceWithCurrencyEffect: new Big(
        netPerformanceWithCurrencyEffect
      )
        .plus(fees)
        .toNumber(),
      interest: interest.toNumber(),
      items: valuables.toNumber(),
      liabilities: liabilities.toNumber(),
      totalInvestment: totalInvestment.toNumber(),
      totalValueInBaseCurrency: netWorth
    };
  }

  @LogPerformance
  private async getValueOfAccountsAndPlatforms({
    activities,
    filters = [],
    portfolioItemsNow,
    userCurrency,
    userId,
    withExcludedAccounts = false
  }: {
    activities: Activity[];
    filters?: Filter[];
    portfolioItemsNow: Record<string, TimelinePosition>;
    userCurrency: string;
    userId: string;
    withExcludedAccounts?: boolean;
  }) {
    const accounts: PortfolioDetails['accounts'] = {};
    const platforms: PortfolioDetails['platforms'] = {};

    let currentAccounts: (Account & {
      Order?: Order[];
      Platform?: Platform;
    })[] = [];

    if (filters.length === 0) {
      currentAccounts = await this.accountService.getAccounts(userId);
    } else if (filters.length === 1 && filters[0].type === 'ACCOUNT') {
      currentAccounts = await this.accountService.accounts({
        include: { Platform: true },
        where: { id: filters[0].id }
      });
    } else {
      const accountIds = Array.from(
        new Set(
          activities
            .filter(({ accountId }) => {
              return accountId;
            })
            .map(({ accountId }) => {
              return accountId;
            })
        )
      );

      currentAccounts = await this.accountService.accounts({
        include: { Platform: true },
        where: { id: { in: accountIds } }
      });
    }

    currentAccounts = currentAccounts.filter((account) => {
      return withExcludedAccounts || account.isExcluded === false;
    });

    for (const account of currentAccounts) {
      const ordersByAccount = activities.filter(({ accountId }) => {
        return accountId === account.id;
      });

      accounts[account.id] = {
        balance: account.balance,
        currency: account.currency,
        name: account.name,
        valueInBaseCurrency: this.exchangeRateDataService.toCurrency(
          account.balance,
          account.currency,
          userCurrency
        )
      };

      if (platforms[account.Platform?.id || UNKNOWN_KEY]?.valueInBaseCurrency) {
        platforms[account.Platform?.id || UNKNOWN_KEY].valueInBaseCurrency +=
          this.exchangeRateDataService.toCurrency(
            account.balance,
            account.currency,
            userCurrency
          );
      } else {
        platforms[account.Platform?.id || UNKNOWN_KEY] = {
          balance: account.balance,
          currency: account.currency,
          name: account.Platform?.name,
          valueInBaseCurrency: this.exchangeRateDataService.toCurrency(
            account.balance,
            account.currency,
            userCurrency
          )
        };
      }

      for (const {
        Account,
        quantity,
        SymbolProfile,
        type
      } of ordersByAccount) {
        const currentValueOfSymbolInBaseCurrency =
          getFactor(type) *
          quantity *
          (portfolioItemsNow[SymbolProfile.symbol]?.marketPriceInBaseCurrency ??
            0);

        if (accounts[Account?.id || UNKNOWN_KEY]?.valueInBaseCurrency) {
          accounts[Account?.id || UNKNOWN_KEY].valueInBaseCurrency +=
            currentValueOfSymbolInBaseCurrency;
        } else {
          accounts[Account?.id || UNKNOWN_KEY] = {
            balance: 0,
            currency: Account?.currency,
            name: account.name,
            valueInBaseCurrency: currentValueOfSymbolInBaseCurrency
          };
        }

        if (
          platforms[Account?.Platform?.id || UNKNOWN_KEY]?.valueInBaseCurrency
        ) {
          platforms[Account?.Platform?.id || UNKNOWN_KEY].valueInBaseCurrency +=
            currentValueOfSymbolInBaseCurrency;
        } else {
          platforms[Account?.Platform?.id || UNKNOWN_KEY] = {
            balance: 0,
            currency: Account?.currency,
            name: account.Platform?.name,
            valueInBaseCurrency: currentValueOfSymbolInBaseCurrency
          };
        }
      }
    }

    return { accounts, platforms };
  }

  @LogPerformance
  private getSumOfActivityType({
    activities,
    activityType,
    userCurrency
  }: {
    activities: Activity[];
    activityType: ActivityType;
    userCurrency: string;
  }) {
    return getSum(
      activities
        .filter(({ isDraft, type }) => {
          return isDraft === false && type === activityType;
        })
        .map(({ quantity, SymbolProfile, unitPrice }) => {
          return new Big(
            this.exchangeRateDataService.toCurrency(
              new Big(quantity).mul(unitPrice).toNumber(),
              SymbolProfile.currency,
              userCurrency
            )
          );
        })
    );
  }

  private getInitialCashPosition({
    balance,
    currency
  }: {
    balance: number;
    currency: string;
  }): PortfolioPosition {
    return {
      currency,
      allocationInPercentage: 0,
      assetClass: AssetClass.LIQUIDITY,
      assetSubClass: AssetSubClass.CASH,
      countries: [],
      dataSource: undefined,
      dateOfFirstActivity: undefined,
      dividend: 0,
      grossPerformance: 0,
      grossPerformancePercent: 0,
      grossPerformancePercentWithCurrencyEffect: 0,
      grossPerformanceWithCurrencyEffect: 0,
      holdings: [],
      investment: balance,
      marketPrice: 0,
      name: currency,
      netPerformance: 0,
      netPerformancePercent: 0,
      netPerformancePercentWithCurrencyEffect: 0,
      netPerformanceWithCurrencyEffect: 0,
      quantity: 0,
      sectors: [],
      symbol: currency,
      tags: [],
      transactionCount: 0,
      valueInBaseCurrency: balance
    };
  }

  private getDividendsByGroup({
    dividends,
    groupBy
  }: {
    dividends: InvestmentItem[];
    groupBy: GroupBy;
  }): InvestmentItem[] {
    if (dividends.length === 0) {
      return [];
    }

    const dividendsByGroup: InvestmentItem[] = [];
    let currentDate: Date;
    let investmentByGroup = new Big(0);

    for (const [index, dividend] of dividends.entries()) {
      if (
        isSameYear(parseDate(dividend.date), currentDate) &&
        (groupBy === 'year' ||
          isSameMonth(parseDate(dividend.date), currentDate))
      ) {
        // Same group: Add up dividends

        investmentByGroup = investmentByGroup.plus(dividend.investment);
      } else {
        // New group: Store previous group and reset

        if (currentDate) {
          dividendsByGroup.push({
            date: format(
              set(currentDate, {
                date: 1,
                month: groupBy === 'year' ? 0 : currentDate.getMonth()
              }),
              DATE_FORMAT
            ),
            investment: investmentByGroup.toNumber()
          });
        }

        currentDate = parseDate(dividend.date);
        investmentByGroup = new Big(dividend.investment);
      }

      if (index === dividends.length - 1) {
        // Store current month (latest order)
        dividendsByGroup.push({
          date: format(
            set(currentDate, {
              date: 1,
              month: groupBy === 'year' ? 0 : currentDate.getMonth()
            }),
            DATE_FORMAT
          ),
          investment: investmentByGroup.toNumber()
        });
      }
    }

    return dividendsByGroup;
  }

  private getMarkets({
    assetProfile
  }: {
    assetProfile: EnhancedSymbolProfile;
  }) {
    const markets = {
      [UNKNOWN_KEY]: 0,
      developedMarkets: 0,
      emergingMarkets: 0,
      otherMarkets: 0
    };
    const marketsAdvanced = {
      [UNKNOWN_KEY]: 0,
      asiaPacific: 0,
      emergingMarkets: 0,
      europe: 0,
      japan: 0,
      northAmerica: 0,
      otherMarkets: 0
    };

    if (assetProfile.countries.length > 0) {
      for (const country of assetProfile.countries) {
        if (developedMarkets.includes(country.code)) {
          markets.developedMarkets = new Big(markets.developedMarkets)
            .plus(country.weight)
            .toNumber();
        } else if (emergingMarkets.includes(country.code)) {
          markets.emergingMarkets = new Big(markets.emergingMarkets)
            .plus(country.weight)
            .toNumber();
        } else {
          markets.otherMarkets = new Big(markets.otherMarkets)
            .plus(country.weight)
            .toNumber();
        }

        if (country.code === 'JP') {
          marketsAdvanced.japan = new Big(marketsAdvanced.japan)
            .plus(country.weight)
            .toNumber();
        } else if (country.code === 'CA' || country.code === 'US') {
          marketsAdvanced.northAmerica = new Big(marketsAdvanced.northAmerica)
            .plus(country.weight)
            .toNumber();
        } else if (asiaPacificMarkets.includes(country.code)) {
          marketsAdvanced.asiaPacific = new Big(marketsAdvanced.asiaPacific)
            .plus(country.weight)
            .toNumber();
        } else if (emergingMarkets.includes(country.code)) {
          marketsAdvanced.emergingMarkets = new Big(
            marketsAdvanced.emergingMarkets
          )
            .plus(country.weight)
            .toNumber();
        } else if (europeMarkets.includes(country.code)) {
          marketsAdvanced.europe = new Big(marketsAdvanced.europe)
            .plus(country.weight)
            .toNumber();
        } else {
          marketsAdvanced.otherMarkets = new Big(marketsAdvanced.otherMarkets)
            .plus(country.weight)
            .toNumber();
        }
      }
    }

    markets[UNKNOWN_KEY] = new Big(1)
      .minus(markets.developedMarkets)
      .minus(markets.emergingMarkets)
      .minus(markets.otherMarkets)
      .toNumber();

    marketsAdvanced[UNKNOWN_KEY] = new Big(1)
      .minus(marketsAdvanced.asiaPacific)
      .minus(marketsAdvanced.emergingMarkets)
      .minus(marketsAdvanced.europe)
      .minus(marketsAdvanced.japan)
      .minus(marketsAdvanced.northAmerica)
      .minus(marketsAdvanced.otherMarkets)
      .toNumber();

    return { markets, marketsAdvanced };
  }

  private getTotalEmergencyFund({
    emergencyFundHoldingsValueInBaseCurrency,
    userSettings
  }: {
    emergencyFundHoldingsValueInBaseCurrency: number;
    userSettings: UserSettings;
  }) {
    return new Big(
      Math.max(
        emergencyFundHoldingsValueInBaseCurrency,
        userSettings?.emergencyFund ?? 0
      )
    );
  }

  private getUserCurrency(aUser?: UserWithSettings) {
    return (
      aUser?.Settings?.settings.baseCurrency ??
      this.request.user?.Settings?.settings.baseCurrency ??
      DEFAULT_CURRENCY
    );
  }

  private async getUserId(aImpersonationId: string, aUserId: string) {
    const impersonationUserId =
      await this.impersonationService.validateImpersonationId(aImpersonationId);

    return impersonationUserId || aUserId;
  }

  private getUserPerformanceCalculationType(
    aUser: UserWithSettings
  ): PerformanceCalculationType {
    return aUser?.Settings?.settings.performanceCalculationType;
  }

  private getAggregatedMarkets(holdings: Record<string, PortfolioPosition>): {
    markets: PortfolioDetails['markets'];
    marketsAdvanced: PortfolioDetails['marketsAdvanced'];
  } {
    const markets: PortfolioDetails['markets'] = {
      [UNKNOWN_KEY]: {
        id: UNKNOWN_KEY,
        valueInBaseCurrency: 0,
        valueInPercentage: 0
      },
      developedMarkets: {
        id: 'developedMarkets',
        valueInBaseCurrency: 0,
        valueInPercentage: 0
      },
      emergingMarkets: {
        id: 'emergingMarkets',
        valueInBaseCurrency: 0,
        valueInPercentage: 0
      },
      otherMarkets: {
        id: 'otherMarkets',
        valueInBaseCurrency: 0,
        valueInPercentage: 0
      }
    };

    const marketsAdvanced: PortfolioDetails['marketsAdvanced'] = {
      [UNKNOWN_KEY]: {
        id: UNKNOWN_KEY,
        valueInBaseCurrency: 0,
        valueInPercentage: 0
      },
      asiaPacific: {
        id: 'asiaPacific',
        valueInBaseCurrency: 0,
        valueInPercentage: 0
      },
      emergingMarkets: {
        id: 'emergingMarkets',
        valueInBaseCurrency: 0,
        valueInPercentage: 0
      },
      europe: {
        id: 'europe',
        valueInBaseCurrency: 0,
        valueInPercentage: 0
      },
      japan: {
        id: 'japan',
        valueInBaseCurrency: 0,
        valueInPercentage: 0
      },
      northAmerica: {
        id: 'northAmerica',
        valueInBaseCurrency: 0,
        valueInPercentage: 0
      },
      otherMarkets: {
        id: 'otherMarkets',
        valueInBaseCurrency: 0,
        valueInPercentage: 0
      }
    };

    for (const [, position] of Object.entries(holdings)) {
      const value = position.valueInBaseCurrency;

      if (position.assetClass !== AssetClass.LIQUIDITY) {
        if (position.countries.length > 0) {
          markets.developedMarkets.valueInBaseCurrency +=
            position.markets.developedMarkets * value;
          markets.emergingMarkets.valueInBaseCurrency +=
            position.markets.emergingMarkets * value;
          markets.otherMarkets.valueInBaseCurrency +=
            position.markets.otherMarkets * value;

          marketsAdvanced.asiaPacific.valueInBaseCurrency +=
            position.marketsAdvanced.asiaPacific * value;
          marketsAdvanced.emergingMarkets.valueInBaseCurrency +=
            position.marketsAdvanced.emergingMarkets * value;
          marketsAdvanced.europe.valueInBaseCurrency +=
            position.marketsAdvanced.europe * value;
          marketsAdvanced.japan.valueInBaseCurrency +=
            position.marketsAdvanced.japan * value;
          marketsAdvanced.northAmerica.valueInBaseCurrency +=
            position.marketsAdvanced.northAmerica * value;
          marketsAdvanced.otherMarkets.valueInBaseCurrency +=
            position.marketsAdvanced.otherMarkets * value;
        } else {
          markets[UNKNOWN_KEY].valueInBaseCurrency += value;
          marketsAdvanced[UNKNOWN_KEY].valueInBaseCurrency += value;
        }
      }
    }

    const marketsTotalInBaseCurrency = getSum(
      Object.values(markets).map(({ valueInBaseCurrency }) => {
        return new Big(valueInBaseCurrency);
      })
    ).toNumber();

    markets.developedMarkets.valueInPercentage =
      markets.developedMarkets.valueInBaseCurrency / marketsTotalInBaseCurrency;
    markets.emergingMarkets.valueInPercentage =
      markets.emergingMarkets.valueInBaseCurrency / marketsTotalInBaseCurrency;
    markets.otherMarkets.valueInPercentage =
      markets.otherMarkets.valueInBaseCurrency / marketsTotalInBaseCurrency;
    markets[UNKNOWN_KEY].valueInPercentage =
      markets[UNKNOWN_KEY].valueInBaseCurrency / marketsTotalInBaseCurrency;

    const marketsAdvancedTotal =
      marketsAdvanced.asiaPacific.valueInBaseCurrency +
      marketsAdvanced.emergingMarkets.valueInBaseCurrency +
      marketsAdvanced.europe.valueInBaseCurrency +
      marketsAdvanced.japan.valueInBaseCurrency +
      marketsAdvanced.northAmerica.valueInBaseCurrency +
      marketsAdvanced.otherMarkets.valueInBaseCurrency +
      marketsAdvanced[UNKNOWN_KEY].valueInBaseCurrency;

    marketsAdvanced.asiaPacific.valueInPercentage =
      marketsAdvanced.asiaPacific.valueInBaseCurrency / marketsAdvancedTotal;
    marketsAdvanced.emergingMarkets.valueInPercentage =
      marketsAdvanced.emergingMarkets.valueInBaseCurrency /
      marketsAdvancedTotal;
    marketsAdvanced.europe.valueInPercentage =
      marketsAdvanced.europe.valueInBaseCurrency / marketsAdvancedTotal;
    marketsAdvanced.japan.valueInPercentage =
      marketsAdvanced.japan.valueInBaseCurrency / marketsAdvancedTotal;
    marketsAdvanced.northAmerica.valueInPercentage =
      marketsAdvanced.northAmerica.valueInBaseCurrency / marketsAdvancedTotal;
    marketsAdvanced.otherMarkets.valueInPercentage =
      marketsAdvanced.otherMarkets.valueInBaseCurrency / marketsAdvancedTotal;
    marketsAdvanced[UNKNOWN_KEY].valueInPercentage =
      marketsAdvanced[UNKNOWN_KEY].valueInBaseCurrency / marketsAdvancedTotal;

    return { markets, marketsAdvanced };
  }
}<|MERGE_RESOLUTION|>--- conflicted
+++ resolved
@@ -645,12 +645,8 @@
     };
   }
 
-<<<<<<< HEAD
   @LogPerformance
-  public async getPosition(
-=======
   public async getHolding(
->>>>>>> fe5d6f70
     aDataSource: DataSource,
     aImpersonationId: string,
     aSymbol: string
@@ -1001,12 +997,8 @@
     }
   }
 
-<<<<<<< HEAD
   @LogPerformance
-  public async getPositions({
-=======
   public async getHoldings({
->>>>>>> fe5d6f70
     dateRange = 'max',
     filters,
     impersonationId
