--- conflicted
+++ resolved
@@ -679,7 +679,6 @@
     return filteredValueInBaseCurrency;
   }
 
-<<<<<<< HEAD
   @LogPerformance
   private calculateMarketsAllocation(
     symbolProfile: EnhancedSymbolProfile,
@@ -713,19 +712,6 @@
             .plus(country.weight)
             .toNumber();
         }
-=======
-    const summary = await this.getSummary({
-      holdings,
-      impersonationId,
-      userCurrency,
-      userId,
-      balanceInBaseCurrency: cashDetails.balanceInBaseCurrency,
-      emergencyFundPositionsValueInBaseCurrency:
-        this.getEmergencyFundPositionsValueInBaseCurrency({
-          holdings
-        })
-    });
->>>>>>> e6dcc57b
 
         if (country.code === 'JP') {
           marketsAdvanced.japan = new Big(marketsAdvanced.japan)
@@ -830,15 +816,12 @@
       .filter((order) => {
         tags = tags.concat(order.tags);
 
-<<<<<<< HEAD
         return (
           order.type === 'BUY' ||
           order.type === 'SELL' ||
-          order.type === 'STAKE'
+          order.type === 'STAKE' ||
+          order.type === 'ITEM'
         );
-=======
-        return ['BUY', 'ITEM', 'SELL'].includes(order.type);
->>>>>>> e6dcc57b
       })
       .map((order) => ({
         currency: order.SymbolProfile.currency,
@@ -1257,22 +1240,16 @@
     impersonationId,
     userId,
     withExcludedAccounts = false,
-<<<<<<< HEAD
-    calculateTimeWeightedPerformance = false
-=======
+    calculateTimeWeightedPerformance = false,
     withItems = false
->>>>>>> e6dcc57b
   }: {
     dateRange?: DateRange;
     filters?: Filter[];
     impersonationId: string;
     userId: string;
     withExcludedAccounts?: boolean;
-<<<<<<< HEAD
     calculateTimeWeightedPerformance?: boolean;
-=======
     withItems?: boolean;
->>>>>>> e6dcc57b
   }): Promise<PortfolioPerformanceResponse> {
     userId = await this.getUserId(impersonationId, userId);
     const user = await this.userService.user({ id: userId });
@@ -2010,7 +1987,6 @@
     let excludedAccountsAndActivities = 0;
     const firstOrderDate = activities[0]?.date;
 
-<<<<<<< HEAD
     performanceInformation = await this.getPerformance({
       impersonationId,
       userId
@@ -2054,74 +2030,12 @@
         }
       }
     }
-=======
-    const excludedActivities: Activity[] = [];
-    const nonExcludedActivities: Activity[] = [];
-
-    for (const activity of activities) {
-      if (activity.Account?.isExcluded) {
-        excludedActivities.push(activity);
-      } else {
-        nonExcludedActivities.push(activity);
-      }
-    }
-
-    const dividend = this.getSumOfActivityType({
-      activities,
-      userCurrency,
-      activityType: 'DIVIDEND'
-    }).toNumber();
-
->>>>>>> e6dcc57b
     const emergencyFund = new Big(
       Math.max(
         emergencyFundPositionsValueInBaseCurrency,
         (user.Settings?.settings as UserSettings)?.emergencyFund ?? 0
       )
     );
-<<<<<<< HEAD
-=======
-
-    const fees = this.getFees({ activities, userCurrency }).toNumber();
-    const firstOrderDate = activities[0]?.date;
-
-    const interest = this.getSumOfActivityType({
-      activities,
-      userCurrency,
-      activityType: 'INTEREST'
-    }).toNumber();
-
-    const items = Object.keys(holdings)
-      .filter((symbol) => {
-        return isUUID(symbol) && holdings[symbol].dataSource === 'MANUAL';
-      })
-      .map((symbol) => {
-        return holdings[symbol].valueInBaseCurrency;
-      })
-      .reduce(
-        (previous, current) => new Big(previous).plus(current),
-        new Big(0)
-      )
-      .toNumber();
-
-    const liabilities = this.getSumOfActivityType({
-      activities,
-      userCurrency,
-      activityType: 'LIABILITY'
-    }).toNumber();
-
-    const totalBuy = this.getSumOfActivityType({
-      userCurrency,
-      activities: nonExcludedActivities,
-      activityType: 'BUY'
-    }).toNumber();
-
-    const totalSell = this.getSumOfActivityType({
-      userCurrency,
-      activities: nonExcludedActivities,
-      activityType: 'SELL'
-    }).toNumber();
->>>>>>> e6dcc57b
 
     const cash = new Big(balanceInBaseCurrency)
       .minus(emergencyFund)
@@ -2285,12 +2199,8 @@
       types,
       userCurrency,
       userId,
-<<<<<<< HEAD
       withExcludedAccounts,
       types: ['BUY', 'SELL', 'STAKE']
-=======
-      withExcludedAccounts
->>>>>>> e6dcc57b
     });
 
     if (count <= 0) {
