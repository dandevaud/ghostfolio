--- conflicted
+++ resolved
@@ -214,29 +214,7 @@
     };
   }
 
-<<<<<<< HEAD
-=======
-  @LogPerformance
-  public getAnnualizedPerformancePercent({
-    daysInMarket,
-    netPerformancePercentage
-  }: {
-    daysInMarket: number;
-    netPerformancePercentage: Big;
-  }): Big {
-    if (isNumber(daysInMarket) && daysInMarket > 0) {
-      const exponent = new Big(365).div(daysInMarket).toNumber();
-
-      return new Big(
-        Math.pow(netPerformancePercentage.plus(1).toNumber(), exponent)
-      ).minus(1);
-    }
-
-    return new Big(0);
-  }
-
-  @LogPerformance
->>>>>>> 17078aea
+   @LogPerformance
   public async getDividends({
     activities,
     groupBy
@@ -1247,28 +1225,19 @@
       };
     }
 
-    portfolioCalculator =
-      portfolioCalculator ??
-      this.calculatorFactory.createCalculator({
-        accountBalanceItems,
-        activities,
-        filters,
-        userId,
-        calculationType: PerformanceCalculationType.TWR,
-        currency: userCurrency
-      });
-
-    const { errors, hasErrors, historicalData } =
-      await portfolioCalculator.getSnapshot();
-
-<<<<<<< HEAD
+    const portfolioCalculator = this.calculatorFactory.createCalculator({
+      accountBalanceItems,
+      activities,
+      dateRange,
+      userId,
+      calculationType: PerformanceCalculationType.TWR,
+      currency: userCurrency,
+      hasFilters: filters?.length > 0,
+      isExperimentalFeatures:
+        this.request.user.Settings.settings.isExperimentalFeatures
+    });
+
     const { endDate, startDate } = getIntervalFromDateRange(dateRange);
-=======
-    let items = await portfolioCalculator.getChart({
-      dateRange,
-      withTimeWeightedReturn: calculateTimeWeightedPerformance
-    });
->>>>>>> 17078aea
 
     const { chart } = await portfolioCalculator.getPerformance({
       end: endDate,
@@ -1408,7 +1377,7 @@
     };
   }
 
-<<<<<<< HEAD
+  @LogPerformance
   public async updateTags({
     dataSource,
     impersonationId,
@@ -1427,9 +1396,7 @@
     await this.orderService.assignTags({ dataSource, symbol, tags, userId });
   }
 
-=======
   @LogPerformance
->>>>>>> 17078aea
   private async getCashPositions({
     cashDetails,
     userCurrency,
