import { AccountService } from '@ghostfolio/api/app/account/account.service';
import { CashDetails } from '@ghostfolio/api/app/account/interfaces/cash-details.interface';
import { Activity } from '@ghostfolio/api/app/order/interfaces/activities.interface';
import { OrderService } from '@ghostfolio/api/app/order/order.service';
import { CurrentRateService } from '@ghostfolio/api/app/portfolio/current-rate.service';
import { PortfolioOrder } from '@ghostfolio/api/app/portfolio/interfaces/portfolio-order.interface';
import { TransactionPoint } from '@ghostfolio/api/app/portfolio/interfaces/transaction-point.interface';
import { UserService } from '@ghostfolio/api/app/user/user.service';
import { AccountClusterRiskCurrentInvestment } from '@ghostfolio/api/models/rules/account-cluster-risk/current-investment';
import { AccountClusterRiskSingleAccount } from '@ghostfolio/api/models/rules/account-cluster-risk/single-account';
import { CurrencyClusterRiskBaseCurrencyCurrentInvestment } from '@ghostfolio/api/models/rules/currency-cluster-risk/base-currency-current-investment';
import { CurrencyClusterRiskCurrentInvestment } from '@ghostfolio/api/models/rules/currency-cluster-risk/current-investment';
import { EmergencyFundSetup } from '@ghostfolio/api/models/rules/emergency-fund/emergency-fund-setup';
import { FeeRatioInitialInvestment } from '@ghostfolio/api/models/rules/fees/fee-ratio-initial-investment';
import { DataProviderService } from '@ghostfolio/api/services/data-provider/data-provider.service';
import { ExchangeRateDataService } from '@ghostfolio/api/services/exchange-rate-data/exchange-rate-data.service';
import { ImpersonationService } from '@ghostfolio/api/services/impersonation/impersonation.service';
import { SymbolProfileService } from '@ghostfolio/api/services/symbol-profile/symbol-profile.service';
import {
  DEFAULT_CURRENCY,
  EMERGENCY_FUND_TAG_ID,
  MAX_CHART_ITEMS,
  UNKNOWN_KEY
} from '@ghostfolio/common/config';
import { DATE_FORMAT, getSum, parseDate } from '@ghostfolio/common/helper';
import {
  Accounts,
  EnhancedSymbolProfile,
  Filter,
  HistoricalDataItem,
  PortfolioDetails,
  PortfolioInvestments,
  PortfolioPerformanceResponse,
  PortfolioPosition,
  PortfolioReport,
  PortfolioSummary,
  Position,
  TimelinePosition,
  UserSettings
} from '@ghostfolio/common/interfaces';
import { InvestmentItem } from '@ghostfolio/common/interfaces/investment-item.interface';
import type {
  AccountWithValue,
  DateRange,
  GroupBy,
  OrderWithAccount,
  RequestWithUser,
  UserWithSettings
} from '@ghostfolio/common/types';
import { Inject, Injectable } from '@nestjs/common';
import { REQUEST } from '@nestjs/core';
import {
  Account,
  Type as ActivityType,
  AssetClass,
  DataSource,
  Order,
  Platform,
  Prisma,
  Tag
} from '@prisma/client';
import Big from 'big.js';
import {
  differenceInDays,
  format,
  isAfter,
  isBefore,
  isSameMonth,
  isSameYear,
  max,
  parseISO,
  set,
  setDayOfYear,
  subDays,
  subYears
} from 'date-fns';
import { isEmpty, sortBy, uniq, uniqBy } from 'lodash';

import {
  HistoricalDataContainer,
  PortfolioPositionDetail
} from './interfaces/portfolio-position-detail.interface';
import { PortfolioCalculator } from './portfolio-calculator';
import { RulesService } from './rules.service';

const asiaPacificMarkets = require('../../assets/countries/asia-pacific-markets.json');
const developedMarkets = require('../../assets/countries/developed-markets.json');
const emergingMarkets = require('../../assets/countries/emerging-markets.json');
const europeMarkets = require('../../assets/countries/europe-markets.json');

@Injectable()
export class PortfolioService {
  public constructor(
    private readonly accountService: AccountService,
    private readonly currentRateService: CurrentRateService,
    private readonly dataProviderService: DataProviderService,
    private readonly exchangeRateDataService: ExchangeRateDataService,
    private readonly impersonationService: ImpersonationService,
    private readonly orderService: OrderService,
    @Inject(REQUEST) private readonly request: RequestWithUser,
    private readonly rulesService: RulesService,
    private readonly symbolProfileService: SymbolProfileService,
    private readonly userService: UserService
  ) {}

  public async getAccounts({
    filters,
    userId,
    withExcludedAccounts = false
  }: {
    filters?: Filter[];
    userId: string;
    withExcludedAccounts?: boolean;
  }): Promise<AccountWithValue[]> {
    const where: Prisma.AccountWhereInput = { userId: userId };

    if (filters?.[0].id && filters?.[0].type === 'ACCOUNT') {
      where.id = filters[0].id;
    }

    const [accounts, details] = await Promise.all([
      this.accountService.accounts({
        where,
        include: { Order: true, Platform: true },
        orderBy: { name: 'asc' }
      }),
      this.getDetails({
        filters,
        withExcludedAccounts,
        impersonationId: userId,
        userId: this.request.user.id
      })
    ]);

    const userCurrency = this.request.user.Settings.settings.baseCurrency;

    return accounts.map((account) => {
      let transactionCount = 0;

      for (const order of account.Order) {
        if (!order.isDraft) {
          transactionCount += 1;
        }
      }

      const valueInBaseCurrency =
        details.accounts[account.id]?.valueInBaseCurrency ?? 0;

      const result = {
        ...account,
        transactionCount,
        valueInBaseCurrency,
        balanceInBaseCurrency: this.exchangeRateDataService.toCurrency(
          account.balance,
          account.currency,
          userCurrency
        ),
        value: this.exchangeRateDataService.toCurrency(
          valueInBaseCurrency,
          userCurrency,
          account.currency
        )
      };

      delete result.Order;

      return result;
    });
  }

  public async getAccountsWithAggregations({
    filters,
    userId,
    withExcludedAccounts = false
  }: {
    filters?: Filter[];
    userId: string;
    withExcludedAccounts?: boolean;
  }): Promise<Accounts> {
    const accounts = await this.getAccounts({
      filters,
      userId,
      withExcludedAccounts
    });
    let totalBalanceInBaseCurrency = new Big(0);
    let totalValueInBaseCurrency = new Big(0);
    let transactionCount = 0;

    for (const account of accounts) {
      totalBalanceInBaseCurrency = totalBalanceInBaseCurrency.plus(
        account.balanceInBaseCurrency
      );
      totalValueInBaseCurrency = totalValueInBaseCurrency.plus(
        account.valueInBaseCurrency
      );
      transactionCount += account.transactionCount;
    }

    return {
      accounts,
      transactionCount,
      totalBalanceInBaseCurrency: totalBalanceInBaseCurrency.toNumber(),
      totalValueInBaseCurrency: totalValueInBaseCurrency.toNumber()
    };
  }

  public async getDividends({
    dateRange,
    filters,
    groupBy,
    impersonationId
  }: {
    dateRange: DateRange;
    filters?: Filter[];
    groupBy?: GroupBy;
    impersonationId: string;
  }): Promise<InvestmentItem[]> {
    const userId = await this.getUserId(impersonationId, this.request.user.id);

    const activities = await this.orderService.getOrders({
      filters,
      userId,
      types: ['DIVIDEND'],
      userCurrency: this.request.user.Settings.settings.baseCurrency
    });

    let dividends = activities.map((dividend) => {
      return {
        date: format(dividend.date, DATE_FORMAT),
        investment: dividend.valueInBaseCurrency
      };
    });

    if (groupBy) {
      dividends = this.getDividendsByGroup({ dividends, groupBy });
    }

    const startDate = this.getStartDate(
      dateRange,
      parseDate(dividends[0]?.date)
    );

    return dividends.filter(({ date }) => {
      return !isBefore(parseDate(date), startDate);
    });
  }

  public async getInvestments({
    dateRange,
    filters,
    groupBy,
    impersonationId,
    savingsRate
  }: {
    dateRange: DateRange;
    filters?: Filter[];
    groupBy?: GroupBy;
    impersonationId: string;
    savingsRate: number;
  }): Promise<PortfolioInvestments> {
    const userId = await this.getUserId(impersonationId, this.request.user.id);

    const { portfolioOrders, transactionPoints } =
      await this.getTransactionPoints({
        filters,
        userId,
        includeDrafts: true
      });

    const portfolioCalculator = new PortfolioCalculator({
      currency: this.request.user.Settings.settings.baseCurrency,
      currentRateService: this.currentRateService,
      orders: portfolioOrders
    });

    portfolioCalculator.setTransactionPoints(transactionPoints);
    if (transactionPoints.length === 0) {
      return {
        investments: [],
        streaks: { currentStreak: 0, longestStreak: 0 }
      };
    }

    let investments: InvestmentItem[];

    if (groupBy) {
      investments = portfolioCalculator
        .getInvestmentsByGroup(groupBy)
        .map((item) => {
          return {
            date: item.date,
            investment: item.investment.toNumber()
          };
        });

      // Add investment of current group
      const dateOfCurrentGroup = format(
        set(new Date(), {
          date: 1,
          month: groupBy === 'year' ? 0 : new Date().getMonth()
        }),
        DATE_FORMAT
      );
      const investmentOfCurrentGroup = investments.filter(({ date }) => {
        return date === dateOfCurrentGroup;
      });

      if (investmentOfCurrentGroup.length <= 0) {
        investments.push({
          date: dateOfCurrentGroup,
          investment: 0
        });
      }
    } else {
      investments = portfolioCalculator
        .getInvestments()
        .map(({ date, investment }) => {
          return {
            date,
            investment: investment.toNumber()
          };
        });

      // Add investment of today
      const investmentOfToday = investments.filter(({ date }) => {
        return date === format(new Date(), DATE_FORMAT);
      });

      if (investmentOfToday.length <= 0) {
        const pastInvestments = investments.filter(({ date }) => {
          return isBefore(parseDate(date), new Date());
        });
        const lastInvestment = pastInvestments[pastInvestments.length - 1];

        investments.push({
          date: format(new Date(), DATE_FORMAT),
          investment: lastInvestment?.investment ?? 0
        });
      }
    }

    investments = sortBy(investments, (investment) => {
      return investment.date;
    });

    const startDate = this.getStartDate(
      dateRange,
      parseDate(investments[0]?.date)
    );

    investments = investments.filter(({ date }) => {
      return !isBefore(parseDate(date), startDate);
    });

    let streaks: PortfolioInvestments['streaks'];

    if (savingsRate) {
      streaks = this.getStreaks({
        investments,
        savingsRate: groupBy === 'year' ? 12 * savingsRate : savingsRate
      });
    }

    return {
      investments,
      streaks
    };
  }

  public async getChart({
    dateRange = 'max',
    filters,
    impersonationId,
    userCurrency,
    userId
  }: {
    dateRange?: DateRange;
    filters?: Filter[];
    impersonationId: string;
    userCurrency: string;
    userId: string;
  }): Promise<HistoricalDataContainer> {
    userId = await this.getUserId(impersonationId, userId);

    const { portfolioOrders, transactionPoints } =
      await this.getTransactionPoints({
        filters,
        userId
      });

    const portfolioCalculator = new PortfolioCalculator({
      currency: userCurrency,
      currentRateService: this.currentRateService,
      orders: portfolioOrders
    });

    portfolioCalculator.setTransactionPoints(transactionPoints);
    if (transactionPoints.length === 0) {
      return {
        isAllTimeHigh: false,
        isAllTimeLow: false,
        items: []
      };
    }
    const endDate = new Date();

    const portfolioStart = parseDate(transactionPoints[0].date);
    const startDate = this.getStartDate(dateRange, portfolioStart);

    const daysInMarket = differenceInDays(new Date(), startDate);
    const step = Math.round(
      daysInMarket / Math.min(daysInMarket, MAX_CHART_ITEMS)
    );

    const items = await portfolioCalculator.getChartData(
      startDate,
      endDate,
      step
    );

    return {
      items,
      isAllTimeHigh: false,
      isAllTimeLow: false
    };
  }

  public async getDetails({
    dateRange = 'max',
    filters,
    impersonationId,
    userId,
    withExcludedAccounts = false
  }: {
    dateRange?: DateRange;
    filters?: Filter[];
    impersonationId: string;
    userId: string;
    withExcludedAccounts?: boolean;
  }): Promise<PortfolioDetails & { hasErrors: boolean }> {
    userId = await this.getUserId(impersonationId, userId);
    const user = await this.userService.user({ id: userId });
    const userCurrency = this.getUserCurrency(user);

    const emergencyFund = new Big(
      (user.Settings?.settings as UserSettings)?.emergencyFund ?? 0
    );

    const { orders, portfolioOrders, transactionPoints } =
      await this.getTransactionPoints({
        filters,
        userId,
        withExcludedAccounts
      });

    const portfolioCalculator = new PortfolioCalculator({
      currency: userCurrency,
      currentRateService: this.currentRateService,
      orders: portfolioOrders
    });

    portfolioCalculator.setTransactionPoints(transactionPoints);

    const portfolioStart = parseDate(
      transactionPoints[0]?.date ?? format(new Date(), DATE_FORMAT)
    );
    const startDate = this.getStartDate(dateRange, portfolioStart);
    const currentPositions =
      await portfolioCalculator.getCurrentPositions(startDate);

    const cashDetails = await this.accountService.getCashDetails({
      filters,
      userId,
      currency: userCurrency
    });

    const holdings: PortfolioDetails['holdings'] = {};
    const totalValueInBaseCurrency = currentPositions.currentValue.plus(
      cashDetails.balanceInBaseCurrency
    );

    const isFilteredByAccount =
      filters?.some((filter) => {
        return filter.type === 'ACCOUNT';
      }) ?? false;

    let filteredValueInBaseCurrency = isFilteredByAccount
      ? totalValueInBaseCurrency
      : currentPositions.currentValue;

    if (
      filters?.length === 0 ||
      (filters?.length === 1 &&
        filters[0].type === 'ASSET_CLASS' &&
        filters[0].id === 'CASH')
    ) {
      filteredValueInBaseCurrency = filteredValueInBaseCurrency.plus(
        cashDetails.balanceInBaseCurrency
      );
    }

    const dataGatheringItems = currentPositions.positions.map(
      ({ dataSource, symbol }) => {
        return {
          dataSource,
          symbol
        };
      }
    );

    const [dataProviderResponses, symbolProfiles] = await Promise.all([
      this.dataProviderService.getQuotes({ items: dataGatheringItems }),
      this.symbolProfileService.getSymbolProfiles(dataGatheringItems)
    ]);

    const symbolProfileMap: { [symbol: string]: EnhancedSymbolProfile } = {};
    for (const symbolProfile of symbolProfiles) {
      symbolProfileMap[symbolProfile.symbol] = symbolProfile;
    }

    const portfolioItemsNow: { [symbol: string]: TimelinePosition } = {};

    for (const item of currentPositions.positions) {
      portfolioItemsNow[item.symbol] = item;
      if (item.quantity.lte(0)) {
        // Ignore positions without any quantity
        continue;
      }

      const value = item.quantity.mul(item.marketPrice ?? 0);
      const symbolProfile = symbolProfileMap[item.symbol];
      const dataProviderResponse = dataProviderResponses[item.symbol];

      const markets: PortfolioPosition['markets'] = {
        [UNKNOWN_KEY]: 0,
        developedMarkets: 0,
        emergingMarkets: 0,
        otherMarkets: 0
      };
      const marketsAdvanced: PortfolioPosition['marketsAdvanced'] = {
        [UNKNOWN_KEY]: 0,
        asiaPacific: 0,
        emergingMarkets: 0,
        europe: 0,
        japan: 0,
        northAmerica: 0,
        otherMarkets: 0
      };

      this.calculateMarketsAllocation(
        symbolProfile,
        markets,
        marketsAdvanced,
        value
      );

      holdings[item.symbol] = {
        markets,
        marketsAdvanced,
        allocationInPercentage: filteredValueInBaseCurrency.eq(0)
          ? 0
          : value.div(filteredValueInBaseCurrency).toNumber(),
        assetClass: symbolProfile.assetClass,
        assetSubClass: symbolProfile.assetSubClass,
        countries: symbolProfile.countries,
        currency: item.currency,
        dataSource: symbolProfile.dataSource,
        dateOfFirstActivity: parseDate(item.firstBuyDate),
        grossPerformance: item.grossPerformance?.toNumber() ?? 0,
        grossPerformancePercent:
          item.grossPerformancePercentage?.toNumber() ?? 0,
        investment: item.investment.toNumber(),
        marketPrice: item.marketPrice,
        marketState: dataProviderResponse?.marketState ?? 'delayed',
        name: symbolProfile.name,
        netPerformance: item.netPerformance?.toNumber() ?? 0,
        netPerformancePercent: item.netPerformancePercentage?.toNumber() ?? 0,
        quantity: item.quantity.toNumber(),
        sectors: symbolProfile.sectors,
        symbol: item.symbol,
        tags: item.tags,
        transactionCount: item.transactionCount,
        url: symbolProfile.url,
        valueInBaseCurrency: value.toNumber()
      };
    }

    await this.handleCashPosition(
      filters,
      isFilteredByAccount,
      cashDetails,
      userCurrency,
      filteredValueInBaseCurrency,
      holdings
    );

    const { accounts, platforms } = await this.getValueOfAccountsAndPlatforms({
      filters,
      orders,
      portfolioItemsNow,
      userCurrency,
      userId,
      withExcludedAccounts
    });

    filteredValueInBaseCurrency = await this.handleEmergencyFunds(
      filters,
      cashDetails,
      userCurrency,
      filteredValueInBaseCurrency,
      emergencyFund,
      orders,
      accounts,
      holdings
    );

    const summary = await this.getSummary({
      impersonationId,
      userCurrency,
      userId,
      balanceInBaseCurrency: cashDetails.balanceInBaseCurrency,
      emergencyFundPositionsValueInBaseCurrency:
        this.getEmergencyFundPositionsValueInBaseCurrency({
          holdings
        })
    });

    return {
      accounts,
      holdings,
      platforms,
      summary,
      filteredValueInBaseCurrency: filteredValueInBaseCurrency.toNumber(),
      filteredValueInPercentage: summary.netWorth
        ? filteredValueInBaseCurrency.div(summary.netWorth).toNumber()
        : 0,
      hasErrors: currentPositions.hasErrors,
      totalValueInBaseCurrency: summary.netWorth
    };
  }

  private async handleCashPosition(
    filters: Filter[],
    isFilteredByAccount: boolean,
    cashDetails: CashDetails,
    userCurrency: string,
    filteredValueInBaseCurrency: Big,
    holdings: { [symbol: string]: PortfolioPosition }
  ) {
    const isFilteredByCash = filters?.some((filter) => {
      return filter.type === 'ASSET_CLASS' && filter.id === 'CASH';
    });

    if (filters?.length === 0 || isFilteredByAccount || isFilteredByCash) {
      const cashPositions = await this.getCashPositions({
        cashDetails,
        userCurrency,
        value: filteredValueInBaseCurrency
      });

      for (const symbol of Object.keys(cashPositions)) {
        holdings[symbol] = cashPositions[symbol];
      }
    }
  }

  private async handleEmergencyFunds(
    filters: Filter[],
    cashDetails: CashDetails,
    userCurrency: string,
    filteredValueInBaseCurrency: Big,
    emergencyFund: Big,
    orders: Activity[],
    accounts: {
      [id: string]: {
        balance: number;
        currency: string;
        name: string;
        valueInBaseCurrency: number;
        valueInPercentage?: number;
      };
    },
    holdings: { [symbol: string]: PortfolioPosition }
  ) {
    if (
      filters?.length === 1 &&
      filters[0].id === EMERGENCY_FUND_TAG_ID &&
      filters[0].type === 'TAG'
    ) {
      const emergencyFundCashPositions = await this.getCashPositions({
        cashDetails,
        userCurrency,
        value: filteredValueInBaseCurrency
      });

      const emergencyFundInCash = emergencyFund
        .minus(
          this.getEmergencyFundPositionsValueInBaseCurrency({
            holdings
          })
        )
        .toNumber();

      filteredValueInBaseCurrency = emergencyFund;

      accounts[UNKNOWN_KEY] = {
        balance: 0,
        currency: userCurrency,
        name: UNKNOWN_KEY,
        valueInBaseCurrency: emergencyFundInCash
      };

      holdings[userCurrency] = {
        ...emergencyFundCashPositions[userCurrency],
        investment: emergencyFundInCash,
        valueInBaseCurrency: emergencyFundInCash
      };
    }
    return filteredValueInBaseCurrency;
  }

  private calculateMarketsAllocation(
    symbolProfile: EnhancedSymbolProfile,
    markets: {
      developedMarkets: number;
      emergingMarkets: number;
      otherMarkets: number;
    },
    marketsAdvanced: {
      asiaPacific: number;
      emergingMarkets: number;
      europe: number;
      japan: number;
      northAmerica: number;
      otherMarkets: number;
    },
    value: Big
  ) {
    if (symbolProfile.countries.length > 0) {
      for (const country of symbolProfile.countries) {
        if (developedMarkets.includes(country.code)) {
          markets.developedMarkets = new Big(markets.developedMarkets)
            .plus(country.weight)
            .toNumber();
        } else if (emergingMarkets.includes(country.code)) {
          markets.emergingMarkets = new Big(markets.emergingMarkets)
            .plus(country.weight)
            .toNumber();
        } else {
          markets.otherMarkets = new Big(markets.otherMarkets)
            .plus(country.weight)
            .toNumber();
        }

        if (country.code === 'JP') {
          marketsAdvanced.japan = new Big(marketsAdvanced.japan)
            .plus(country.weight)
            .toNumber();
        } else if (country.code === 'CA' || country.code === 'US') {
          marketsAdvanced.northAmerica = new Big(marketsAdvanced.northAmerica)
            .plus(country.weight)
            .toNumber();
        } else if (asiaPacificMarkets.includes(country.code)) {
          marketsAdvanced.asiaPacific = new Big(marketsAdvanced.asiaPacific)
            .plus(country.weight)
            .toNumber();
        } else if (emergingMarkets.includes(country.code)) {
          marketsAdvanced.emergingMarkets = new Big(
            marketsAdvanced.emergingMarkets
          )
            .plus(country.weight)
            .toNumber();
        } else if (europeMarkets.includes(country.code)) {
          marketsAdvanced.europe = new Big(marketsAdvanced.europe)
            .plus(country.weight)
            .toNumber();
        } else {
          marketsAdvanced.otherMarkets = new Big(marketsAdvanced.otherMarkets)
            .plus(country.weight)
            .toNumber();
        }
      }
    } else {
      markets[UNKNOWN_KEY] = new Big(markets[UNKNOWN_KEY])
        .plus(value)
        .toNumber();

      marketsAdvanced[UNKNOWN_KEY] = new Big(marketsAdvanced[UNKNOWN_KEY])
        .plus(value)
        .toNumber();
    }
  }

  public async getPosition(
    aDataSource: DataSource,
    aImpersonationId: string,
    aSymbol: string
  ): Promise<PortfolioPositionDetail> {
    const userId = await this.getUserId(aImpersonationId, this.request.user.id);
    const user = await this.userService.user({ id: userId });
    const userCurrency = this.getUserCurrency(user);

    const orders = (
      await this.orderService.getOrders({
        userCurrency,
        userId,
        withExcludedAccounts: true
      })
    ).filter(({ SymbolProfile }) => {
      return (
        SymbolProfile.dataSource === aDataSource &&
        SymbolProfile.symbol === aSymbol
      );
    });

    let tags: Tag[] = [];

    if (orders.length <= 0) {
      return {
        tags,
        averagePrice: undefined,
        dataProviderInfo: undefined,
        dividendInBaseCurrency: undefined,
        stakeRewards: undefined,
        feeInBaseCurrency: undefined,
        firstBuyDate: undefined,
        grossPerformance: undefined,
        grossPerformancePercent: undefined,
        historicalData: [],
        investment: undefined,
        marketPrice: undefined,
        maxPrice: undefined,
        minPrice: undefined,
        netPerformance: undefined,
        netPerformancePercent: undefined,
        orders: [],
        quantity: undefined,
        SymbolProfile: undefined,
        transactionCount: undefined,
        value: undefined
      };
    }

    const positionCurrency = orders[0].SymbolProfile.currency;
    const [SymbolProfile] = await this.symbolProfileService.getSymbolProfiles([
      { dataSource: aDataSource, symbol: aSymbol }
    ]);

    const portfolioOrders: PortfolioOrder[] = orders
      .filter((order) => {
        tags = tags.concat(order.tags);

        return (
          order.type === 'BUY' ||
          order.type === 'SELL' ||
          order.type === 'STAKE'
        );
      })
      .map((order) => ({
        currency: order.SymbolProfile.currency,
        dataSource: order.SymbolProfile.dataSource,
        date: format(order.date, DATE_FORMAT),
        fee: new Big(order.fee),
        name: order.SymbolProfile?.name,
        quantity: new Big(order.quantity),
        symbol: order.SymbolProfile.symbol,
        tags: order.tags,
        type: order.type,
        unitPrice: new Big(order.unitPrice)
      }));

    tags = uniqBy(tags, 'id');

    const portfolioCalculator = new PortfolioCalculator({
      currency: positionCurrency,
      currentRateService: this.currentRateService,
      orders: portfolioOrders
    });

    portfolioCalculator.computeTransactionPoints();
    const transactionPoints = portfolioCalculator.getTransactionPoints();

    const portfolioStart = parseDate(transactionPoints[0].date);
    const currentPositions =
      await portfolioCalculator.getCurrentPositions(portfolioStart);

    const position = currentPositions.positions.find(
      (item) => item.symbol === aSymbol
    );

    if (position) {
      const {
        averagePrice,
        currency,
        dataSource,
        fee,
        firstBuyDate,
        marketPrice,
        quantity,
        transactionCount
      } = position;

      const dividendInBaseCurrency = getSum(
        orders
          .filter(({ type }) => {
            return type === 'DIVIDEND';
          })
          .map(({ valueInBaseCurrency }) => {
            return new Big(valueInBaseCurrency);
          })
      );

      const stakeRewards = getSum(
        orders
          .filter(({ type }) => {
            return type === 'STAKE';
          })
          .map(({ quantity }) => {
            return new Big(quantity);
          })
      );

      // Convert investment, gross and net performance to currency of user
      const investment = this.exchangeRateDataService.toCurrency(
        position.investment?.toNumber(),
        currency,
        userCurrency
      );
      const grossPerformance = this.exchangeRateDataService.toCurrency(
        position.grossPerformance?.toNumber(),
        currency,
        userCurrency
      );
      const netPerformance = this.exchangeRateDataService.toCurrency(
        position.netPerformance?.toNumber(),
        currency,
        userCurrency
      );

      const historicalData = await this.dataProviderService.getHistorical(
        [{ dataSource, symbol: aSymbol }],
        'day',
        parseISO(firstBuyDate),
        new Date()
      );

      const historicalDataArray: HistoricalDataItem[] = [];
      let maxPrice = Math.max(orders[0].unitPrice, marketPrice);
      let minPrice = Math.min(orders[0].unitPrice, marketPrice);

      if (historicalData[aSymbol]) {
        let j = -1;
        for (const [date, { marketPrice }] of Object.entries(
          historicalData[aSymbol]
        )) {
          while (
            j + 1 < transactionPoints.length &&
            !isAfter(parseDate(transactionPoints[j + 1].date), parseDate(date))
          ) {
            j++;
          }

          let currentAveragePrice = 0;
          let currentQuantity = 0;

          const currentSymbol = transactionPoints[j].items.find(
            ({ symbol }) => {
              return symbol === aSymbol;
            }
          );

          if (currentSymbol) {
            currentAveragePrice = currentSymbol.quantity.eq(0)
              ? 0
              : currentSymbol.investment.div(currentSymbol.quantity).toNumber();
            currentQuantity = currentSymbol.quantity.toNumber();
          }

          historicalDataArray.push({
            date,
            averagePrice: currentAveragePrice,
            marketPrice:
              historicalDataArray.length > 0
                ? marketPrice
                : currentAveragePrice,
            quantity: currentQuantity
          });

          maxPrice = Math.max(marketPrice ?? 0, maxPrice);
          minPrice = Math.min(marketPrice ?? Number.MAX_SAFE_INTEGER, minPrice);
        }
      } else {
        // Add historical entry for buy date, if no historical data available
        historicalDataArray.push({
          averagePrice: orders[0].unitPrice,
          date: firstBuyDate,
          marketPrice: orders[0].unitPrice,
          quantity: orders[0].quantity
        });
      }

      return {
        firstBuyDate,
        grossPerformance,
        investment,
        marketPrice,
        maxPrice,
        minPrice,
        netPerformance,
        orders,
        SymbolProfile,
        tags,
        transactionCount,
        averagePrice: averagePrice.toNumber(),
        dataProviderInfo: portfolioCalculator.getDataProviderInfos()?.[0],
        dividendInBaseCurrency: dividendInBaseCurrency.toNumber(),
        stakeRewards: stakeRewards.toNumber(),
        feeInBaseCurrency: this.exchangeRateDataService.toCurrency(
          fee.toNumber(),
          SymbolProfile.currency,
          userCurrency
        ),
        grossPerformancePercent:
          position.grossPerformancePercentage?.toNumber(),
        historicalData: historicalDataArray,
        netPerformancePercent: position.netPerformancePercentage?.toNumber(),
        quantity: quantity.toNumber(),
        value: this.exchangeRateDataService.toCurrency(
          quantity.mul(marketPrice ?? 0).toNumber(),
          currency,
          userCurrency
        )
      };
    } else {
      const currentData = await this.dataProviderService.getQuotes({
        items: [{ dataSource: DataSource.YAHOO, symbol: aSymbol }]
      });
      const marketPrice = currentData[aSymbol]?.marketPrice;

      let historicalData = await this.dataProviderService.getHistorical(
        [{ dataSource: DataSource.YAHOO, symbol: aSymbol }],
        'day',
        portfolioStart,
        new Date()
      );

      if (isEmpty(historicalData)) {
        historicalData = await this.dataProviderService.getHistoricalRaw(
          [{ dataSource: DataSource.YAHOO, symbol: aSymbol }],
          portfolioStart,
          new Date()
        );
      }

      const historicalDataArray: HistoricalDataItem[] = [];
      let maxPrice = marketPrice;
      let minPrice = marketPrice;

      for (const [date, { marketPrice }] of Object.entries(
        historicalData[aSymbol]
      )) {
        historicalDataArray.push({
          date,
          value: marketPrice
        });

        maxPrice = Math.max(marketPrice ?? 0, maxPrice);
        minPrice = Math.min(marketPrice ?? Number.MAX_SAFE_INTEGER, minPrice);
      }

      return {
        marketPrice,
        maxPrice,
        minPrice,
        orders,
        SymbolProfile,
        tags,
        averagePrice: 0,
        dataProviderInfo: undefined,
        dividendInBaseCurrency: 0,
        stakeRewards: 0,
        feeInBaseCurrency: 0,
        firstBuyDate: undefined,
        grossPerformance: undefined,
        grossPerformancePercent: undefined,
        historicalData: historicalDataArray,
        investment: 0,
        netPerformance: undefined,
        netPerformancePercent: undefined,
        quantity: 0,
        transactionCount: undefined,
        value: 0
      };
    }
  }

  public async getPositions({
    dateRange = 'max',
    filters,
    impersonationId
  }: {
    dateRange?: DateRange;
    filters?: Filter[];
    impersonationId: string;
  }): Promise<{ hasErrors: boolean; positions: Position[] }> {
    const searchQuery = filters.find(({ type }) => {
      return type === 'SEARCH_QUERY';
    })?.id;
    const userId = await this.getUserId(impersonationId, this.request.user.id);

    const { portfolioOrders, transactionPoints } =
      await this.getTransactionPoints({
        filters,
        userId
      });

    const portfolioCalculator = new PortfolioCalculator({
      currency: this.request.user.Settings.settings.baseCurrency,
      currentRateService: this.currentRateService,
      orders: portfolioOrders
    });

    if (transactionPoints?.length <= 0) {
      return {
        hasErrors: false,
        positions: []
      };
    }

    portfolioCalculator.setTransactionPoints(transactionPoints);

    const portfolioStart = parseDate(transactionPoints[0].date);
    const startDate = this.getStartDate(dateRange, portfolioStart);
    const currentPositions =
      await portfolioCalculator.getCurrentPositions(startDate);

    let positions = currentPositions.positions.filter(({ quantity }) => {
      return !quantity.eq(0);
    });

    const dataGatheringItems = positions.map(({ dataSource, symbol }) => {
      return {
        dataSource,
        symbol
      };
    });

    const [dataProviderResponses, symbolProfiles] = await Promise.all([
      this.dataProviderService.getQuotes({ items: dataGatheringItems }),
      this.symbolProfileService.getSymbolProfiles(
        positions.map(({ dataSource, symbol }) => {
          return { dataSource, symbol };
        })
      )
    ]);

    const symbolProfileMap: { [symbol: string]: EnhancedSymbolProfile } = {};
    for (const symbolProfile of symbolProfiles) {
      symbolProfileMap[symbolProfile.symbol] = symbolProfile;
    }

    if (searchQuery) {
      positions = positions.filter(({ symbol }) => {
        const enhancedSymbolProfile = symbolProfileMap[symbol];

        return (
          enhancedSymbolProfile.isin?.toLowerCase().startsWith(searchQuery) ||
          enhancedSymbolProfile.name?.toLowerCase().startsWith(searchQuery) ||
          enhancedSymbolProfile.symbol?.toLowerCase().startsWith(searchQuery)
        );
      });
    }

    return {
      hasErrors: currentPositions.hasErrors,
      positions: positions.map((position) => {
        return {
          ...position,
          assetClass: symbolProfileMap[position.symbol].assetClass,
          averagePrice: new Big(position.averagePrice).toNumber(),
          grossPerformance: position.grossPerformance?.toNumber() ?? null,
          grossPerformancePercentage:
            position.grossPerformancePercentage?.toNumber() ?? null,
          investment: new Big(position.investment).toNumber(),
          marketState:
            dataProviderResponses[position.symbol]?.marketState ?? 'delayed',
          name: symbolProfileMap[position.symbol].name,
          netPerformance: position.netPerformance?.toNumber() ?? null,
          netPerformancePercentage:
            position.netPerformancePercentage?.toNumber() ?? null,
          quantity: new Big(position.quantity).toNumber()
        };
      })
    };
  }

  public async getPerformance({
    dateRange = 'max',
    filters,
    impersonationId,
    userId
  }: {
    dateRange?: DateRange;
    filters?: Filter[];
    impersonationId: string;
    userId: string;
  }): Promise<PortfolioPerformanceResponse> {
    userId = await this.getUserId(impersonationId, userId);
    const user = await this.userService.user({ id: userId });
    const userCurrency = this.getUserCurrency(user);

    const { portfolioOrders, transactionPoints } =
      await this.getTransactionPoints({
        filters,
        userId
      });

    const portfolioCalculator = new PortfolioCalculator({
      currency: userCurrency,
      currentRateService: this.currentRateService,
      orders: portfolioOrders
    });

    if (transactionPoints?.length <= 0) {
      return {
        chart: [],
        firstOrderDate: undefined,
        hasErrors: false,
        performance: {
          currentGrossPerformance: 0,
          currentGrossPerformancePercent: 0,
          currentNetPerformance: 0,
          currentNetPerformancePercent: 0,
          currentValue: 0,
          totalInvestment: 0
        }
      };
    }

    portfolioCalculator.setTransactionPoints(transactionPoints);

    const portfolioStart = parseDate(transactionPoints[0].date);
    const startDate = this.getStartDate(dateRange, portfolioStart);
    const {
      currentValue,
      errors,
      grossPerformance,
      grossPerformancePercentage,
      hasErrors,
      netPerformance,
      netPerformancePercentage,
      totalInvestment
    } = await portfolioCalculator.getCurrentPositions(startDate);

    const currentGrossPerformance = grossPerformance;
    const currentGrossPerformancePercent = grossPerformancePercentage;
    let currentNetPerformance = netPerformance;
    let currentNetPerformancePercent = netPerformancePercentage;

    const historicalDataContainer = await this.getChart({
      dateRange,
      filters,
      impersonationId,
      userCurrency,
      userId
    });

    const itemOfToday = historicalDataContainer.items.find((item) => {
      return item.date === format(new Date(), DATE_FORMAT);
    });

    if (itemOfToday) {
      currentNetPerformance = new Big(itemOfToday.netPerformance);
      currentNetPerformancePercent = new Big(
        itemOfToday.netPerformanceInPercentage
      ).div(100);
    }

    return {
      errors,
      hasErrors,
      chart: historicalDataContainer.items.map(
        ({
          date,
          netPerformance: netPerformanceOfItem,
          netPerformanceInPercentage,
          totalInvestment: totalInvestmentOfItem,
          value
        }) => {
          return {
            date,
            netPerformanceInPercentage,
            value,
            netPerformance: netPerformanceOfItem,
            totalInvestment: totalInvestmentOfItem
          };
        }
      ),
      firstOrderDate: parseDate(historicalDataContainer.items[0]?.date),
      performance: {
        currentValue: currentValue.toNumber(),
        currentGrossPerformance: currentGrossPerformance.toNumber(),
        currentGrossPerformancePercent:
          currentGrossPerformancePercent.toNumber(),
        currentNetPerformance: currentNetPerformance.toNumber(),
        currentNetPerformancePercent: currentNetPerformancePercent.toNumber(),
        totalInvestment: totalInvestment.toNumber()
      }
    };
  }

  public async getReport(impersonationId: string): Promise<PortfolioReport> {
    const userId = await this.getUserId(impersonationId, this.request.user.id);
    const user = await this.userService.user({ id: userId });
    const userCurrency = this.getUserCurrency(user);

    const { orders, portfolioOrders, transactionPoints } =
      await this.getTransactionPoints({
        userId
      });

    const portfolioCalculator = new PortfolioCalculator({
      currency: userCurrency,
      currentRateService: this.currentRateService,
      orders: portfolioOrders
    });

    portfolioCalculator.setTransactionPoints(transactionPoints);

    const portfolioStart = parseDate(
      transactionPoints[0]?.date ?? format(new Date(), DATE_FORMAT)
    );
    const currentPositions =
      await portfolioCalculator.getCurrentPositions(portfolioStart);

    const positions = currentPositions.positions.filter(
      (item) => !item.quantity.eq(0)
    );

    const portfolioItemsNow: { [symbol: string]: TimelinePosition } = {};

    for (const position of positions) {
      portfolioItemsNow[position.symbol] = position;
    }

    const { accounts } = await this.getValueOfAccountsAndPlatforms({
      orders,
      portfolioItemsNow,
      userCurrency,
      userId
    });

    const userSettings = <UserSettings>this.request.user.Settings.settings;

    return {
      rules: {
        accountClusterRisk: isEmpty(orders)
          ? undefined
          : await this.rulesService.evaluate(
              [
                new AccountClusterRiskCurrentInvestment(
                  this.exchangeRateDataService,
                  accounts
                ),
                new AccountClusterRiskSingleAccount(
                  this.exchangeRateDataService,
                  accounts
                )
              ],
              userSettings
            ),
        currencyClusterRisk: isEmpty(orders)
          ? undefined
          : await this.rulesService.evaluate(
              [
                new CurrencyClusterRiskBaseCurrencyCurrentInvestment(
                  this.exchangeRateDataService,
                  positions
                ),
                new CurrencyClusterRiskCurrentInvestment(
                  this.exchangeRateDataService,
                  positions
                )
              ],
              userSettings
            ),
        emergencyFund: await this.rulesService.evaluate(
          [
            new EmergencyFundSetup(
              this.exchangeRateDataService,
              userSettings.emergencyFund
            )
          ],
          userSettings
        ),
        fees: await this.rulesService.evaluate(
          [
            new FeeRatioInitialInvestment(
              this.exchangeRateDataService,
              currentPositions.totalInvestment.toNumber(),
              this.getFees({ userCurrency, activities: orders }).toNumber()
            )
          ],
          userSettings
        )
      }
    };
  }

  private async getCashPositions({
    cashDetails,
    userCurrency,
    value
  }: {
    cashDetails: CashDetails;
    userCurrency: string;
    value: Big;
  }) {
    const cashPositions: PortfolioDetails['holdings'] = {
      [userCurrency]: this.getInitialCashPosition({
        balance: 0,
        currency: userCurrency
      })
    };

    for (const account of cashDetails.accounts) {
      const convertedBalance = this.exchangeRateDataService.toCurrency(
        account.balance,
        account.currency,
        userCurrency
      );

      if (convertedBalance === 0) {
        continue;
      }

      if (cashPositions[account.currency]) {
        cashPositions[account.currency].investment += convertedBalance;
        cashPositions[account.currency].valueInBaseCurrency += convertedBalance;
      } else {
        cashPositions[account.currency] = this.getInitialCashPosition({
          balance: convertedBalance,
          currency: account.currency
        });
      }
    }

    for (const symbol of Object.keys(cashPositions)) {
      // Calculate allocations for each currency
      cashPositions[symbol].allocationInPercentage = value.gt(0)
        ? new Big(cashPositions[symbol].valueInBaseCurrency)
            .div(value)
            .toNumber()
        : 0;
    }

    return cashPositions;
  }

  private getDividendsByGroup({
    dividends,
    groupBy
  }: {
    dividends: InvestmentItem[];
    groupBy: GroupBy;
  }): InvestmentItem[] {
    if (dividends.length === 0) {
      return [];
    }

    const dividendsByGroup: InvestmentItem[] = [];
    let currentDate: Date;
    let investmentByGroup = new Big(0);

    for (const [index, dividend] of dividends.entries()) {
      if (
        isSameYear(parseDate(dividend.date), currentDate) &&
        (groupBy === 'year' ||
          isSameMonth(parseDate(dividend.date), currentDate))
      ) {
        // Same group: Add up dividends

        investmentByGroup = investmentByGroup.plus(dividend.investment);
      } else {
        // New group: Store previous group and reset

        if (currentDate) {
          dividendsByGroup.push({
            date: format(
              set(currentDate, {
                date: 1,
                month: groupBy === 'year' ? 0 : currentDate.getMonth()
              }),
              DATE_FORMAT
            ),
            investment: investmentByGroup.toNumber()
          });
        }

        currentDate = parseDate(dividend.date);
        investmentByGroup = new Big(dividend.investment);
      }

      if (index === dividends.length - 1) {
        // Store current month (latest order)
        dividendsByGroup.push({
          date: format(
            set(currentDate, {
              date: 1,
              month: groupBy === 'year' ? 0 : currentDate.getMonth()
            }),
            DATE_FORMAT
          ),
          investment: investmentByGroup.toNumber()
        });
      }
    }

    return dividendsByGroup;
  }

  private getEmergencyFundPositionsValueInBaseCurrency({
    holdings
  }: {
    holdings: PortfolioDetails['holdings'];
  }) {
    const emergencyFundHoldings = Object.values(holdings).filter(({ tags }) => {
      return (
        tags?.some(({ id }) => {
          return id === EMERGENCY_FUND_TAG_ID;
        }) ?? false
      );
    });

    let valueInBaseCurrencyOfEmergencyFundPositions = new Big(0);

    for (const { valueInBaseCurrency } of emergencyFundHoldings) {
      valueInBaseCurrencyOfEmergencyFundPositions =
        valueInBaseCurrencyOfEmergencyFundPositions.plus(valueInBaseCurrency);
    }

    return valueInBaseCurrencyOfEmergencyFundPositions.toNumber();
  }

  private getFees({
    activities,
    date = new Date(0),
    userCurrency
  }: {
    activities: OrderWithAccount[];
    date?: Date;
    userCurrency: string;
  }) {
    return activities
      .filter((activity) => {
        // Filter out all activities before given date (drafts)
        return isBefore(date, new Date(activity.date));
      })
      .map(({ fee, SymbolProfile }) => {
        return this.exchangeRateDataService.toCurrency(
          fee,
          SymbolProfile.currency,
          userCurrency
        );
      })
      .reduce(
        (previous, current) => new Big(previous).plus(current),
        new Big(0)
      );
  }

  private getInitialCashPosition({
    balance,
    currency
  }: {
    balance: number;
    currency: string;
  }): PortfolioPosition {
    return {
      currency,
      allocationInPercentage: 0,
      assetClass: AssetClass.CASH,
      assetSubClass: AssetClass.CASH,
      countries: [],
      dataSource: undefined,
      dateOfFirstActivity: undefined,
      grossPerformance: 0,
      grossPerformancePercent: 0,
      investment: balance,
      marketPrice: 0,
      marketState: 'open',
      name: currency,
      netPerformance: 0,
      netPerformancePercent: 0,
      quantity: 0,
      sectors: [],
      symbol: currency,
      tags: [],
      transactionCount: 0,
      valueInBaseCurrency: balance
    };
  }

  private getStartDate(aDateRange: DateRange, portfolioStart: Date) {
    switch (aDateRange) {
      case '1d':
        portfolioStart = max([
          portfolioStart,
          subDays(new Date().setHours(0, 0, 0, 0), 1)
        ]);
        break;
      case 'ytd':
        portfolioStart = max([
          portfolioStart,
          setDayOfYear(new Date().setHours(0, 0, 0, 0), 1)
        ]);
        break;
      case '1y':
        portfolioStart = max([
          portfolioStart,
          subYears(new Date().setHours(0, 0, 0, 0), 1)
        ]);
        break;
      case '5y':
        portfolioStart = max([
          portfolioStart,
          subYears(new Date().setHours(0, 0, 0, 0), 5)
        ]);
        break;
    }
    return portfolioStart;
  }

  private getStreaks({
    investments,
    savingsRate
  }: {
    investments: InvestmentItem[];
    savingsRate: number;
  }) {
    let currentStreak = 0;
    let longestStreak = 0;

    for (const { investment } of investments) {
      if (investment >= savingsRate) {
        currentStreak++;
        longestStreak = Math.max(longestStreak, currentStreak);
      } else {
        currentStreak = 0;
      }
    }

    return { currentStreak, longestStreak };
  }

  private async getSummary({
    balanceInBaseCurrency,
    emergencyFundPositionsValueInBaseCurrency,
    impersonationId,
    userCurrency,
    userId
  }: {
    balanceInBaseCurrency: number;
    emergencyFundPositionsValueInBaseCurrency: number;
    impersonationId: string;
    userCurrency: string;
    userId: string;
  }): Promise<PortfolioSummary> {
    userId = await this.getUserId(impersonationId, userId);
    const user = await this.userService.user({ id: userId });

    const performanceInformation = await this.getPerformance({
      impersonationId,
      userId
    });

    const ordersRaw = await this.orderService.getOrders({
      userCurrency,
      userId,
      withExcludedAccounts: true
    });
    const activities: Activity[] = [];
    const excludedActivities: Activity[] = [];
    let dividend = 0;
    let fees = 0;
    let items = 0;

    let liabilities = 0;

    let totalBuy = 0;
    let totalSell = 0;
    for (let order of ordersRaw) {
      if (order.Account?.isExcluded ?? false) {
        excludedActivities.push(order);
      } else {
        activities.push(order);
        fees += this.exchangeRateDataService.toCurrency(
          order.fee,
          order.SymbolProfile.currency,
          userCurrency
        );
        let amount = this.exchangeRateDataService.toCurrency(
          new Big(order.quantity).mul(order.unitPrice).toNumber(),
          order.SymbolProfile.currency,
          userCurrency
        );
        switch (order.type) {
          case 'DIVIDEND':
            dividend += amount;
            break;
          case 'ITEM':
            items += amount;
            break;
          case 'SELL':
            totalSell += amount;
            break;
          case 'BUY':
            totalBuy += amount;
            break;
          case 'LIABILITY':
            liabilities += amount;
        }
      }
    }

<<<<<<< HEAD
=======
    const dividend = this.getSumOfActivityType({
      activities,
      userCurrency,
      activityType: 'DIVIDEND'
    }).toNumber();
>>>>>>> 31f0056a
    const emergencyFund = new Big(
      Math.max(
        emergencyFundPositionsValueInBaseCurrency,
        (user.Settings?.settings as UserSettings)?.emergencyFund ?? 0
      )
    );
<<<<<<< HEAD

    const firstOrderDate = activities[0]?.date;
=======
    const fees = this.getFees({ activities, userCurrency }).toNumber();
    const firstOrderDate = activities[0]?.date;
    const interest = this.getSumOfActivityType({
      activities,
      userCurrency,
      activityType: 'INTEREST'
    }).toNumber();
    const items = this.getSumOfActivityType({
      activities,
      userCurrency,
      activityType: 'ITEM'
    }).toNumber();
    const liabilities = this.getSumOfActivityType({
      activities,
      userCurrency,
      activityType: 'LIABILITY'
    }).toNumber();

    const totalBuy = this.getSumOfActivityType({
      activities,
      userCurrency,
      activityType: 'BUY'
    }).toNumber();
    const totalSell = this.getSumOfActivityType({
      activities,
      userCurrency,
      activityType: 'SELL'
    }).toNumber();
>>>>>>> 31f0056a

    const cash = new Big(balanceInBaseCurrency)
      .minus(emergencyFund)
      .plus(emergencyFundPositionsValueInBaseCurrency)
      .toNumber();
    const committedFunds = new Big(totalBuy).minus(totalSell);
    const totalOfExcludedActivities = this.getSumOfActivityType({
      userCurrency,
      activities: excludedActivities,
      activityType: 'BUY'
    }).minus(
      this.getSumOfActivityType({
        userCurrency,
        activities: excludedActivities,
        activityType: 'SELL'
      })
    );

    const cashDetailsWithExcludedAccounts =
      await this.accountService.getCashDetails({
        userId,
        currency: userCurrency,
        withExcludedAccounts: true
      });

    const excludedBalanceInBaseCurrency = new Big(
      cashDetailsWithExcludedAccounts.balanceInBaseCurrency
    ).minus(balanceInBaseCurrency);

    const excludedAccountsAndActivities = excludedBalanceInBaseCurrency
      .plus(totalOfExcludedActivities)
      .toNumber();

    const netWorth = new Big(balanceInBaseCurrency)
      .plus(performanceInformation.performance.currentValue)
      .plus(items)
      .plus(excludedAccountsAndActivities)
      .minus(liabilities)
      .toNumber();

    const daysInMarket = differenceInDays(new Date(), firstOrderDate);

    const annualizedPerformancePercent = new PortfolioCalculator({
      currency: userCurrency,
      currentRateService: this.currentRateService,
      orders: []
    })
      .getAnnualizedPerformancePercent({
        daysInMarket,
        netPerformancePercent: new Big(
          performanceInformation.performance.currentNetPerformancePercent
        )
      })
      ?.toNumber();

    return {
      ...performanceInformation.performance,
      annualizedPerformancePercent,
      cash,
      dividend,
      excludedAccountsAndActivities,
      fees,
      firstOrderDate,
      interest,
      items,
      liabilities,
      netWorth,
      totalBuy,
      totalSell,
      committedFunds: committedFunds.toNumber(),
      emergencyFund: {
        assets: emergencyFundPositionsValueInBaseCurrency,
        cash: emergencyFund
          .minus(emergencyFundPositionsValueInBaseCurrency)
          .toNumber(),
        total: emergencyFund.toNumber()
      },
      fireWealth: new Big(performanceInformation.performance.currentValue)
        .minus(emergencyFundPositionsValueInBaseCurrency)
        .toNumber(),
      ordersCount: activities.filter(({ type }) => {
        return type === 'BUY' || type === 'SELL';
      }).length
    };
  }

  private getSumOfActivityType({
    activities,
    activityType,
    date = new Date(0),
    userCurrency
  }: {
    activities: OrderWithAccount[];
    activityType: ActivityType;
    date?: Date;
    userCurrency: string;
  }) {
    return activities
      .filter((activity) => {
        // Filter out all activities before given date (drafts) and
        // activity type
        return (
          isBefore(date, new Date(activity.date)) &&
          activity.type === activityType
        );
      })
      .map(({ quantity, SymbolProfile, unitPrice }) => {
        return this.exchangeRateDataService.toCurrency(
          new Big(quantity).mul(unitPrice).toNumber(),
          SymbolProfile.currency,
          userCurrency
        );
      })
      .reduce(
        (previous, current) => new Big(previous).plus(current),
        new Big(0)
      );
  }

  private async getTransactionPoints({
    filters,
    includeDrafts = false,
    userId,
    withExcludedAccounts
  }: {
    filters?: Filter[];
    includeDrafts?: boolean;
    userId: string;
    withExcludedAccounts?: boolean;
  }): Promise<{
    transactionPoints: TransactionPoint[];
    orders: Activity[];
    portfolioOrders: PortfolioOrder[];
  }> {
    const userCurrency =
      this.request.user?.Settings?.settings.baseCurrency ?? DEFAULT_CURRENCY;

    const orders = await this.orderService.getOrders({
      filters,
      includeDrafts,
      userCurrency,
      userId,
      withExcludedAccounts,
      types: ['BUY', 'SELL', 'STAKE']
    });

    if (orders.length <= 0) {
      return { transactionPoints: [], orders: [], portfolioOrders: [] };
    }

    const portfolioOrders: PortfolioOrder[] = orders.map((order) => ({
      currency: order.SymbolProfile.currency,
      dataSource: order.SymbolProfile.dataSource,
      date: format(order.date, DATE_FORMAT),
      fee: new Big(
        this.exchangeRateDataService.toCurrency(
          order.fee,
          order.SymbolProfile.currency,
          userCurrency
        )
      ),
      name: order.SymbolProfile?.name,
      quantity: new Big(order.quantity),
      symbol: order.SymbolProfile.symbol,
      tags: order.tags,
      type: order.type,
      unitPrice: new Big(
        this.exchangeRateDataService.toCurrency(
          order.unitPrice,
          order.SymbolProfile.currency,
          userCurrency
        )
      )
    }));

    const portfolioCalculator = new PortfolioCalculator({
      currency: userCurrency,
      currentRateService: this.currentRateService,
      orders: portfolioOrders
    });

    portfolioCalculator.computeTransactionPoints();

    return {
      orders,
      portfolioOrders,
      transactionPoints: portfolioCalculator.getTransactionPoints()
    };
  }

  private getUserCurrency(aUser: UserWithSettings) {
    return (
      aUser.Settings?.settings.baseCurrency ??
      this.request.user?.Settings?.settings.baseCurrency ??
      DEFAULT_CURRENCY
    );
  }

  private async getUserId(aImpersonationId: string, aUserId: string) {
    const impersonationUserId =
      await this.impersonationService.validateImpersonationId(aImpersonationId);

    return impersonationUserId || aUserId;
  }

  private async getValueOfAccountsAndPlatforms({
    filters = [],
    orders,
    portfolioItemsNow,
    userCurrency,
    userId,
    withExcludedAccounts
  }: {
    filters?: Filter[];
    orders: OrderWithAccount[];
    portfolioItemsNow: { [p: string]: TimelinePosition };
    userCurrency: string;
    userId: string;
    withExcludedAccounts?: boolean;
  }) {
    const ordersOfTypeItemOrLiability = await this.orderService.getOrders({
      filters,
      userCurrency,
      userId,
      withExcludedAccounts,
      types: ['ITEM', 'LIABILITY']
    });

    const accounts: PortfolioDetails['accounts'] = {};
    const platforms: PortfolioDetails['platforms'] = {};

    let currentAccounts: (Account & {
      Order?: Order[];
      Platform?: Platform;
    })[] = [];

    if (filters.length === 0) {
      currentAccounts = await this.accountService.getAccounts(userId);
    } else if (filters.length === 1 && filters[0].type === 'ACCOUNT') {
      currentAccounts = await this.accountService.accounts({
        include: { Platform: true },
        where: { id: filters[0].id }
      });
    } else {
      const accountIds = uniq(
        orders.map(({ accountId }) => {
          return accountId;
        })
      );

      currentAccounts = await this.accountService.accounts({
        include: { Platform: true },
        where: { id: { in: accountIds } }
      });
    }

    currentAccounts = currentAccounts.filter((account) => {
      return withExcludedAccounts || account.isExcluded === false;
    });

    for (const account of currentAccounts) {
      let ordersByAccount = orders.filter(({ accountId }) => {
        return accountId === account.id;
      });

      const ordersOfTypeItemOrLiabilityByAccount =
        ordersOfTypeItemOrLiability.filter(({ accountId }) => {
          return accountId === account.id;
        });

      ordersByAccount = ordersByAccount.concat(
        ordersOfTypeItemOrLiabilityByAccount
      );

      accounts[account.id] = {
        balance: account.balance,
        currency: account.currency,
        name: account.name,
        valueInBaseCurrency: this.exchangeRateDataService.toCurrency(
          account.balance,
          account.currency,
          userCurrency
        )
      };

      if (platforms[account.Platform?.id || UNKNOWN_KEY]?.valueInBaseCurrency) {
        platforms[account.Platform?.id || UNKNOWN_KEY].valueInBaseCurrency +=
          this.exchangeRateDataService.toCurrency(
            account.balance,
            account.currency,
            userCurrency
          );
      } else {
        platforms[account.Platform?.id || UNKNOWN_KEY] = {
          balance: account.balance,
          currency: account.currency,
          name: account.Platform?.name,
          valueInBaseCurrency: this.exchangeRateDataService.toCurrency(
            account.balance,
            account.currency,
            userCurrency
          )
        };
      }

      for (const order of ordersByAccount) {
        let currentValueOfSymbolInBaseCurrency =
          order.quantity *
          (portfolioItemsNow[order.SymbolProfile.symbol]?.marketPrice ??
            order.unitPrice ??
            0);

        if (order.type === 'LIABILITY' || order.type === 'SELL') {
          currentValueOfSymbolInBaseCurrency *= -1;
        }

        if (accounts[order.Account?.id || UNKNOWN_KEY]?.valueInBaseCurrency) {
          accounts[order.Account?.id || UNKNOWN_KEY].valueInBaseCurrency +=
            currentValueOfSymbolInBaseCurrency;
        } else {
          accounts[order.Account?.id || UNKNOWN_KEY] = {
            balance: 0,
            currency: order.Account?.currency,
            name: account.name,
            valueInBaseCurrency: currentValueOfSymbolInBaseCurrency
          };
        }

        if (
          platforms[order.Account?.Platform?.id || UNKNOWN_KEY]
            ?.valueInBaseCurrency
        ) {
          platforms[
            order.Account?.Platform?.id || UNKNOWN_KEY
          ].valueInBaseCurrency += currentValueOfSymbolInBaseCurrency;
        } else {
          platforms[order.Account?.Platform?.id || UNKNOWN_KEY] = {
            balance: 0,
            currency: order.Account?.currency,
            name: account.Platform?.name,
            valueInBaseCurrency: currentValueOfSymbolInBaseCurrency
          };
        }
      }
    }

    return { accounts, platforms };
  }
}<|MERGE_RESOLUTION|>--- conflicted
+++ resolved
@@ -465,8 +465,9 @@
       transactionPoints[0]?.date ?? format(new Date(), DATE_FORMAT)
     );
     const startDate = this.getStartDate(dateRange, portfolioStart);
-    const currentPositions =
-      await portfolioCalculator.getCurrentPositions(startDate);
+    const currentPositions = await portfolioCalculator.getCurrentPositions(
+      startDate
+    );
 
     const cashDetails = await this.accountService.getCashDetails({
       filters,
@@ -881,8 +882,9 @@
     const transactionPoints = portfolioCalculator.getTransactionPoints();
 
     const portfolioStart = parseDate(transactionPoints[0].date);
-    const currentPositions =
-      await portfolioCalculator.getCurrentPositions(portfolioStart);
+    const currentPositions = await portfolioCalculator.getCurrentPositions(
+      portfolioStart
+    );
 
     const position = currentPositions.positions.find(
       (item) => item.symbol === aSymbol
@@ -1131,8 +1133,9 @@
 
     const portfolioStart = parseDate(transactionPoints[0].date);
     const startDate = this.getStartDate(dateRange, portfolioStart);
-    const currentPositions =
-      await portfolioCalculator.getCurrentPositions(startDate);
+    const currentPositions = await portfolioCalculator.getCurrentPositions(
+      startDate
+    );
 
     let positions = currentPositions.positions.filter(({ quantity }) => {
       return !quantity.eq(0);
@@ -1330,8 +1333,9 @@
     const portfolioStart = parseDate(
       transactionPoints[0]?.date ?? format(new Date(), DATE_FORMAT)
     );
-    const currentPositions =
-      await portfolioCalculator.getCurrentPositions(portfolioStart);
+    const currentPositions = await portfolioCalculator.getCurrentPositions(
+      portfolioStart
+    );
 
     const positions = currentPositions.positions.filter(
       (item) => !item.quantity.eq(0)
@@ -1684,6 +1688,7 @@
     let dividend = 0;
     let fees = 0;
     let items = 0;
+    let interest = 0;
 
     let liabilities = 0;
 
@@ -1719,57 +1724,21 @@
             break;
           case 'LIABILITY':
             liabilities += amount;
+            break;
+          case 'INTEREST':
+            interest += amount;
         }
       }
     }
 
-<<<<<<< HEAD
-=======
-    const dividend = this.getSumOfActivityType({
-      activities,
-      userCurrency,
-      activityType: 'DIVIDEND'
-    }).toNumber();
->>>>>>> 31f0056a
     const emergencyFund = new Big(
       Math.max(
         emergencyFundPositionsValueInBaseCurrency,
         (user.Settings?.settings as UserSettings)?.emergencyFund ?? 0
       )
     );
-<<<<<<< HEAD
 
     const firstOrderDate = activities[0]?.date;
-=======
-    const fees = this.getFees({ activities, userCurrency }).toNumber();
-    const firstOrderDate = activities[0]?.date;
-    const interest = this.getSumOfActivityType({
-      activities,
-      userCurrency,
-      activityType: 'INTEREST'
-    }).toNumber();
-    const items = this.getSumOfActivityType({
-      activities,
-      userCurrency,
-      activityType: 'ITEM'
-    }).toNumber();
-    const liabilities = this.getSumOfActivityType({
-      activities,
-      userCurrency,
-      activityType: 'LIABILITY'
-    }).toNumber();
-
-    const totalBuy = this.getSumOfActivityType({
-      activities,
-      userCurrency,
-      activityType: 'BUY'
-    }).toNumber();
-    const totalSell = this.getSumOfActivityType({
-      activities,
-      userCurrency,
-      activityType: 'SELL'
-    }).toNumber();
->>>>>>> 31f0056a
 
     const cash = new Big(balanceInBaseCurrency)
       .minus(emergencyFund)
