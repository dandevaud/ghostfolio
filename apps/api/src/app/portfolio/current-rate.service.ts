--- conflicted
+++ resolved
@@ -7,7 +7,8 @@
 import {
   AssetProfileIdentifier,
   DataProviderInfo,
-  ResponseError
+  ResponseError,
+  UniqueAsset
 } from '@ghostfolio/common/interfaces';
 import type { RequestWithUser } from '@ghostfolio/common/types';
 
@@ -58,21 +59,17 @@
       );
     }
 
-    const assetProfileIdentifiers: AssetProfileIdentifier[] =
-      dataGatheringItems.map(({ dataSource, symbol }) => {
+    const uniqueAssets: UniqueAsset[] = dataGatheringItems.map(
+      ({ dataSource, symbol }) => {
         return { dataSource, symbol };
-      });
+      }
+    );
 
     promises.push(
       this.marketDataService
         .getRange({
-<<<<<<< HEAD
-          assetProfileIdentifiers,
-          dateQuery
-=======
           dateQuery: query,
           uniqueAssets
->>>>>>> 17078aea
         })
         .then((data) => {
           return data.map(({ dataSource, date, marketPrice, symbol }) => {
