--- conflicted
+++ resolved
@@ -1141,11 +1141,8 @@
 
     switch (type) {
       case 'BUY':
-<<<<<<< HEAD
       case 'STAKE':
-=======
       case 'ITEM':
->>>>>>> e6dcc57b
         factor = 1;
         break;
       case 'SELL':
