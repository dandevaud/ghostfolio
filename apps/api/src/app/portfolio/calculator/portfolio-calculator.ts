import { Activity } from '@ghostfolio/api/app/order/interfaces/activities.interface';
import { CurrentRateService } from '@ghostfolio/api/app/portfolio/current-rate.service';
import { PortfolioOrder } from '@ghostfolio/api/app/portfolio/interfaces/portfolio-order.interface';
import { PortfolioSnapshotValue } from '@ghostfolio/api/app/portfolio/interfaces/snapshot-value.interface';
import { TransactionPointSymbol } from '@ghostfolio/api/app/portfolio/interfaces/transaction-point-symbol.interface';
import { TransactionPoint } from '@ghostfolio/api/app/portfolio/interfaces/transaction-point.interface';
import { RedisCacheService } from '@ghostfolio/api/app/redis-cache/redis-cache.service';
import { getFactor } from '@ghostfolio/api/helper/portfolio.helper';
import { LogPerformance } from '@ghostfolio/api/interceptors/performance-logging/performance-logging.interceptor';
import { ConfigurationService } from '@ghostfolio/api/services/configuration/configuration.service';
import { ExchangeRateDataService } from '@ghostfolio/api/services/exchange-rate-data/exchange-rate-data.service';
import { IDataGatheringItem } from '@ghostfolio/api/services/interfaces/interfaces';
import { PortfolioSnapshotService } from '@ghostfolio/api/services/queues/portfolio-snapshot/portfolio-snapshot.service';
import { getIntervalFromDateRange } from '@ghostfolio/common/calculation-helper';
import {
  PORTFOLIO_SNAPSHOT_PROCESS_JOB_NAME,
  PORTFOLIO_SNAPSHOT_PROCESS_JOB_OPTIONS,
  PORTFOLIO_SNAPSHOT_COMPUTATION_QUEUE_PRIORITY_HIGH,
  PORTFOLIO_SNAPSHOT_COMPUTATION_QUEUE_PRIORITY_LOW
} from '@ghostfolio/common/config';
import {
  DATE_FORMAT,
  getSum,
  parseDate,
  resetHours
} from '@ghostfolio/common/helper';
import {
  AssetProfileIdentifier,
  DataProviderInfo,
  Filter,
  HistoricalDataItem,
  InvestmentItem,
  ResponseError,
  SymbolMetrics
} from '@ghostfolio/common/interfaces';
import { PortfolioSnapshot, TimelinePosition } from '@ghostfolio/common/models';
import { GroupBy } from '@ghostfolio/common/types';

import { Logger } from '@nestjs/common';
import { Big } from 'big.js';
import { plainToClass } from 'class-transformer';
import {
  differenceInDays,
  eachDayOfInterval,
  endOfDay,
  format,
  isAfter,
  isBefore,
  min,
  subDays
} from 'date-fns';
import { isNumber, sortBy, sum, uniq, uniqBy } from 'lodash';

export abstract class PortfolioCalculator {
  protected static readonly ENABLE_LOGGING = false;

  protected accountBalanceItems: HistoricalDataItem[];
  protected activities: PortfolioOrder[];

  protected configurationService: ConfigurationService;
  protected currency: string;
  protected currentRateService: CurrentRateService;
  private dataProviderInfos: DataProviderInfo[];
  private endDate: Date;
  protected exchangeRateDataService: ExchangeRateDataService;
  private filters: Filter[];
  private portfolioSnapshotService: PortfolioSnapshotService;
  private redisCacheService: RedisCacheService;
  private snapshot: PortfolioSnapshot;
  private snapshotPromise: Promise<void>;
  private startDate: Date;
  private transactionPoints: TransactionPoint[];
  protected userId: string;
  protected marketMap: { [date: string]: { [symbol: string]: Big } } = {};

  public constructor({
    accountBalanceItems,
    activities,
    configurationService,
    currency,
    currentRateService,
    exchangeRateDataService,
    filters,
    portfolioSnapshotService,
    redisCacheService,
    userId
  }: {
    accountBalanceItems: HistoricalDataItem[];
    activities: Activity[];
    configurationService: ConfigurationService;
    currency: string;
    currentRateService: CurrentRateService;
    exchangeRateDataService: ExchangeRateDataService;
    filters: Filter[];
    portfolioSnapshotService: PortfolioSnapshotService;
    redisCacheService: RedisCacheService;
    userId: string;
  }) {
    this.accountBalanceItems = accountBalanceItems;
    this.configurationService = configurationService;
    this.currency = currency;
    this.currentRateService = currentRateService;
    this.exchangeRateDataService = exchangeRateDataService;
    this.filters = filters;

    let dateOfFirstActivity = new Date();

    if (this.accountBalanceItems[0]) {
      dateOfFirstActivity = parseDate(this.accountBalanceItems[0].date);
    }

    this.activities = activities
      .map(
        ({
          date,
          fee,
          quantity,
          SymbolProfile,
          tags = [],
          type,
          unitPrice
        }) => {
          if (isBefore(date, dateOfFirstActivity)) {
            dateOfFirstActivity = date;
          }

          if (isAfter(date, new Date())) {
            // Adapt date to today if activity is in future (e.g. liability)
            // to include it in the interval
            date = endOfDay(new Date());
          }

          return {
            SymbolProfile,
            tags,
            type,
            date: format(date, DATE_FORMAT),
            fee: new Big(fee),
            quantity: new Big(quantity),
            unitPrice: new Big(unitPrice)
          };
        }
      )
      .sort((a, b) => {
        return a.date?.localeCompare(b.date);
      });

    this.portfolioSnapshotService = portfolioSnapshotService;
    this.redisCacheService = redisCacheService;
    this.userId = userId;

    const { endDate, startDate } = getIntervalFromDateRange(
      'max',
      subDays(dateOfFirstActivity, 1)
    );

    this.endDate = endDate;
    this.startDate = startDate;

    this.computeTransactionPoints();

    this.snapshotPromise = this.initialize();
  }

  @LogPerformance
  public async computeSnapshot(): Promise<PortfolioSnapshot> {
    const lastTransactionPoint = this.transactionPoints.at(-1);

    const transactionPoints = this.transactionPoints?.filter(({ date }) => {
      return isBefore(parseDate(date), this.endDate);
    });

    if (!transactionPoints.length) {
      return {
        currentValueInBaseCurrency: new Big(0),
        errors: [],
        hasErrors: false,
        historicalData: [],
        positions: [],
        totalFeesWithCurrencyEffect: new Big(0),
        totalInterestWithCurrencyEffect: new Big(0),
        totalInvestment: new Big(0),
        totalInvestmentWithCurrencyEffect: new Big(0),
        totalLiabilitiesWithCurrencyEffect: new Big(0),
        totalValuablesWithCurrencyEffect: new Big(0)
      };
    }

    const currencies: { [symbol: string]: string } = {};
    const dataGatheringItems: IDataGatheringItem[] = [];
    let firstIndex = transactionPoints.length;
    let firstTransactionPoint: TransactionPoint = null;
    let totalInterestWithCurrencyEffect = new Big(0);
    let totalLiabilitiesWithCurrencyEffect = new Big(0);
    let totalValuablesWithCurrencyEffect = new Big(0);

    for (const { currency, dataSource, symbol } of transactionPoints[
      firstIndex - 1
    ].items) {
      dataGatheringItems.push({
        dataSource,
        symbol
      });

      currencies[symbol] = currency;
    }

    for (let i = 0; i < transactionPoints.length; i++) {
      if (
        !isBefore(parseDate(transactionPoints[i].date), this.startDate) &&
        firstTransactionPoint === null
      ) {
        firstTransactionPoint = transactionPoints[i];
        firstIndex = i;
      }
    }

    const exchangeRatesByCurrency =
      await this.exchangeRateDataService.getExchangeRatesByCurrency({
        currencies: uniq(Object.values(currencies)),
        endDate: endOfDay(this.endDate),
        startDate: this.startDate,
        targetCurrency: this.currency
      });

    const {
      dataProviderInfos,
      errors: currentRateErrors,
      values: marketSymbols
    } = await this.currentRateService.getValues({
      dataGatheringItems,
      dateQuery: {
        gte: this.startDate,
        lt: this.endDate
      }
    });

    this.dataProviderInfos = dataProviderInfos;

    const marketSymbolMap: {
      [date: string]: { [symbol: string]: Big };
    } = {};

    for (const marketSymbol of marketSymbols) {
      const date = format(marketSymbol.date, DATE_FORMAT);

      if (!marketSymbolMap[date]) {
        marketSymbolMap[date] = {};
      }

      if (marketSymbol.marketPrice) {
        marketSymbolMap[date][marketSymbol.symbol] = new Big(
          marketSymbol.marketPrice
        );
      }
    }

    const endDateString = format(this.endDate, DATE_FORMAT);

    const daysInMarket = differenceInDays(this.endDate, this.startDate);

    const chartDateMap = this.getChartDateMap({
      endDate: this.endDate,
      startDate: this.startDate,
      step: Math.round(
        daysInMarket /
          Math.min(
            daysInMarket,
            this.configurationService.get('MAX_CHART_ITEMS')
          )
      )
    });

    for (const accountBalanceItem of this.accountBalanceItems) {
      chartDateMap[accountBalanceItem.date] = true;
    }

    const chartDates = sortBy(Object.keys(chartDateMap), (chartDate) => {
      return chartDate;
    });

    if (firstIndex > 0) {
      firstIndex--;
    }

    const positions: TimelinePosition[] = [];
    let hasAnySymbolMetricsErrors = false;

    const errors: ResponseError['errors'] = [];

    const accumulatedValuesByDate: {
      [date: string]: {
        investmentValueWithCurrencyEffect: Big;
        totalAccountBalanceWithCurrencyEffect: Big;
        totalCurrentValue: Big;
        totalCurrentValueWithCurrencyEffect: Big;
        totalInvestmentValue: Big;
        totalInvestmentValueWithCurrencyEffect: Big;
        totalNetPerformanceValue: Big;
        totalNetPerformanceValueWithCurrencyEffect: Big;
        totalTimeWeightedInvestmentValue: Big;
        totalTimeWeightedInvestmentValueWithCurrencyEffect: Big;
      };
    } = {};

    const valuesBySymbol: {
      [symbol: string]: {
        currentValues: { [date: string]: Big };
        currentValuesWithCurrencyEffect: { [date: string]: Big };
        investmentValuesAccumulated: { [date: string]: Big };
        investmentValuesAccumulatedWithCurrencyEffect: { [date: string]: Big };
        investmentValuesWithCurrencyEffect: { [date: string]: Big };
        netPerformanceValues: { [date: string]: Big };
        netPerformanceValuesWithCurrencyEffect: { [date: string]: Big };
        timeWeightedInvestmentValues: { [date: string]: Big };
        timeWeightedInvestmentValuesWithCurrencyEffect: { [date: string]: Big };
      };
    } = {};

    for (const item of lastTransactionPoint.items) {
      const feeInBaseCurrency = item.fee.mul(
        exchangeRatesByCurrency[`${item.currency}${this.currency}`]?.[
          lastTransactionPoint.date
        ] ?? 1
      );

      const marketPriceInBaseCurrency = (
        marketSymbolMap[endDateString]?.[item.symbol] ?? item.averagePrice
      ).mul(
        exchangeRatesByCurrency[`${item.currency}${this.currency}`]?.[
          endDateString
        ]
      );

      const {
        currentValues,
        currentValuesWithCurrencyEffect,
        grossPerformance,
        grossPerformancePercentage,
        grossPerformancePercentageWithCurrencyEffect,
        grossPerformanceWithCurrencyEffect,
        hasErrors,
        investmentValuesAccumulated,
        investmentValuesAccumulatedWithCurrencyEffect,
        investmentValuesWithCurrencyEffect,
        netPerformance,
        netPerformancePercentage,
        netPerformancePercentageWithCurrencyEffectMap,
        netPerformanceValues,
        netPerformanceValuesWithCurrencyEffect,
        netPerformanceWithCurrencyEffectMap,
        timeWeightedInvestment,
        timeWeightedInvestmentValues,
        timeWeightedInvestmentValuesWithCurrencyEffect,
        timeWeightedInvestmentWithCurrencyEffect,
        totalDividend,
        totalDividendInBaseCurrency,
        totalInterestInBaseCurrency,
        totalInvestment,
        totalInvestmentWithCurrencyEffect,
        totalLiabilitiesInBaseCurrency,
        totalValuablesInBaseCurrency
      } = this.getSymbolMetrics({
        chartDateMap,
        marketSymbolMap,
        dataSource: item.dataSource,
        end: this.endDate,
        exchangeRates:
          exchangeRatesByCurrency[`${item.currency}${this.currency}`],
        start: this.startDate,
        symbol: item.symbol
      });

      hasAnySymbolMetricsErrors = hasAnySymbolMetricsErrors || hasErrors;

      valuesBySymbol[item.symbol] = {
        currentValues,
        currentValuesWithCurrencyEffect,
        investmentValuesAccumulated,
        investmentValuesAccumulatedWithCurrencyEffect,
        investmentValuesWithCurrencyEffect,
        netPerformanceValues,
        netPerformanceValuesWithCurrencyEffect,
        timeWeightedInvestmentValues,
        timeWeightedInvestmentValuesWithCurrencyEffect
      };

      positions.push({
        feeInBaseCurrency,
        timeWeightedInvestment,
        timeWeightedInvestmentWithCurrencyEffect,
        dividend: totalDividend,
        dividendInBaseCurrency: totalDividendInBaseCurrency,
        averagePrice: item.averagePrice,
        currency: item.currency,
        dataSource: item.dataSource,
        fee: item.fee,
        firstBuyDate: item.firstBuyDate,
        grossPerformance: !hasErrors ? (grossPerformance ?? null) : null,
        grossPerformancePercentage: !hasErrors
          ? (grossPerformancePercentage ?? null)
          : null,
        grossPerformancePercentageWithCurrencyEffect: !hasErrors
          ? (grossPerformancePercentageWithCurrencyEffect ?? null)
          : null,
        grossPerformanceWithCurrencyEffect: !hasErrors
          ? (grossPerformanceWithCurrencyEffect ?? null)
          : null,
        investment: totalInvestment,
        investmentWithCurrencyEffect: totalInvestmentWithCurrencyEffect,
        marketPrice:
          marketSymbolMap[endDateString]?.[item.symbol]?.toNumber() ?? null,
        marketPriceInBaseCurrency:
          marketPriceInBaseCurrency?.toNumber() ?? null,
        netPerformance: !hasErrors ? (netPerformance ?? null) : null,
        netPerformancePercentage: !hasErrors
          ? (netPerformancePercentage ?? null)
          : null,
        netPerformancePercentageWithCurrencyEffectMap: !hasErrors
          ? (netPerformancePercentageWithCurrencyEffectMap ?? null)
          : null,
        netPerformanceWithCurrencyEffectMap: !hasErrors
          ? (netPerformanceWithCurrencyEffectMap ?? null)
          : null,
        quantity: item.quantity,
        symbol: item.symbol,
        tags: item.tags,
        transactionCount: item.transactionCount,
        valueInBaseCurrency: new Big(marketPriceInBaseCurrency).mul(
          item.quantity
        )
      });

      totalInterestWithCurrencyEffect = totalInterestWithCurrencyEffect.plus(
        totalInterestInBaseCurrency
      );

      totalLiabilitiesWithCurrencyEffect =
        totalLiabilitiesWithCurrencyEffect.plus(totalLiabilitiesInBaseCurrency);

      totalValuablesWithCurrencyEffect = totalValuablesWithCurrencyEffect.plus(
        totalValuablesInBaseCurrency
      );

      if (
        (hasErrors ||
          currentRateErrors.find(({ dataSource, symbol }) => {
            return dataSource === item.dataSource && symbol === item.symbol;
          })) &&
        item.investment.gt(0)
      ) {
        errors.push({ dataSource: item.dataSource, symbol: item.symbol });
      }
    }

    const accountBalanceItemsMap = this.accountBalanceItems.reduce(
      (map, { date, value }) => {
        map[date] = new Big(value);

        return map;
      },
      {} as { [date: string]: Big }
    );

    const accountBalanceMap: { [date: string]: Big } = {};

    let lastKnownBalance = new Big(0);

    for (const dateString of chartDates) {
      if (accountBalanceItemsMap[dateString] !== undefined) {
        // If there's an exact balance for this date, update lastKnownBalance
        lastKnownBalance = accountBalanceItemsMap[dateString];
      }

      // Add the most recent balance to the accountBalanceMap
      accountBalanceMap[dateString] = lastKnownBalance;

      for (const symbol of Object.keys(valuesBySymbol)) {
        const symbolValues = valuesBySymbol[symbol];

        const currentValue =
          symbolValues.currentValues?.[dateString] ?? new Big(0);

        const currentValueWithCurrencyEffect =
          symbolValues.currentValuesWithCurrencyEffect?.[dateString] ??
          new Big(0);

        const investmentValueAccumulated =
          symbolValues.investmentValuesAccumulated?.[dateString] ?? new Big(0);

        const investmentValueAccumulatedWithCurrencyEffect =
          symbolValues.investmentValuesAccumulatedWithCurrencyEffect?.[
            dateString
          ] ?? new Big(0);

        const investmentValueWithCurrencyEffect =
          symbolValues.investmentValuesWithCurrencyEffect?.[dateString] ??
          new Big(0);

        const netPerformanceValue =
          symbolValues.netPerformanceValues?.[dateString] ?? new Big(0);

        const netPerformanceValueWithCurrencyEffect =
          symbolValues.netPerformanceValuesWithCurrencyEffect?.[dateString] ??
          new Big(0);

        const timeWeightedInvestmentValue =
          symbolValues.timeWeightedInvestmentValues?.[dateString] ?? new Big(0);

        const timeWeightedInvestmentValueWithCurrencyEffect =
          symbolValues.timeWeightedInvestmentValuesWithCurrencyEffect?.[
            dateString
          ] ?? new Big(0);

        accumulatedValuesByDate[dateString] = {
          investmentValueWithCurrencyEffect: (
            accumulatedValuesByDate[dateString]
              ?.investmentValueWithCurrencyEffect ?? new Big(0)
          ).add(investmentValueWithCurrencyEffect),
          totalAccountBalanceWithCurrencyEffect: accountBalanceMap[dateString],
          totalCurrentValue: (
            accumulatedValuesByDate[dateString]?.totalCurrentValue ?? new Big(0)
          ).add(currentValue),
          totalCurrentValueWithCurrencyEffect: (
            accumulatedValuesByDate[dateString]
              ?.totalCurrentValueWithCurrencyEffect ?? new Big(0)
          ).add(currentValueWithCurrencyEffect),
          totalInvestmentValue: (
            accumulatedValuesByDate[dateString]?.totalInvestmentValue ??
            new Big(0)
          ).add(investmentValueAccumulated),
          totalInvestmentValueWithCurrencyEffect: (
            accumulatedValuesByDate[dateString]
              ?.totalInvestmentValueWithCurrencyEffect ?? new Big(0)
          ).add(investmentValueAccumulatedWithCurrencyEffect),
          totalNetPerformanceValue: (
            accumulatedValuesByDate[dateString]?.totalNetPerformanceValue ??
            new Big(0)
          ).add(netPerformanceValue),
          totalNetPerformanceValueWithCurrencyEffect: (
            accumulatedValuesByDate[dateString]
              ?.totalNetPerformanceValueWithCurrencyEffect ?? new Big(0)
          ).add(netPerformanceValueWithCurrencyEffect),
          totalTimeWeightedInvestmentValue: (
            accumulatedValuesByDate[dateString]
              ?.totalTimeWeightedInvestmentValue ?? new Big(0)
          ).add(timeWeightedInvestmentValue),
          totalTimeWeightedInvestmentValueWithCurrencyEffect: (
            accumulatedValuesByDate[dateString]
              ?.totalTimeWeightedInvestmentValueWithCurrencyEffect ?? new Big(0)
          ).add(timeWeightedInvestmentValueWithCurrencyEffect)
        };
      }
    }

    const historicalData: HistoricalDataItem[] = Object.entries(
      accumulatedValuesByDate
    ).map(([date, values]) => {
      const {
        investmentValueWithCurrencyEffect,
        totalAccountBalanceWithCurrencyEffect,
        totalCurrentValue,
        totalCurrentValueWithCurrencyEffect,
        totalInvestmentValue,
        totalInvestmentValueWithCurrencyEffect,
        totalNetPerformanceValue,
        totalNetPerformanceValueWithCurrencyEffect,
        totalTimeWeightedInvestmentValue,
        totalTimeWeightedInvestmentValueWithCurrencyEffect
      } = values;

      const netPerformanceInPercentage = totalTimeWeightedInvestmentValue.eq(0)
        ? 0
        : totalNetPerformanceValue
            .div(totalTimeWeightedInvestmentValue)
            .toNumber();

      const netPerformanceInPercentageWithCurrencyEffect =
        totalTimeWeightedInvestmentValueWithCurrencyEffect.eq(0)
          ? 0
          : totalNetPerformanceValueWithCurrencyEffect
              .div(totalTimeWeightedInvestmentValueWithCurrencyEffect)
              .toNumber();

      return {
        date,
        netPerformanceInPercentage,
        netPerformanceInPercentageWithCurrencyEffect,
        investmentValueWithCurrencyEffect:
          investmentValueWithCurrencyEffect.toNumber(),
        netPerformance: totalNetPerformanceValue.toNumber(),
        netPerformanceWithCurrencyEffect:
          totalNetPerformanceValueWithCurrencyEffect.toNumber(),
        // TODO: Add valuables
        netWorth: totalCurrentValueWithCurrencyEffect
          .plus(totalAccountBalanceWithCurrencyEffect)
          .toNumber(),
        totalAccountBalance: totalAccountBalanceWithCurrencyEffect.toNumber(),
        totalInvestment: totalInvestmentValue.toNumber(),
        totalInvestmentValueWithCurrencyEffect:
          totalInvestmentValueWithCurrencyEffect.toNumber(),
        value: totalCurrentValue.toNumber(),
        valueWithCurrencyEffect: totalCurrentValueWithCurrencyEffect.toNumber()
      };
    });

    const overall = this.calculateOverallPerformance(positions);

    return {
      ...overall,
      errors,
      historicalData,
      positions,
      totalInterestWithCurrencyEffect,
      totalLiabilitiesWithCurrencyEffect,
      totalValuablesWithCurrencyEffect,
      hasErrors: hasAnySymbolMetricsErrors || overall.hasErrors
    };
  }

  @LogPerformance
  public getDataProviderInfos() {
    return this.dataProviderInfos;
  }

  @LogPerformance
  public async getDividendInBaseCurrency() {
    await this.snapshotPromise;

    return getSum(
      this.snapshot.positions.map(({ dividendInBaseCurrency }) => {
        return dividendInBaseCurrency;
      })
    );
  }

  @LogPerformance
  public async getFeesInBaseCurrency() {
    await this.snapshotPromise;

    return this.snapshot.totalFeesWithCurrencyEffect;
  }

  @LogPerformance
  public async getInterestInBaseCurrency() {
    await this.snapshotPromise;

    return this.snapshot.totalInterestWithCurrencyEffect;
  }

  @LogPerformance
  public getInvestments(): { date: string; investment: Big }[] {
    if (this.transactionPoints.length === 0) {
      return [];
    }

    return this.transactionPoints.map((transactionPoint) => {
      return {
        date: transactionPoint.date,
        investment: transactionPoint.items.reduce(
          (investment, transactionPointSymbol) =>
            investment.plus(transactionPointSymbol.investment),
          new Big(0)
        )
      };
    });
  }

  @LogPerformance
  public getInvestmentsByGroup({
    data,
    groupBy
  }: {
    data: HistoricalDataItem[];
    groupBy: GroupBy;
  }): InvestmentItem[] {
    const groupedData: { [dateGroup: string]: Big } = {};

    for (const { date, investmentValueWithCurrencyEffect } of data) {
      const dateGroup =
        groupBy === 'month' ? date.substring(0, 7) : date.substring(0, 4);
      groupedData[dateGroup] = (groupedData[dateGroup] ?? new Big(0)).plus(
        investmentValueWithCurrencyEffect
      );
    }

    return Object.keys(groupedData).map((dateGroup) => ({
      date: groupBy === 'month' ? `${dateGroup}-01` : `${dateGroup}-01-01`,
      investment: groupedData[dateGroup].toNumber()
    }));
  }

  @LogPerformance
  public async getLiabilitiesInBaseCurrency() {
    await this.snapshotPromise;

    return this.snapshot.totalLiabilitiesWithCurrencyEffect;
  }

  @LogPerformance
  public async getPerformance({ end, start }) {
    await this.snapshotPromise;

    const { historicalData } = this.snapshot;

    const chart: HistoricalDataItem[] = [];

    let netPerformanceAtStartDate: number;
    let netPerformanceWithCurrencyEffectAtStartDate: number;
    const totalInvestmentValuesWithCurrencyEffect: number[] = [];

    for (const historicalDataItem of historicalData) {
      const date = resetHours(parseDate(historicalDataItem.date));

      if (!isBefore(date, start) && !isAfter(date, end)) {
        if (!isNumber(netPerformanceAtStartDate)) {
          netPerformanceAtStartDate = historicalDataItem.netPerformance;

          netPerformanceWithCurrencyEffectAtStartDate =
            historicalDataItem.netPerformanceWithCurrencyEffect;
        }

        const netPerformanceSinceStartDate =
          historicalDataItem.netPerformance - netPerformanceAtStartDate;

        const netPerformanceWithCurrencyEffectSinceStartDate =
          historicalDataItem.netPerformanceWithCurrencyEffect -
          netPerformanceWithCurrencyEffectAtStartDate;

        if (historicalDataItem.totalInvestmentValueWithCurrencyEffect > 0) {
          totalInvestmentValuesWithCurrencyEffect.push(
            historicalDataItem.totalInvestmentValueWithCurrencyEffect
          );
        }

        const timeWeightedInvestmentValue =
          totalInvestmentValuesWithCurrencyEffect.length > 0
            ? sum(totalInvestmentValuesWithCurrencyEffect) /
              totalInvestmentValuesWithCurrencyEffect.length
            : 0;

        chart.push({
          ...historicalDataItem,
          netPerformance:
            historicalDataItem.netPerformance - netPerformanceAtStartDate,
          netPerformanceWithCurrencyEffect:
            netPerformanceWithCurrencyEffectSinceStartDate,
          netPerformanceInPercentage:
            timeWeightedInvestmentValue === 0
              ? 0
              : netPerformanceSinceStartDate / timeWeightedInvestmentValue,
          netPerformanceInPercentageWithCurrencyEffect:
            timeWeightedInvestmentValue === 0
              ? 0
              : netPerformanceWithCurrencyEffectSinceStartDate /
                timeWeightedInvestmentValue
          // TODO: Add net worth with valuables
          // netWorth: totalCurrentValueWithCurrencyEffect
          //   .plus(totalAccountBalanceWithCurrencyEffect)
          //   .toNumber()
          // netWorth: 0
        });
      }
    }

    return { chart };
  }

<<<<<<< HEAD
  @LogPerformance
=======
  public async getSnapshot() {
    await this.snapshotPromise;

    return this.snapshot;
  }

  public getStartDate() {
    let firstAccountBalanceDate: Date;
    let firstActivityDate: Date;

    try {
      const firstAccountBalanceDateString = this.accountBalanceItems[0]?.date;
      firstAccountBalanceDate = firstAccountBalanceDateString
        ? parseDate(firstAccountBalanceDateString)
        : new Date();
    } catch (error) {
      firstAccountBalanceDate = new Date();
    }

    try {
      const firstActivityDateString = this.transactionPoints[0].date;
      firstActivityDate = firstActivityDateString
        ? parseDate(firstActivityDateString)
        : new Date();
    } catch (error) {
      firstActivityDate = new Date();
    }

    return min([firstAccountBalanceDate, firstActivityDate]);
  }

  protected abstract getSymbolMetrics({
    chartDateMap,
    dataSource,
    end,
    exchangeRates,
    marketSymbolMap,
    start,
    symbol
  }: {
    chartDateMap: { [date: string]: boolean };
    end: Date;
    exchangeRates: { [dateString: string]: number };
    marketSymbolMap: {
      [date: string]: { [symbol: string]: Big };
    };
    start: Date;
  } & AssetProfileIdentifier): SymbolMetrics;

  public getTransactionPoints() {
    return this.transactionPoints;
  }

>>>>>>> 4b65b627
  public async getValuablesInBaseCurrency() {
    await this.snapshotPromise;

    return this.snapshot.totalValuablesWithCurrencyEffect;
  }

  @LogPerformance
  public async getSnapshot() {
    await this.snapshotPromise;

    return this.snapshot;
  }

  @LogPerformance
  protected computeTransactionPoints() {
    this.transactionPoints = [];
    const symbols: { [symbol: string]: TransactionPointSymbol } = {};

    let lastDate: string = null;
    let lastTransactionPoint: TransactionPoint = null;

    for (const {
      fee,
      date,
      quantity,
      SymbolProfile,
      tags,
      type,
      unitPrice
    } of this.activities) {
      let currentTransactionPointItem: TransactionPointSymbol;
      const oldAccumulatedSymbol = symbols[SymbolProfile.symbol];

      const factor = getFactor(type);

      if (oldAccumulatedSymbol) {
        let investment = oldAccumulatedSymbol.investment;

        const newQuantity = quantity
          .mul(factor)
          .plus(oldAccumulatedSymbol.quantity);

        if (type === 'BUY') {
          investment = oldAccumulatedSymbol.investment.plus(
            quantity.mul(unitPrice)
          );
        } else if (type === 'SELL') {
          investment = oldAccumulatedSymbol.investment.minus(
            quantity.mul(oldAccumulatedSymbol.averagePrice)
          );
        }

        currentTransactionPointItem = {
          investment,
          averagePrice: newQuantity.gt(0)
            ? investment.div(newQuantity)
            : new Big(0),
          currency: SymbolProfile.currency,
          dataSource: SymbolProfile.dataSource,
          dividend: new Big(0),
          fee: oldAccumulatedSymbol.fee.plus(fee),
          firstBuyDate: oldAccumulatedSymbol.firstBuyDate,
          quantity: newQuantity,
          symbol: SymbolProfile.symbol,
          tags: oldAccumulatedSymbol.tags.concat(tags),
          transactionCount: oldAccumulatedSymbol.transactionCount + 1
        };
      } else {
        currentTransactionPointItem = {
          fee,
          tags,
          averagePrice: unitPrice,
          currency: SymbolProfile.currency,
          dataSource: SymbolProfile.dataSource,
          dividend: new Big(0),
          firstBuyDate: date,
          investment: unitPrice.mul(quantity).mul(factor),
          quantity: quantity.mul(factor),
          symbol: SymbolProfile.symbol,
          transactionCount: 1
        };
      }

      currentTransactionPointItem.tags = uniqBy(
        currentTransactionPointItem.tags,
        'id'
      );

      symbols[SymbolProfile.symbol] = currentTransactionPointItem;

      const items = lastTransactionPoint?.items ?? [];

      const newItems = items.filter(({ symbol }) => {
        return symbol !== SymbolProfile.symbol;
      });

      newItems.push(currentTransactionPointItem);

      newItems.sort((a, b) => {
        return a.symbol?.localeCompare(b.symbol);
      });

      let fees = new Big(0);

      if (type === 'FEE') {
        fees = fee;
      }

      let interest = new Big(0);

      if (type === 'INTEREST') {
        interest = quantity.mul(unitPrice);
      }

      let liabilities = new Big(0);

      if (type === 'LIABILITY') {
        liabilities = quantity.mul(unitPrice);
      }

      let valuables = new Big(0);

      if (type === 'ITEM') {
        valuables = quantity.mul(unitPrice);
      }

      if (lastDate !== date || lastTransactionPoint === null) {
        lastTransactionPoint = {
          date,
          fees,
          interest,
          liabilities,
          valuables,
          items: newItems
        };

        this.transactionPoints.push(lastTransactionPoint);
      } else {
        lastTransactionPoint.fees = lastTransactionPoint.fees.plus(fees);
        lastTransactionPoint.interest =
          lastTransactionPoint.interest.plus(interest);
        lastTransactionPoint.items = newItems;
        lastTransactionPoint.liabilities =
          lastTransactionPoint.liabilities.plus(liabilities);
        lastTransactionPoint.valuables =
          lastTransactionPoint.valuables.plus(valuables);
      }

      lastDate = date;
    }
  }

  @LogPerformance
  protected async initialize() {
    const startTimeTotal = performance.now();

    let cachedPortfolioSnapshot: PortfolioSnapshot;
    let isCachedPortfolioSnapshotExpired = false;
    const jobId = this.userId;

    try {
      const cachedPortfolioSnapshotValue = await this.redisCacheService.get(
        this.redisCacheService.getPortfolioSnapshotKey({
          filters: this.filters,
          userId: this.userId
        })
      );

      const { expiration, portfolioSnapshot }: PortfolioSnapshotValue =
        JSON.parse(cachedPortfolioSnapshotValue);

      cachedPortfolioSnapshot = plainToClass(
        PortfolioSnapshot,
        portfolioSnapshot
      );

      if (isAfter(new Date(), new Date(expiration))) {
        isCachedPortfolioSnapshotExpired = true;
      }
    } catch {}

    if (cachedPortfolioSnapshot) {
      this.snapshot = cachedPortfolioSnapshot;

      Logger.debug(
        `Fetched portfolio snapshot from cache in ${(
          (performance.now() - startTimeTotal) /
          1000
        ).toFixed(3)} seconds`,
        'PortfolioCalculator'
      );

      if (isCachedPortfolioSnapshotExpired) {
        // Compute in the background
        this.portfolioSnapshotService.addJobToQueue({
          data: {
            filters: this.filters,
            userCurrency: this.currency,
            userId: this.userId
          },
          name: PORTFOLIO_SNAPSHOT_PROCESS_JOB_NAME,
          opts: {
            ...PORTFOLIO_SNAPSHOT_PROCESS_JOB_OPTIONS,
            jobId,
            priority: PORTFOLIO_SNAPSHOT_COMPUTATION_QUEUE_PRIORITY_LOW
          }
        });
      }
    } else {
      // Wait for computation
      await this.portfolioSnapshotService.addJobToQueue({
        data: {
          filters: this.filters,
          userCurrency: this.currency,
          userId: this.userId
        },
        name: PORTFOLIO_SNAPSHOT_PROCESS_JOB_NAME,
        opts: {
          ...PORTFOLIO_SNAPSHOT_PROCESS_JOB_OPTIONS,
          jobId,
          priority: PORTFOLIO_SNAPSHOT_COMPUTATION_QUEUE_PRIORITY_HIGH
        }
      });

      const job = await this.portfolioSnapshotService.getJob(jobId);

      if (job) {
        await job.finished();
      }

      await this.initialize();
    }
  }

  public getStartDate() {
    let firstAccountBalanceDate: Date;
    let firstActivityDate: Date;

    try {
      const firstAccountBalanceDateString = first(
        this.accountBalanceItems
      )?.date;
      firstAccountBalanceDate = firstAccountBalanceDateString
        ? parseDate(firstAccountBalanceDateString)
        : new Date();
    } catch (error) {
      firstAccountBalanceDate = new Date();
    }

    try {
      const firstActivityDateString = this.transactionPoints[0].date;
      firstActivityDate = firstActivityDateString
        ? parseDate(firstActivityDateString)
        : new Date();
    } catch (error) {
      firstActivityDate = new Date();
    }

    return min([firstAccountBalanceDate, firstActivityDate]);
  }

  public getTransactionPoints() {
    return this.transactionPoints;
  }

  private getChartDateMap({
    endDate,
    startDate,
    step
  }: {
    endDate: Date;
    startDate: Date;
    step: number;
  }): { [date: string]: true } {
    // Create a map of all relevant chart dates:
    // 1. Add transaction point dates
    const chartDateMap = this.transactionPoints.reduce((result, { date }) => {
      result[date] = true;
      return result;
    }, {});

    // 2. Add dates between transactions respecting the specified step size
    for (const date of eachDayOfInterval(
      { end: endDate, start: startDate },
      { step }
    )) {
      chartDateMap[format(date, DATE_FORMAT)] = true;
    }

    if (step > 1) {
      // Reduce the step size of last 90 days
      for (const date of eachDayOfInterval(
        { end: endDate, start: subDays(endDate, 90) },
        { step: 3 }
      )) {
        chartDateMap[format(date, DATE_FORMAT)] = true;
      }

      // Reduce the step size of last 30 days
      for (const date of eachDayOfInterval(
        { end: endDate, start: subDays(endDate, 30) },
        { step: 1 }
      )) {
        chartDateMap[format(date, DATE_FORMAT)] = true;
      }
    }

    // Make sure the end date is present
    chartDateMap[format(endDate, DATE_FORMAT)] = true;

    // Make sure some key dates are present
    for (const dateRange of ['1d', '1y', '5y', 'max', 'mtd', 'wtd', 'ytd']) {
      const { endDate: dateRangeEnd, startDate: dateRangeStart } =
        getIntervalFromDateRange(dateRange);

      if (
        !isBefore(dateRangeStart, startDate) &&
        !isAfter(dateRangeStart, endDate)
      ) {
        chartDateMap[format(dateRangeStart, DATE_FORMAT)] = true;
      }

      if (
        !isBefore(dateRangeEnd, startDate) &&
        !isAfter(dateRangeEnd, endDate)
      ) {
        chartDateMap[format(dateRangeEnd, DATE_FORMAT)] = true;
      }
    }

    return chartDateMap;
  }

  protected abstract getSymbolMetrics({
    chartDateMap,
    dataSource,
    end,
    exchangeRates,
    marketSymbolMap,
    start,
    symbol
  }: {
    chartDateMap: { [date: string]: boolean };
    end: Date;
    exchangeRates: { [dateString: string]: number };
    marketSymbolMap: {
      [date: string]: { [symbol: string]: Big };
    };
    start: Date;
  } & AssetProfileIdentifier): SymbolMetrics;

  protected abstract calculateOverallPerformance(
    positions: TimelinePosition[]
  ): PortfolioSnapshot;
}<|MERGE_RESOLUTION|>--- conflicted
+++ resolved
@@ -766,9 +766,6 @@
     return { chart };
   }
 
-<<<<<<< HEAD
-  @LogPerformance
-=======
   public async getSnapshot() {
     await this.snapshotPromise;
 
@@ -822,7 +819,6 @@
     return this.transactionPoints;
   }
 
->>>>>>> 4b65b627
   public async getValuablesInBaseCurrency() {
     await this.snapshotPromise;
 
