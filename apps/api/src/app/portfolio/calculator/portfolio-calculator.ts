--- conflicted
+++ resolved
@@ -54,24 +54,15 @@
   protected currentRateService: CurrentRateService;
   private dataProviderInfos: DataProviderInfo[];
   private endDate: Date;
-<<<<<<< HEAD
-  private exchangeRateDataService: ExchangeRateDataService;
+  protected exchangeRateDataService: ExchangeRateDataService;
   private filters: Filter[];
-=======
-  protected exchangeRateDataService: ExchangeRateDataService;
->>>>>>> 17078aea
   private redisCacheService: RedisCacheService;
   private snapshot: PortfolioSnapshot;
   private snapshotPromise: Promise<void>;
   private startDate: Date;
   private transactionPoints: TransactionPoint[];
-<<<<<<< HEAD
-  private userId: string;
-=======
-  private useCache: boolean;
   protected userId: string;
   protected marketMap: { [date: string]: { [symbol: string]: Big } } = {};
->>>>>>> 17078aea
 
   public constructor({
     accountBalanceItems,
@@ -159,15 +150,8 @@
     positions: TimelinePosition[]
   ): PortfolioSnapshot;
 
-<<<<<<< HEAD
-  private async computeSnapshot(): Promise<PortfolioSnapshot> {
-=======
   @LogPerformance
-  public async computeSnapshot(
-    start: Date,
-    end?: Date
-  ): Promise<PortfolioSnapshot> {
->>>>>>> 17078aea
+  protected async computeSnapshot(): Promise<PortfolioSnapshot> {
     const lastTransactionPoint = last(this.transactionPoints);
 
     const transactionPoints = this.transactionPoints?.filter(({ date }) => {
@@ -258,7 +242,6 @@
       }
     }
 
-<<<<<<< HEAD
     const endDateString = format(this.endDate, DATE_FORMAT);
 
     const daysInMarket = differenceInDays(this.endDate, this.startDate);
@@ -278,11 +261,6 @@
     const chartDates = sortBy(Object.keys(chartDateMap), (chartDate) => {
       return chartDate;
     });
-=======
-    this.marketMap = marketSymbolMap;
-
-    const endDateString = format(endDate, DATE_FORMAT);
->>>>>>> 17078aea
 
     if (firstIndex > 0) {
       firstIndex--;
@@ -401,15 +379,15 @@
         dataSource: item.dataSource,
         fee: item.fee,
         firstBuyDate: item.firstBuyDate,
-        grossPerformance: !hasErrors ? (grossPerformance ?? null) : null,
+        grossPerformance: !hasErrors ? grossPerformance ?? null : null,
         grossPerformancePercentage: !hasErrors
-          ? (grossPerformancePercentage ?? null)
+          ? grossPerformancePercentage ?? null
           : null,
         grossPerformancePercentageWithCurrencyEffect: !hasErrors
-          ? (grossPerformancePercentageWithCurrencyEffect ?? null)
+          ? grossPerformancePercentageWithCurrencyEffect ?? null
           : null,
         grossPerformanceWithCurrencyEffect: !hasErrors
-          ? (grossPerformanceWithCurrencyEffect ?? null)
+          ? grossPerformanceWithCurrencyEffect ?? null
           : null,
         investment: totalInvestment,
         investmentWithCurrencyEffect: totalInvestmentWithCurrencyEffect,
@@ -417,15 +395,15 @@
           marketSymbolMap[endDateString]?.[item.symbol]?.toNumber() ?? null,
         marketPriceInBaseCurrency:
           marketPriceInBaseCurrency?.toNumber() ?? null,
-        netPerformance: !hasErrors ? (netPerformance ?? null) : null,
+        netPerformance: !hasErrors ? netPerformance ?? null : null,
         netPerformancePercentage: !hasErrors
-          ? (netPerformancePercentage ?? null)
+          ? netPerformancePercentage ?? null
           : null,
         netPerformancePercentageWithCurrencyEffectMap: !hasErrors
-          ? (netPerformancePercentageWithCurrencyEffectMap ?? null)
+          ? netPerformancePercentageWithCurrencyEffectMap ?? null
           : null,
         netPerformanceWithCurrencyEffectMap: !hasErrors
-          ? (netPerformanceWithCurrencyEffectMap ?? null)
+          ? netPerformanceWithCurrencyEffectMap ?? null
           : null,
         quantity: item.quantity,
         symbol: item.symbol,
@@ -458,214 +436,7 @@
       }
     }
 
-<<<<<<< HEAD
     let lastDate = chartDates[0];
-=======
-    const overall = this.calculateOverallPerformance(positions);
-
-    return {
-      ...overall,
-      errors,
-      positions,
-      totalInterestWithCurrencyEffect,
-      totalLiabilitiesWithCurrencyEffect,
-      totalValuablesWithCurrencyEffect,
-      hasErrors: hasAnySymbolMetricsErrors || overall.hasErrors
-    };
-  }
-
-  @LogPerformance
-  public async getChart({
-    dateRange = 'max',
-    withDataDecimation = true,
-    withTimeWeightedReturn = false
-  }: {
-    dateRange?: DateRange;
-    withDataDecimation?: boolean;
-    withTimeWeightedReturn?: boolean;
-  }): Promise<HistoricalDataItem[]> {
-    const { endDate, startDate } = getInterval(dateRange, this.getStartDate());
-
-    const daysInMarket = differenceInDays(endDate, startDate) + 1;
-    const step = withDataDecimation
-      ? Math.round(daysInMarket / Math.min(daysInMarket, MAX_CHART_ITEMS))
-      : 1;
-
-    return this.getChartData({
-      step,
-      end: endDate,
-      start: startDate
-    });
-  }
-
-  @LogPerformance
-  public async getChartData({
-    end = new Date(Date.now()),
-    start,
-    step = 1
-  }: {
-    end?: Date;
-    start: Date;
-    step?: number;
-  }): Promise<HistoricalDataItem[]> {
-    const symbols: { [symbol: string]: boolean } = {};
-
-    const transactionPointsBeforeEndDate =
-      this.transactionPoints?.filter((transactionPoint) => {
-        return isBefore(parseDate(transactionPoint.date), end);
-      }) ?? [];
-
-    const currencies: { [symbol: string]: string } = {};
-    const dataGatheringItems: IDataGatheringItem[] = [];
-    const firstIndex = transactionPointsBeforeEndDate.length;
-
-    let dates = eachDayOfInterval({ start, end }, { step }).map((date) => {
-      return resetHours(date);
-    });
-
-    const includesEndDate = isSameDay(last(dates), end);
-
-    if (!includesEndDate) {
-      dates.push(resetHours(end));
-    }
-
-    if (transactionPointsBeforeEndDate.length > 0) {
-      for (const {
-        currency,
-        dataSource,
-        symbol
-      } of transactionPointsBeforeEndDate[firstIndex - 1].items) {
-        dataGatheringItems.push({
-          dataSource,
-          symbol
-        });
-        currencies[symbol] = currency;
-        symbols[symbol] = true;
-      }
-    }
-
-    const { dataProviderInfos, values: marketSymbols } =
-      await this.currentRateService.getValues({
-        dataGatheringItems,
-        dateQuery: {
-          in: [
-            ...dates,
-            ...this.transactionPoints.map(({ date }) =>
-              resetHours(parseDate(date))
-            )
-          ]
-        }
-      });
-
-    this.dataProviderInfos = dataProviderInfos;
-
-    const marketSymbolMap: {
-      [date: string]: { [symbol: string]: Big };
-    } = {};
-
-    let exchangeRatesByCurrency =
-      await this.exchangeRateDataService.getExchangeRatesByCurrency({
-        currencies: uniq(Object.values(currencies)),
-        endDate: endOfDay(end),
-        startDate: this.getStartDate(),
-        targetCurrency: this.currency
-      });
-
-    for (const marketSymbol of marketSymbols) {
-      const dateString = format(marketSymbol.date, DATE_FORMAT);
-      if (!marketSymbolMap[dateString]) {
-        marketSymbolMap[dateString] = {};
-      }
-      if (marketSymbol.marketPrice) {
-        marketSymbolMap[dateString][marketSymbol.symbol] = new Big(
-          marketSymbol.marketPrice
-        );
-      }
-    }
-
-    const accumulatedValuesByDate: {
-      [date: string]: {
-        investmentValueWithCurrencyEffect: Big;
-        totalCurrentValue: Big;
-        totalCurrentValueWithCurrencyEffect: Big;
-        totalAccountBalanceWithCurrencyEffect: Big;
-        totalInvestmentValue: Big;
-        totalInvestmentValueWithCurrencyEffect: Big;
-        totalNetPerformanceValue: Big;
-        totalNetPerformanceValueWithCurrencyEffect: Big;
-        totalTimeWeightedInvestmentValue: Big;
-        totalTimeWeightedInvestmentValueWithCurrencyEffect: Big;
-      };
-    } = {};
-
-    const valuesBySymbol: {
-      [symbol: string]: {
-        currentValues: { [date: string]: Big };
-        currentValuesWithCurrencyEffect: { [date: string]: Big };
-        investmentValuesAccumulated: { [date: string]: Big };
-        investmentValuesAccumulatedWithCurrencyEffect: { [date: string]: Big };
-        investmentValuesWithCurrencyEffect: { [date: string]: Big };
-        netPerformanceValues: { [date: string]: Big };
-        netPerformanceValuesWithCurrencyEffect: { [date: string]: Big };
-        timeWeightedInvestmentValues: { [date: string]: Big };
-        timeWeightedInvestmentValuesWithCurrencyEffect: { [date: string]: Big };
-      };
-    } = {};
-
-    for (const symbol of Object.keys(symbols)) {
-      const {
-        currentValues,
-        currentValuesWithCurrencyEffect,
-        investmentValuesAccumulated,
-        investmentValuesAccumulatedWithCurrencyEffect,
-        investmentValuesWithCurrencyEffect,
-        netPerformanceValues,
-        netPerformanceValuesWithCurrencyEffect,
-        timeWeightedInvestmentValues,
-        timeWeightedInvestmentValuesWithCurrencyEffect
-      } = this.getSymbolMetrics({
-        end,
-        marketSymbolMap,
-        start,
-        step,
-        symbol,
-        dataSource: null,
-        exchangeRates:
-          exchangeRatesByCurrency[`${currencies[symbol]}${this.currency}`],
-        isChartMode: true
-      });
-
-      valuesBySymbol[symbol] = {
-        currentValues,
-        currentValuesWithCurrencyEffect,
-        investmentValuesAccumulated,
-        investmentValuesAccumulatedWithCurrencyEffect,
-        investmentValuesWithCurrencyEffect,
-        netPerformanceValues,
-        netPerformanceValuesWithCurrencyEffect,
-        timeWeightedInvestmentValues,
-        timeWeightedInvestmentValuesWithCurrencyEffect
-      };
-    }
-
-    let lastDate = format(this.startDate, DATE_FORMAT);
-
-    for (const currentDate of dates) {
-      const dateString = format(currentDate, DATE_FORMAT);
-
-      accumulatedValuesByDate[dateString] = {
-        investmentValueWithCurrencyEffect: new Big(0),
-        totalAccountBalanceWithCurrencyEffect: new Big(0),
-        totalCurrentValue: new Big(0),
-        totalCurrentValueWithCurrencyEffect: new Big(0),
-        totalInvestmentValue: new Big(0),
-        totalInvestmentValueWithCurrencyEffect: new Big(0),
-        totalNetPerformanceValue: new Big(0),
-        totalNetPerformanceValueWithCurrencyEffect: new Big(0),
-        totalTimeWeightedInvestmentValue: new Big(0),
-        totalTimeWeightedInvestmentValueWithCurrencyEffect: new Big(0)
-      };
->>>>>>> 17078aea
 
     for (const dateString of chartDates) {
       for (const symbol of Object.keys(valuesBySymbol)) {
@@ -720,8 +491,8 @@
                   return date === dateString;
                 }).value
               )
-            : (accumulatedValuesByDate[lastDate]
-                ?.totalAccountBalanceWithCurrencyEffect ?? new Big(0)),
+            : accumulatedValuesByDate[lastDate]
+                ?.totalAccountBalanceWithCurrencyEffect ?? new Big(0),
           totalCurrentValue: (
             accumulatedValuesByDate[dateString]?.totalCurrentValue ?? new Big(0)
           ).add(currentValue),
@@ -903,7 +674,6 @@
     return this.snapshot.totalLiabilitiesWithCurrencyEffect;
   }
 
-<<<<<<< HEAD
   public async getPerformance({ end, start }) {
     await this.snapshotPromise;
 
@@ -972,9 +742,7 @@
     return { chart };
   }
 
-=======
   @LogPerformance
->>>>>>> 17078aea
   public async getSnapshot() {
     await this.snapshotPromise;
 
@@ -1037,7 +805,6 @@
     return this.snapshot.totalValuablesWithCurrencyEffect;
   }
 
-<<<<<<< HEAD
   private getChartDateMap({
     endDate,
     startDate,
@@ -1106,11 +873,76 @@
     return chartDateMap;
   }
 
-  private computeTransactionPoints() {
-=======
+  private getChartDateMap({
+    endDate,
+    startDate,
+    step
+  }: {
+    endDate: Date;
+    startDate: Date;
+    step: number;
+  }) {
+    // Create a map of all relevant chart dates:
+    // 1. Add transaction point dates
+    let chartDateMap = this.transactionPoints.reduce((result, { date }) => {
+      result[date] = true;
+      return result;
+    }, {});
+
+    // 2. Add dates between transactions respecting the specified step size
+    for (let date of eachDayOfInterval(
+      { end: endDate, start: startDate },
+      { step }
+    )) {
+      chartDateMap[format(date, DATE_FORMAT)] = true;
+    }
+
+    if (step > 1) {
+      // Reduce the step size of last 90 days
+      for (let date of eachDayOfInterval(
+        { end: endDate, start: subDays(endDate, 90) },
+        { step: 3 }
+      )) {
+        chartDateMap[format(date, DATE_FORMAT)] = true;
+      }
+
+      // Reduce the step size of last 30 days
+      for (let date of eachDayOfInterval(
+        { end: endDate, start: subDays(endDate, 30) },
+        { step: 1 }
+      )) {
+        chartDateMap[format(date, DATE_FORMAT)] = true;
+      }
+    }
+
+    // Make sure the end date is present
+    chartDateMap[format(endDate, DATE_FORMAT)] = true;
+
+    // Make sure some key dates are present
+    for (let dateRange of ['1d', '1y', '5y', 'max', 'mtd', 'wtd', 'ytd']) {
+      const { endDate: dateRangeEnd, startDate: dateRangeStart } =
+        getIntervalFromDateRange(dateRange);
+
+      if (
+        !isBefore(dateRangeStart, startDate) &&
+        !isAfter(dateRangeStart, endDate)
+      ) {
+        chartDateMap[format(dateRangeStart, DATE_FORMAT)] = true;
+      }
+
+      if (
+        !isBefore(dateRangeEnd, startDate) &&
+        !isAfter(dateRangeEnd, endDate)
+      ) {
+        chartDateMap[format(dateRangeEnd, DATE_FORMAT)] = true;
+      }
+    }
+
+    return chartDateMap;
+  }
+
   @LogPerformance
   protected computeTransactionPoints() {
->>>>>>> 17078aea
     this.transactionPoints = [];
     const symbols: { [symbol: string]: TransactionPointSymbol } = {};
 
@@ -1248,15 +1080,9 @@
     }
   }
 
-<<<<<<< HEAD
-  private async initialize() {
-    const startTimeTotal = performance.now();
-=======
   @LogPerformance
   protected async initialize() {
-    if (this.useCache) {
-      const startTimeTotal = performance.now();
->>>>>>> 17078aea
+    const startTimeTotal = performance.now();
 
     const cachedSnapshot = await this.redisCacheService.get(
       this.redisCacheService.getPortfolioSnapshotKey({
