--- conflicted
+++ resolved
@@ -1,4 +1,3 @@
-import { LogPerformance } from '@ghostfolio/api/aop/logging.interceptor';
 import { Activity } from '@ghostfolio/api/app/order/interfaces/activities.interface';
 import { CurrentRateService } from '@ghostfolio/api/app/portfolio/current-rate.service';
 import { PortfolioOrder } from '@ghostfolio/api/app/portfolio/interfaces/portfolio-order.interface';
@@ -168,11 +167,7 @@
   ): PortfolioSnapshot;
 
   @LogPerformance
-<<<<<<< HEAD
-  protected async computeSnapshot(): Promise<PortfolioSnapshot> {
-=======
   public async computeSnapshot(): Promise<PortfolioSnapshot> {
->>>>>>> 395d7f08
     const lastTransactionPoint = last(this.transactionPoints);
 
     const transactionPoints = this.transactionPoints?.filter(({ date }) => {
@@ -906,11 +901,7 @@
   }
 
   @LogPerformance
-<<<<<<< HEAD
   protected computeTransactionPoints() {
-=======
-  private computeTransactionPoints() {
->>>>>>> 395d7f08
     this.transactionPoints = [];
     const symbols: { [symbol: string]: TransactionPointSymbol } = {};
 
@@ -1049,11 +1040,7 @@
   }
 
   @LogPerformance
-<<<<<<< HEAD
   protected async initialize() {
-=======
-  private async initialize() {
->>>>>>> 395d7f08
     const startTimeTotal = performance.now();
 
     let cachedPortfolioSnapshot: PortfolioSnapshot;
