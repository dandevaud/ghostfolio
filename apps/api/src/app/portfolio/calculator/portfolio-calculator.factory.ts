--- conflicted
+++ resolved
@@ -16,7 +16,6 @@
 import { RoiPortfolioCalculator } from './roi/portfolio-calculator';
 import { TwrPortfolioCalculator } from './twr/portfolio-calculator';
 
-<<<<<<< HEAD
 export enum PerformanceCalculationType {
   MWR = 'MWR', // Money-Weighted Rate of Return
   ROAI = 'ROAI', // Return on Average Investment
@@ -24,8 +23,6 @@
   CPR = 'CPR' // Constant Portfolio Rate of Return
 }
 
-=======
->>>>>>> 3b59d798
 @Injectable()
 export class PortfolioCalculatorFactory {
   public constructor(
