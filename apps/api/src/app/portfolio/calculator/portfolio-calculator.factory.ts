--- conflicted
+++ resolved
@@ -9,17 +9,8 @@
 
 import { Injectable } from '@nestjs/common';
 
-<<<<<<< HEAD
 import { OrderService } from '../../order/order.service';
 import { CPRPortfolioCalculator } from './constantPortfolioReturn/portfolio-calculator';
-import { MWRPortfolioCalculator } from './mwr/portfolio-calculator';
-import { PortfolioCalculator } from './portfolio-calculator';
-
-export enum PerformanceCalculationType {
-  MWR = 'MWR', // Money-Weighted Rate of Return
-  TWR = 'TWR', // Time-Weighted Rate of Return
-  CPR = 'CPR' // Constant Portfolio Rate of Return
-=======
 import { MwrPortfolioCalculator } from './mwr/portfolio-calculator';
 import { PortfolioCalculator } from './portfolio-calculator';
 import { RoaiPortfolioCalculator } from './roai/portfolio-calculator';
@@ -28,8 +19,8 @@
 export enum PerformanceCalculationType {
   MWR = 'MWR', // Money-Weighted Rate of Return
   ROAI = 'ROAI', // Return on Average Investment
-  TWR = 'TWR' // Time-Weighted Rate of Return
->>>>>>> 476b287e
+  TWR = 'TWR', // Time-Weighted Rate of Return
+  CPR = 'CPR' // Constant Portfolio Rate of Return
 }
 
 @Injectable()
@@ -73,7 +64,19 @@
           portfolioSnapshotService: this.portfolioSnapshotService,
           redisCacheService: this.redisCacheService
         });
-<<<<<<< HEAD
+      case PerformanceCalculationType.ROAI:
+        return new RoaiPortfolioCalculator({
+          accountBalanceItems,
+          activities,
+          currency,
+          filters,
+          userId,
+          configurationService: this.configurationService,
+          currentRateService: this.currentRateService,
+          exchangeRateDataService: this.exchangeRateDataService,
+          portfolioSnapshotService: this.portfolioSnapshotService,
+          redisCacheService: this.redisCacheService
+        });
       case PerformanceCalculationType.TWR:
         return new CPRPortfolioCalculator(
           {
@@ -106,34 +109,6 @@
           },
           this.orderService
         );
-=======
-      case PerformanceCalculationType.ROAI:
-        return new RoaiPortfolioCalculator({
-          accountBalanceItems,
-          activities,
-          currency,
-          filters,
-          userId,
-          configurationService: this.configurationService,
-          currentRateService: this.currentRateService,
-          exchangeRateDataService: this.exchangeRateDataService,
-          portfolioSnapshotService: this.portfolioSnapshotService,
-          redisCacheService: this.redisCacheService
-        });
-      case PerformanceCalculationType.TWR:
-        return new TwrPortfolioCalculator({
-          accountBalanceItems,
-          activities,
-          currency,
-          filters,
-          userId,
-          configurationService: this.configurationService,
-          currentRateService: this.currentRateService,
-          exchangeRateDataService: this.exchangeRateDataService,
-          portfolioSnapshotService: this.portfolioSnapshotService,
-          redisCacheService: this.redisCacheService
-        });
->>>>>>> 476b287e
       default:
         throw new Error('Invalid calculation type');
     }
