--- conflicted
+++ resolved
@@ -60,19 +60,6 @@
           redisCacheService: this.redisCacheService
         });
       case PerformanceCalculationType.TWR:
-<<<<<<< HEAD
-        return new TWRPortfolioCalculator({
-          accountBalanceItems,
-          activities,
-          currency,
-          currentRateService: this.currentRateService,
-          filters,
-          userId,
-          configurationService: this.configurationService,
-          exchangeRateDataService: this.exchangeRateDataService,
-          redisCacheService: this.redisCacheService
-        });
-=======
         return new CPRPortfolioCalculator(
           {
             accountBalanceItems,
@@ -104,7 +91,6 @@
           },
           this.orderservice
         );
->>>>>>> 17078aea
       default:
         throw new Error('Invalid calculation type');
     }
