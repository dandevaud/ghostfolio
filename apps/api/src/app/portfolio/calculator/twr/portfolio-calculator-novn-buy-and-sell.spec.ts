import { Activity } from '@ghostfolio/api/app/order/interfaces/activities.interface';
import {
  activityDummyData,
  symbolProfileDummyData,
  userDummyData
} from '@ghostfolio/api/app/portfolio/calculator/portfolio-calculator-test-utils';
import {
  PerformanceCalculationType,
  PortfolioCalculatorFactory
} from '@ghostfolio/api/app/portfolio/calculator/portfolio-calculator.factory';
import { CurrentRateService } from '@ghostfolio/api/app/portfolio/current-rate.service';
import { CurrentRateServiceMock } from '@ghostfolio/api/app/portfolio/current-rate.service.mock';
import { RedisCacheService } from '@ghostfolio/api/app/redis-cache/redis-cache.service';
import { RedisCacheServiceMock } from '@ghostfolio/api/app/redis-cache/redis-cache.service.mock';
import { ConfigurationService } from '@ghostfolio/api/services/configuration/configuration.service';
import { ExchangeRateDataService } from '@ghostfolio/api/services/exchange-rate-data/exchange-rate-data.service';
import { parseDate } from '@ghostfolio/common/helper';

import { Big } from 'big.js';

jest.mock('@ghostfolio/api/app/portfolio/current-rate.service', () => {
  return {
    // eslint-disable-next-line @typescript-eslint/naming-convention
    CurrentRateService: jest.fn().mockImplementation(() => {
      return CurrentRateServiceMock;
    })
  };
});

jest.mock('@ghostfolio/api/app/redis-cache/redis-cache.service', () => {
  return {
    // eslint-disable-next-line @typescript-eslint/naming-convention
    RedisCacheService: jest.fn().mockImplementation(() => {
      return RedisCacheServiceMock;
    })
  };
});

describe('PortfolioCalculator', () => {
  let configurationService: ConfigurationService;
  let currentRateService: CurrentRateService;
  let exchangeRateDataService: ExchangeRateDataService;
  let factory: PortfolioCalculatorFactory;
  let redisCacheService: RedisCacheService;

  beforeEach(() => {
    configurationService = new ConfigurationService();

    currentRateService = new CurrentRateService(null, null, null, null);

    exchangeRateDataService = new ExchangeRateDataService(
      null,
      null,
      null,
      null
    );

    redisCacheService = new RedisCacheService(null, null);

    factory = new PortfolioCalculatorFactory(
      configurationService,
      currentRateService,
      exchangeRateDataService,
      redisCacheService
    );
  });

  describe('get current positions', () => {
    it.only('with NOVN.SW buy and sell', async () => {
      const spy = jest
        .spyOn(Date, 'now')
        .mockImplementation(() => parseDate('2022-04-11').getTime());

      const activities: Activity[] = [
        {
          ...activityDummyData,
          date: new Date('2022-03-07'),
          fee: 0,
          quantity: 2,
          SymbolProfile: {
            ...symbolProfileDummyData,
            currency: 'CHF',
            dataSource: 'YAHOO',
            name: 'Novartis AG',
            symbol: 'NOVN.SW'
          },
          type: 'BUY',
          unitPrice: 75.8
        },
        {
          ...activityDummyData,
          date: new Date('2022-04-08'),
          fee: 0,
          quantity: 2,
          SymbolProfile: {
            ...symbolProfileDummyData,
            currency: 'CHF',
            dataSource: 'YAHOO',
            name: 'Novartis AG',
            symbol: 'NOVN.SW'
          },
          type: 'SELL',
          unitPrice: 85.73
        }
      ];

      const portfolioCalculator = factory.createCalculator({
        activities,
        calculationType: PerformanceCalculationType.TWR,
        currency: 'CHF',
        hasFilters: false,
        userId: userDummyData.id
      });

      const chartData = await portfolioCalculator.getChartData({
        start: parseDate('2022-03-07')
      });

      const portfolioSnapshot = await portfolioCalculator.computeSnapshot(
        parseDate('2022-03-07')
      );

      const investments = portfolioCalculator.getInvestments();

      const investmentsByMonth = portfolioCalculator.getInvestmentsByGroup({
        data: chartData,
        groupBy: 'month'
      });

      spy.mockRestore();

      expect(chartData[0]).toEqual({
        date: '2022-03-07',
        investmentValueWithCurrencyEffect: 151.6,
        netPerformance: 0,
        netPerformanceInPercentage: 0,
        netPerformanceInPercentageWithCurrencyEffect: 0,
        netPerformanceWithCurrencyEffect: 0,
<<<<<<< HEAD
        timeWeightedPerformance: 0,
=======
        netWorth: 151.6,
        totalAccountBalance: 0,
>>>>>>> 477af2c0
        totalInvestment: 151.6,
        totalInvestmentValueWithCurrencyEffect: 151.6,
        value: 151.6,
        valueWithCurrencyEffect: 151.6
      });

      expect(chartData[chartData.length - 1]).toEqual({
        date: '2022-04-11',
        investmentValueWithCurrencyEffect: 0,
        netPerformance: 19.86,
        netPerformanceInPercentage: 13.100263852242744,
        netPerformanceInPercentageWithCurrencyEffect: 13.100263852242744,
        netPerformanceWithCurrencyEffect: 19.86,
<<<<<<< HEAD
        timeWeightedPerformance: 0,
=======
        netWorth: 0,
        totalAccountBalance: 0,
>>>>>>> 477af2c0
        totalInvestment: 0,
        totalInvestmentValueWithCurrencyEffect: 0,
        value: 0,
        valueWithCurrencyEffect: 0
      });

      expect(portfolioSnapshot).toEqual({
        currentValueInBaseCurrency: new Big('0'),
        errors: [],
        grossPerformance: new Big('19.86'),
        grossPerformancePercentage: new Big('0.13100263852242744063'),
        grossPerformancePercentageWithCurrencyEffect: new Big(
          '0.13100263852242744063'
        ),
        grossPerformanceWithCurrencyEffect: new Big('19.86'),
        hasErrors: false,
        netPerformance: new Big('19.86'),
        netPerformancePercentage: new Big('0.13100263852242744063'),
        netPerformancePercentageWithCurrencyEffect: new Big(
          '0.13100263852242744063'
        ),
        netPerformanceWithCurrencyEffect: new Big('19.86'),
        positions: [
          {
            averagePrice: new Big('0'),
            currency: 'CHF',
            dataSource: 'YAHOO',
            dividend: new Big('0'),
            dividendInBaseCurrency: new Big('0'),
            fee: new Big('0'),
            firstBuyDate: '2022-03-07',
            grossPerformance: new Big('19.86'),
            grossPerformancePercentage: new Big('0.13100263852242744063'),
            grossPerformancePercentageWithCurrencyEffect: new Big(
              '0.13100263852242744063'
            ),
            grossPerformanceWithCurrencyEffect: new Big('19.86'),
            investment: new Big('0'),
            investmentWithCurrencyEffect: new Big('0'),
            netPerformance: new Big('19.86'),
            netPerformancePercentage: new Big('0.13100263852242744063'),
            netPerformancePercentageWithCurrencyEffect: new Big(
              '0.13100263852242744063'
            ),
            netPerformanceWithCurrencyEffect: new Big('19.86'),
            marketPrice: 87.8,
            marketPriceInBaseCurrency: 87.8,
            quantity: new Big('0'),
            symbol: 'NOVN.SW',
            tags: [],
            timeWeightedInvestment: new Big('151.6'),
            timeWeightedInvestmentWithCurrencyEffect: new Big('151.6'),
            transactionCount: 2,
            valueInBaseCurrency: new Big('0')
          }
        ],
        totalFeesWithCurrencyEffect: new Big('0'),
        totalInterestWithCurrencyEffect: new Big('0'),
        totalInvestment: new Big('0'),
        totalInvestmentWithCurrencyEffect: new Big('0'),
        totalLiabilitiesWithCurrencyEffect: new Big('0'),
        totalValuablesWithCurrencyEffect: new Big('0')
      });

      expect(investments).toEqual([
        { date: '2022-03-07', investment: new Big('151.6') },
        { date: '2022-04-08', investment: new Big('0') }
      ]);

      expect(investmentsByMonth).toEqual([
        { date: '2022-03-01', investment: 151.6 },
        { date: '2022-04-01', investment: -151.6 }
      ]);
    });
  });
});<|MERGE_RESOLUTION|>--- conflicted
+++ resolved
@@ -136,12 +136,9 @@
         netPerformanceInPercentage: 0,
         netPerformanceInPercentageWithCurrencyEffect: 0,
         netPerformanceWithCurrencyEffect: 0,
-<<<<<<< HEAD
         timeWeightedPerformance: 0,
-=======
         netWorth: 151.6,
         totalAccountBalance: 0,
->>>>>>> 477af2c0
         totalInvestment: 151.6,
         totalInvestmentValueWithCurrencyEffect: 151.6,
         value: 151.6,
@@ -155,12 +152,9 @@
         netPerformanceInPercentage: 13.100263852242744,
         netPerformanceInPercentageWithCurrencyEffect: 13.100263852242744,
         netPerformanceWithCurrencyEffect: 19.86,
-<<<<<<< HEAD
         timeWeightedPerformance: 0,
-=======
         netWorth: 0,
         totalAccountBalance: 0,
->>>>>>> 477af2c0
         totalInvestment: 0,
         totalInvestmentValueWithCurrencyEffect: 0,
         value: 0,
