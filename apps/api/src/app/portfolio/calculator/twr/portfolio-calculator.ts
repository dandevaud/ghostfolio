--- conflicted
+++ resolved
@@ -574,7 +574,6 @@
 
       totalUnits = totalUnits.plus(order.quantity.mul(getFactor(order.type)));
 
-<<<<<<< HEAD
       if (order.type === 'DIVIDEND') {
         const dividend = order.quantity.mul(order.unitPrice);
 
@@ -607,8 +606,6 @@
         totalStakeRewards = totalStakeRewards.plus(order.quantity);
       }
 
-=======
->>>>>>> 477af2c0
       const valueOfInvestment = totalUnits.mul(order.unitPriceInBaseCurrency);
 
       const valueOfInvestmentWithCurrencyEffect = totalUnits.mul(
