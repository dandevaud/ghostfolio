describe('PortfolioCalculator', () => {
<<<<<<< HEAD
  let configurationService: ConfigurationService;
  let currentRateService: CurrentRateService;
  let exchangeRateDataService: ExchangeRateDataService;
  let portfolioCalculatorFactory: PortfolioCalculatorFactory;
  let portfolioSnapshotService: PortfolioSnapshotService;
  let redisCacheService: RedisCacheService;

  beforeEach(() => {
    configurationService = new ConfigurationService();

    currentRateService = new CurrentRateService(null, null, null, null);

    exchangeRateDataService = new ExchangeRateDataService(
      null,
      null,
      null,
      null
    );

    portfolioSnapshotService = new PortfolioSnapshotService(null);

    redisCacheService = new RedisCacheService(null, null);

    portfolioCalculatorFactory = new PortfolioCalculatorFactory(
      configurationService,
      currentRateService,
      exchangeRateDataService,
      portfolioSnapshotService,
      redisCacheService,
      null
    );
  });

=======
>>>>>>> f5c0d803
  test.skip('Skip empty test', () => 1);
});<|MERGE_RESOLUTION|>--- conflicted
+++ resolved
@@ -1,39 +1,3 @@
 describe('PortfolioCalculator', () => {
-<<<<<<< HEAD
-  let configurationService: ConfigurationService;
-  let currentRateService: CurrentRateService;
-  let exchangeRateDataService: ExchangeRateDataService;
-  let portfolioCalculatorFactory: PortfolioCalculatorFactory;
-  let portfolioSnapshotService: PortfolioSnapshotService;
-  let redisCacheService: RedisCacheService;
-
-  beforeEach(() => {
-    configurationService = new ConfigurationService();
-
-    currentRateService = new CurrentRateService(null, null, null, null);
-
-    exchangeRateDataService = new ExchangeRateDataService(
-      null,
-      null,
-      null,
-      null
-    );
-
-    portfolioSnapshotService = new PortfolioSnapshotService(null);
-
-    redisCacheService = new RedisCacheService(null, null);
-
-    portfolioCalculatorFactory = new PortfolioCalculatorFactory(
-      configurationService,
-      currentRateService,
-      exchangeRateDataService,
-      portfolioSnapshotService,
-      redisCacheService,
-      null
-    );
-  });
-
-=======
->>>>>>> f5c0d803
   test.skip('Skip empty test', () => 1);
 });