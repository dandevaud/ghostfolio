--- conflicted
+++ resolved
@@ -26,43 +26,12 @@
     ) as LogLevel[];
   } catch {}
 
-  let logLevelArray = [];
-  let logLevel = configService.get<string>('LOG_LEVEL');
-  Logger.log(`Log-Level: ${logLevel}`);
-
-  switch (logLevel?.toLowerCase()) {
-    case 'verbose':
-      logLevelArray = ['debug', 'error', 'log', 'verbose', 'warn'];
-      break;
-    case 'debug':
-      logLevelArray = ['debug', 'error', 'log', 'warn'];
-      break;
-    case 'log':
-      logLevelArray = ['error', 'log', 'warn'];
-      break;
-    case 'warn':
-      logLevelArray = ['error', 'warn'];
-      break;
-    case 'error':
-      logLevelArray = ['error'];
-      break;
-    default:
-      logLevelArray = environment.production
-        ? ['error', 'log', 'warn']
-        : ['debug', 'error', 'log', 'verbose', 'warn'];
-      break;
-  }
-
   const app = await NestFactory.create<NestExpressApplication>(AppModule, {
-<<<<<<< HEAD
     logger:
       customLogLevels ??
       (environment.production
         ? ['error', 'log', 'warn']
         : ['debug', 'error', 'log', 'verbose', 'warn'])
-=======
-    logger: logLevelArray
->>>>>>> b6f43749
   });
 
   app.enableCors();
