--- conflicted
+++ resolved
@@ -307,18 +307,11 @@
           index,
           {
             date,
-<<<<<<< HEAD
-            netPerformanceInPercentage,
-            totalInvestment,
-            value,
-            valueInPercentage,
-            timeWeightedPerformance
-=======
             netPerformanceInPercentageWithCurrencyEffect,
             totalInvestmentValueWithCurrencyEffect,
             valueInPercentage,
+            timeWeightedPerformance,
             valueWithCurrencyEffect
->>>>>>> e6dcc57b
           }
         ] of chart.entries()) {
           if (index > 0 || this.user?.settings?.dateRange === 'max') {
