--- conflicted
+++ resolved
@@ -1,434 +1,429 @@
-import { GfBenchmarkComparatorComponent } from '@ghostfolio/client/components/benchmark-comparator/benchmark-comparator.component';
-import { GfInvestmentChartComponent } from '@ghostfolio/client/components/investment-chart/investment-chart.component';
-import { DataService } from '@ghostfolio/client/services/data.service';
-import { ImpersonationStorageService } from '@ghostfolio/client/services/impersonation-storage.service';
-import { UserService } from '@ghostfolio/client/services/user/user.service';
-import {
-  HistoricalDataItem,
-  InvestmentItem,
-  PortfolioInvestmentsResponse,
-  PortfolioPerformance,
-  PortfolioPosition,
-  ToggleOption,
-  User
-} from '@ghostfolio/common/interfaces';
-import { hasPermission, permissions } from '@ghostfolio/common/permissions';
-import type {
-  AiPromptMode,
-  DateRange,
-  GroupBy
-} from '@ghostfolio/common/types';
-import { PerformanceCalculationType } from '@ghostfolio/common/types/performance-calculation-type.type';
-import { translate } from '@ghostfolio/ui/i18n';
-import { GfPremiumIndicatorComponent } from '@ghostfolio/ui/premium-indicator';
-import { GfToggleComponent } from '@ghostfolio/ui/toggle';
-import { GfValueComponent } from '@ghostfolio/ui/value';
-
-import { Clipboard } from '@angular/cdk/clipboard';
-import {
-  ChangeDetectorRef,
-  Component,
-  OnDestroy,
-  OnInit,
-  ViewChild
-} from '@angular/core';
-import { MatButtonModule } from '@angular/material/button';
-import { MatCardModule } from '@angular/material/card';
-import { MatMenuModule, MatMenuTrigger } from '@angular/material/menu';
-import { MatProgressSpinnerModule } from '@angular/material/progress-spinner';
-import { MatSnackBar } from '@angular/material/snack-bar';
-import { RouterModule } from '@angular/router';
-import { IonIcon } from '@ionic/angular/standalone';
-import { SymbolProfile } from '@prisma/client';
-import { addIcons } from 'ionicons';
-import { copyOutline, ellipsisVertical } from 'ionicons/icons';
-import { isNumber, sortBy } from 'lodash';
-import ms from 'ms';
-import { DeviceDetectorService } from 'ngx-device-detector';
-import { NgxSkeletonLoaderModule } from 'ngx-skeleton-loader';
-import { Subject } from 'rxjs';
-import { takeUntil } from 'rxjs/operators';
-
-@Component({
-  imports: [
-    GfBenchmarkComparatorComponent,
-    GfInvestmentChartComponent,
-    GfPremiumIndicatorComponent,
-    GfToggleComponent,
-    GfValueComponent,
-    IonIcon,
-    MatButtonModule,
-    MatCardModule,
-    MatMenuModule,
-    MatProgressSpinnerModule,
-    NgxSkeletonLoaderModule,
-    RouterModule
-  ],
-  selector: 'gf-analysis-page',
-  styleUrls: ['./analysis-page.scss'],
-  templateUrl: './analysis-page.html'
-})
-export class GfAnalysisPageComponent implements OnDestroy, OnInit {
-  @ViewChild(MatMenuTrigger) actionsMenuButton!: MatMenuTrigger;
-
-  public benchmark: Partial<SymbolProfile>;
-  public benchmarkDataItems: HistoricalDataItem[] = [];
-  public benchmarks: Partial<SymbolProfile>[];
-  public bottom5: PortfolioPosition[];
-  public deviceType: string;
-  public dividendsByGroup: InvestmentItem[];
-  public dividendTimelineDataLabel = $localize`Dividend`;
-  public firstOrderDate: Date;
-  public hasImpersonationId: boolean;
-  public hasPermissionToReadAiPrompt: boolean;
-  public investments: InvestmentItem[];
-  public investmentTimelineDataLabel = $localize`Investment`;
-  public investmentsByGroup: InvestmentItem[];
-  public isLoadingAnalysisPrompt: boolean;
-  public isLoadingBenchmarkComparator: boolean;
-  public isLoadingDividendTimelineChart: boolean;
-  public isLoadingInvestmentChart: boolean;
-  public isLoadingInvestmentTimelineChart: boolean;
-  public isLoadingPortfolioPrompt: boolean;
-  public mode: GroupBy = 'month';
-  public modeOptions: ToggleOption[] = [
-    { label: $localize`Monthly`, value: 'month' },
-    { label: $localize`Yearly`, value: 'year' }
-  ];
-  public performance: PortfolioPerformance;
-  public performanceDataItems: HistoricalDataItem[];
-  public performanceDataItemsInPercentage: HistoricalDataItem[];
-  public performanceDataItemsTimeWeightedInPercentage: HistoricalDataItem[] =
-    [];
-  public portfolioEvolutionDataLabel = $localize`Investment`;
-<<<<<<< HEAD
-  public streaks: PortfolioInvestments['streaks'];
-  public top5: PortfolioPosition[];
-=======
-  public streaks: PortfolioInvestmentsResponse['streaks'];
-  public top3: PortfolioPosition[];
->>>>>>> 84e4abcb
-  public unitCurrentStreak: string;
-  public unitLongestStreak: string;
-  public user: User;
-
-  private unsubscribeSubject = new Subject<void>();
-
-  public constructor(
-    private changeDetectorRef: ChangeDetectorRef,
-    private clipboard: Clipboard,
-    private dataService: DataService,
-    private deviceService: DeviceDetectorService,
-    private impersonationStorageService: ImpersonationStorageService,
-    private snackBar: MatSnackBar,
-    private userService: UserService
-  ) {
-    const { benchmarks } = this.dataService.fetchInfo();
-    this.benchmarks = benchmarks;
-
-    addIcons({ copyOutline, ellipsisVertical });
-  }
-
-  get savingsRate() {
-    const savingsRatePerMonth =
-      this.hasImpersonationId || this.user.settings.isRestrictedView
-        ? undefined
-        : this.user?.settings?.savingsRate;
-
-    return this.mode === 'year'
-      ? savingsRatePerMonth * 12
-      : savingsRatePerMonth;
-  }
-
-  public ngOnInit() {
-    this.deviceType = this.deviceService.getDeviceInfo().deviceType;
-
-    this.impersonationStorageService
-      .onChangeHasImpersonation()
-      .pipe(takeUntil(this.unsubscribeSubject))
-      .subscribe((impersonationId) => {
-        this.hasImpersonationId = !!impersonationId;
-      });
-
-    this.userService.stateChanged
-      .pipe(takeUntil(this.unsubscribeSubject))
-      .subscribe((state) => {
-        if (state?.user) {
-          this.user = state.user;
-
-          this.benchmark = this.benchmarks.find(({ id }) => {
-            return id === this.user.settings?.benchmark;
-          });
-
-          this.hasPermissionToReadAiPrompt = hasPermission(
-            this.user.permissions,
-            permissions.readAiPrompt
-          );
-
-          this.update();
-        }
-      });
-  }
-
-  public onChangeBenchmark(symbolProfileId: string) {
-    this.dataService
-      .putUserSetting({ benchmark: symbolProfileId })
-      .pipe(takeUntil(this.unsubscribeSubject))
-      .subscribe(() => {
-        this.userService
-          .get(true)
-          .pipe(takeUntil(this.unsubscribeSubject))
-          .subscribe((user) => {
-            this.user = user;
-
-            this.changeDetectorRef.markForCheck();
-          });
-      });
-  }
-
-  public onChangeDateRange(dateRange: DateRange) {
-    this.dataService
-      .putUserSetting({ dateRange })
-      .pipe(takeUntil(this.unsubscribeSubject))
-      .subscribe(() => {
-        this.userService.remove();
-
-        this.userService
-          .get()
-          .pipe(takeUntil(this.unsubscribeSubject))
-          .subscribe((user) => {
-            this.user = user;
-
-            this.changeDetectorRef.markForCheck();
-          });
-      });
-  }
-
-  public onChangeGroupBy(aMode: GroupBy) {
-    this.mode = aMode;
-    this.fetchDividendsAndInvestments();
-  }
-
-  public onCopyPromptToClipboard(mode: AiPromptMode) {
-    if (mode === 'analysis') {
-      this.isLoadingAnalysisPrompt = true;
-    } else if (mode === 'portfolio') {
-      this.isLoadingPortfolioPrompt = true;
-    }
-
-    this.dataService
-      .fetchPrompt({
-        mode,
-        filters: this.userService.getFilters()
-      })
-      .pipe(takeUntil(this.unsubscribeSubject))
-      .subscribe(({ prompt }) => {
-        this.clipboard.copy(prompt);
-
-        const snackBarRef = this.snackBar.open(
-          '✅ ' + $localize`AI prompt has been copied to the clipboard`,
-          $localize`Open Duck.ai` + ' →',
-          {
-            duration: ms('7 seconds')
-          }
-        );
-
-        snackBarRef
-          .onAction()
-          .pipe(takeUntil(this.unsubscribeSubject))
-          .subscribe(() => {
-            window.open('https://duck.ai', '_blank');
-          });
-
-        this.actionsMenuButton.closeMenu();
-
-        if (mode === 'analysis') {
-          this.isLoadingAnalysisPrompt = false;
-        } else if (mode === 'portfolio') {
-          this.isLoadingPortfolioPrompt = false;
-        }
-      });
-  }
-
-  public ngOnDestroy() {
-    this.unsubscribeSubject.next();
-    this.unsubscribeSubject.complete();
-  }
-
-  private fetchDividendsAndInvestments() {
-    this.isLoadingDividendTimelineChart = true;
-    this.isLoadingInvestmentTimelineChart = true;
-
-    this.dataService
-      .fetchDividends({
-        filters: this.userService.getFilters(),
-        groupBy: this.mode,
-        range: this.user?.settings?.dateRange
-      })
-      .pipe(takeUntil(this.unsubscribeSubject))
-      .subscribe(({ dividends }) => {
-        this.dividendsByGroup = dividends;
-
-        this.isLoadingDividendTimelineChart = false;
-
-        this.changeDetectorRef.markForCheck();
-      });
-
-    this.dataService
-      .fetchInvestments({
-        filters: this.userService.getFilters(),
-        groupBy: this.mode,
-        range: this.user?.settings?.dateRange
-      })
-      .pipe(takeUntil(this.unsubscribeSubject))
-      .subscribe(({ investments, streaks }) => {
-        this.investmentsByGroup = investments;
-        this.streaks = streaks;
-        this.unitCurrentStreak =
-          this.mode === 'year'
-            ? this.streaks?.currentStreak === 1
-              ? translate('YEAR')
-              : translate('YEARS')
-            : this.streaks?.currentStreak === 1
-              ? translate('MONTH')
-              : translate('MONTHS');
-        this.unitLongestStreak =
-          this.mode === 'year'
-            ? this.streaks?.longestStreak === 1
-              ? translate('YEAR')
-              : translate('YEARS')
-            : this.streaks?.longestStreak === 1
-              ? translate('MONTH')
-              : translate('MONTHS');
-
-        this.isLoadingInvestmentTimelineChart = false;
-
-        this.changeDetectorRef.markForCheck();
-      });
-  }
-
-  private update() {
-    this.isLoadingInvestmentChart = true;
-
-    this.dataService
-      .fetchPortfolioPerformance({
-        filters: this.userService.getFilters(),
-        range: this.user?.settings?.dateRange
-      })
-      .pipe(takeUntil(this.unsubscribeSubject))
-      .subscribe(({ chart, firstOrderDate, performance }) => {
-        this.firstOrderDate = firstOrderDate ?? new Date();
-
-        this.investments = [];
-        this.performance = performance;
-        this.performanceDataItems = [];
-        this.performanceDataItemsInPercentage = [];
-        this.performanceDataItemsTimeWeightedInPercentage = [];
-
-        for (const [
-          index,
-          {
-            date,
-            netPerformanceInPercentageWithCurrencyEffect,
-            timeWeightedPerformanceInPercentageWithCurrencyEffect,
-            totalInvestmentValueWithCurrencyEffect,
-            valueInPercentage,
-            valueWithCurrencyEffect
-          }
-        ] of chart.entries()) {
-          if (index > 0 || this.user?.settings?.dateRange === 'max') {
-            // Ignore first item where value is 0
-            this.investments.push({
-              date,
-              investment: totalInvestmentValueWithCurrencyEffect
-            });
-            this.performanceDataItems.push({
-              date,
-              value: isNumber(valueWithCurrencyEffect)
-                ? valueWithCurrencyEffect
-                : valueInPercentage
-            });
-          }
-          this.performanceDataItemsInPercentage.push({
-            date,
-            value:
-              this.user?.settings?.performanceCalculationType ===
-              PerformanceCalculationType.ROI
-                ? timeWeightedPerformanceInPercentageWithCurrencyEffect
-                : netPerformanceInPercentageWithCurrencyEffect
-          });
-        }
-
-        this.isLoadingInvestmentChart = false;
-
-        this.updateBenchmarkDataItems();
-
-        this.changeDetectorRef.markForCheck();
-      });
-
-    this.dataService
-      .fetchPortfolioHoldings({
-        filters: this.userService.getFilters(),
-        range: this.user?.settings?.dateRange
-      })
-      .pipe(takeUntil(this.unsubscribeSubject))
-      .subscribe(({ holdings }) => {
-        const holdingsSorted = sortBy(
-          holdings.filter(({ netPerformancePercentWithCurrencyEffect }) => {
-            return isNumber(netPerformancePercentWithCurrencyEffect);
-          }),
-          'netPerformancePercentWithCurrencyEffect'
-        ).reverse();
-
-        this.top5 = holdingsSorted.slice(0, 5);
-
-        if (holdings?.length > 5) {
-          this.bottom5 = holdingsSorted.slice(-5).reverse();
-        } else {
-          this.bottom5 = [];
-        }
-
-        this.changeDetectorRef.markForCheck();
-      });
-
-    this.fetchDividendsAndInvestments();
-    this.changeDetectorRef.markForCheck();
-  }
-
-  private updateBenchmarkDataItems() {
-    this.benchmarkDataItems = [];
-
-    if (this.user.settings.benchmark) {
-      const { dataSource, symbol } =
-        this.benchmarks.find(({ id }) => {
-          return id === this.user.settings.benchmark;
-        }) ?? {};
-
-      if (dataSource && symbol) {
-        this.isLoadingBenchmarkComparator = true;
-
-        this.dataService
-          .fetchBenchmarkForUser({
-            dataSource,
-            symbol,
-            filters: this.userService.getFilters(),
-            range: this.user?.settings?.dateRange,
-            startDate: this.firstOrderDate
-          })
-          .pipe(takeUntil(this.unsubscribeSubject))
-          .subscribe(({ marketData }) => {
-            this.benchmarkDataItems = marketData.map(({ date, value }) => {
-              return {
-                date,
-                value
-              };
-            });
-
-            this.isLoadingBenchmarkComparator = false;
-
-            this.changeDetectorRef.markForCheck();
-          });
-      }
-    }
-  }
-}+import { GfBenchmarkComparatorComponent } from '@ghostfolio/client/components/benchmark-comparator/benchmark-comparator.component';
+import { GfInvestmentChartComponent } from '@ghostfolio/client/components/investment-chart/investment-chart.component';
+import { DataService } from '@ghostfolio/client/services/data.service';
+import { ImpersonationStorageService } from '@ghostfolio/client/services/impersonation-storage.service';
+import { UserService } from '@ghostfolio/client/services/user/user.service';
+import {
+  HistoricalDataItem,
+  InvestmentItem,
+  PortfolioInvestmentsResponse,
+  PortfolioPerformance,
+  PortfolioPosition,
+  ToggleOption,
+  User
+} from '@ghostfolio/common/interfaces';
+import { hasPermission, permissions } from '@ghostfolio/common/permissions';
+import type {
+  AiPromptMode,
+  DateRange,
+  GroupBy
+} from '@ghostfolio/common/types';
+import { PerformanceCalculationType } from '@ghostfolio/common/types/performance-calculation-type.type';
+import { translate } from '@ghostfolio/ui/i18n';
+import { GfPremiumIndicatorComponent } from '@ghostfolio/ui/premium-indicator';
+import { GfToggleComponent } from '@ghostfolio/ui/toggle';
+import { GfValueComponent } from '@ghostfolio/ui/value';
+
+import { Clipboard } from '@angular/cdk/clipboard';
+import {
+  ChangeDetectorRef,
+  Component,
+  OnDestroy,
+  OnInit,
+  ViewChild
+} from '@angular/core';
+import { MatButtonModule } from '@angular/material/button';
+import { MatCardModule } from '@angular/material/card';
+import { MatMenuModule, MatMenuTrigger } from '@angular/material/menu';
+import { MatProgressSpinnerModule } from '@angular/material/progress-spinner';
+import { MatSnackBar } from '@angular/material/snack-bar';
+import { RouterModule } from '@angular/router';
+import { IonIcon } from '@ionic/angular/standalone';
+import { SymbolProfile } from '@prisma/client';
+import { addIcons } from 'ionicons';
+import { copyOutline, ellipsisVertical } from 'ionicons/icons';
+import { isNumber, sortBy } from 'lodash';
+import ms from 'ms';
+import { DeviceDetectorService } from 'ngx-device-detector';
+import { NgxSkeletonLoaderModule } from 'ngx-skeleton-loader';
+import { Subject } from 'rxjs';
+import { takeUntil } from 'rxjs/operators';
+
+@Component({
+  imports: [
+    GfBenchmarkComparatorComponent,
+    GfInvestmentChartComponent,
+    GfPremiumIndicatorComponent,
+    GfToggleComponent,
+    GfValueComponent,
+    IonIcon,
+    MatButtonModule,
+    MatCardModule,
+    MatMenuModule,
+    MatProgressSpinnerModule,
+    NgxSkeletonLoaderModule,
+    RouterModule
+  ],
+  selector: 'gf-analysis-page',
+  styleUrls: ['./analysis-page.scss'],
+  templateUrl: './analysis-page.html'
+})
+export class GfAnalysisPageComponent implements OnDestroy, OnInit {
+  @ViewChild(MatMenuTrigger) actionsMenuButton!: MatMenuTrigger;
+
+  public benchmark: Partial<SymbolProfile>;
+  public benchmarkDataItems: HistoricalDataItem[] = [];
+  public benchmarks: Partial<SymbolProfile>[];
+  public bottom5: PortfolioPosition[];
+  public deviceType: string;
+  public dividendsByGroup: InvestmentItem[];
+  public dividendTimelineDataLabel = $localize`Dividend`;
+  public firstOrderDate: Date;
+  public hasImpersonationId: boolean;
+  public hasPermissionToReadAiPrompt: boolean;
+  public investments: InvestmentItem[];
+  public investmentTimelineDataLabel = $localize`Investment`;
+  public investmentsByGroup: InvestmentItem[];
+  public isLoadingAnalysisPrompt: boolean;
+  public isLoadingBenchmarkComparator: boolean;
+  public isLoadingDividendTimelineChart: boolean;
+  public isLoadingInvestmentChart: boolean;
+  public isLoadingInvestmentTimelineChart: boolean;
+  public isLoadingPortfolioPrompt: boolean;
+  public mode: GroupBy = 'month';
+  public modeOptions: ToggleOption[] = [
+    { label: $localize`Monthly`, value: 'month' },
+    { label: $localize`Yearly`, value: 'year' }
+  ];
+  public performance: PortfolioPerformance;
+  public performanceDataItems: HistoricalDataItem[];
+  public performanceDataItemsInPercentage: HistoricalDataItem[];
+  public performanceDataItemsTimeWeightedInPercentage: HistoricalDataItem[] =
+    [];
+  public portfolioEvolutionDataLabel = $localize`Investment`;
+  public streaks: PortfolioInvestmentsResponse['streaks'];
+  public top5: PortfolioPosition[];
+  public unitCurrentStreak: string;
+  public unitLongestStreak: string;
+  public user: User;
+
+  private unsubscribeSubject = new Subject<void>();
+
+  public constructor(
+    private changeDetectorRef: ChangeDetectorRef,
+    private clipboard: Clipboard,
+    private dataService: DataService,
+    private deviceService: DeviceDetectorService,
+    private impersonationStorageService: ImpersonationStorageService,
+    private snackBar: MatSnackBar,
+    private userService: UserService
+  ) {
+    const { benchmarks } = this.dataService.fetchInfo();
+    this.benchmarks = benchmarks;
+
+    addIcons({ copyOutline, ellipsisVertical });
+  }
+
+  get savingsRate() {
+    const savingsRatePerMonth =
+      this.hasImpersonationId || this.user.settings.isRestrictedView
+        ? undefined
+        : this.user?.settings?.savingsRate;
+
+    return this.mode === 'year'
+      ? savingsRatePerMonth * 12
+      : savingsRatePerMonth;
+  }
+
+  public ngOnInit() {
+    this.deviceType = this.deviceService.getDeviceInfo().deviceType;
+
+    this.impersonationStorageService
+      .onChangeHasImpersonation()
+      .pipe(takeUntil(this.unsubscribeSubject))
+      .subscribe((impersonationId) => {
+        this.hasImpersonationId = !!impersonationId;
+      });
+
+    this.userService.stateChanged
+      .pipe(takeUntil(this.unsubscribeSubject))
+      .subscribe((state) => {
+        if (state?.user) {
+          this.user = state.user;
+
+          this.benchmark = this.benchmarks.find(({ id }) => {
+            return id === this.user.settings?.benchmark;
+          });
+
+          this.hasPermissionToReadAiPrompt = hasPermission(
+            this.user.permissions,
+            permissions.readAiPrompt
+          );
+
+          this.update();
+        }
+      });
+  }
+
+  public onChangeBenchmark(symbolProfileId: string) {
+    this.dataService
+      .putUserSetting({ benchmark: symbolProfileId })
+      .pipe(takeUntil(this.unsubscribeSubject))
+      .subscribe(() => {
+        this.userService
+          .get(true)
+          .pipe(takeUntil(this.unsubscribeSubject))
+          .subscribe((user) => {
+            this.user = user;
+
+            this.changeDetectorRef.markForCheck();
+          });
+      });
+  }
+
+  public onChangeDateRange(dateRange: DateRange) {
+    this.dataService
+      .putUserSetting({ dateRange })
+      .pipe(takeUntil(this.unsubscribeSubject))
+      .subscribe(() => {
+        this.userService.remove();
+
+        this.userService
+          .get()
+          .pipe(takeUntil(this.unsubscribeSubject))
+          .subscribe((user) => {
+            this.user = user;
+
+            this.changeDetectorRef.markForCheck();
+          });
+      });
+  }
+
+  public onChangeGroupBy(aMode: GroupBy) {
+    this.mode = aMode;
+    this.fetchDividendsAndInvestments();
+  }
+
+  public onCopyPromptToClipboard(mode: AiPromptMode) {
+    if (mode === 'analysis') {
+      this.isLoadingAnalysisPrompt = true;
+    } else if (mode === 'portfolio') {
+      this.isLoadingPortfolioPrompt = true;
+    }
+
+    this.dataService
+      .fetchPrompt({
+        mode,
+        filters: this.userService.getFilters()
+      })
+      .pipe(takeUntil(this.unsubscribeSubject))
+      .subscribe(({ prompt }) => {
+        this.clipboard.copy(prompt);
+
+        const snackBarRef = this.snackBar.open(
+          '✅ ' + $localize`AI prompt has been copied to the clipboard`,
+          $localize`Open Duck.ai` + ' →',
+          {
+            duration: ms('7 seconds')
+          }
+        );
+
+        snackBarRef
+          .onAction()
+          .pipe(takeUntil(this.unsubscribeSubject))
+          .subscribe(() => {
+            window.open('https://duck.ai', '_blank');
+          });
+
+        this.actionsMenuButton.closeMenu();
+
+        if (mode === 'analysis') {
+          this.isLoadingAnalysisPrompt = false;
+        } else if (mode === 'portfolio') {
+          this.isLoadingPortfolioPrompt = false;
+        }
+      });
+  }
+
+  public ngOnDestroy() {
+    this.unsubscribeSubject.next();
+    this.unsubscribeSubject.complete();
+  }
+
+  private fetchDividendsAndInvestments() {
+    this.isLoadingDividendTimelineChart = true;
+    this.isLoadingInvestmentTimelineChart = true;
+
+    this.dataService
+      .fetchDividends({
+        filters: this.userService.getFilters(),
+        groupBy: this.mode,
+        range: this.user?.settings?.dateRange
+      })
+      .pipe(takeUntil(this.unsubscribeSubject))
+      .subscribe(({ dividends }) => {
+        this.dividendsByGroup = dividends;
+
+        this.isLoadingDividendTimelineChart = false;
+
+        this.changeDetectorRef.markForCheck();
+      });
+
+    this.dataService
+      .fetchInvestments({
+        filters: this.userService.getFilters(),
+        groupBy: this.mode,
+        range: this.user?.settings?.dateRange
+      })
+      .pipe(takeUntil(this.unsubscribeSubject))
+      .subscribe(({ investments, streaks }) => {
+        this.investmentsByGroup = investments;
+        this.streaks = streaks;
+        this.unitCurrentStreak =
+          this.mode === 'year'
+            ? this.streaks?.currentStreak === 1
+              ? translate('YEAR')
+              : translate('YEARS')
+            : this.streaks?.currentStreak === 1
+              ? translate('MONTH')
+              : translate('MONTHS');
+        this.unitLongestStreak =
+          this.mode === 'year'
+            ? this.streaks?.longestStreak === 1
+              ? translate('YEAR')
+              : translate('YEARS')
+            : this.streaks?.longestStreak === 1
+              ? translate('MONTH')
+              : translate('MONTHS');
+
+        this.isLoadingInvestmentTimelineChart = false;
+
+        this.changeDetectorRef.markForCheck();
+      });
+  }
+
+  private update() {
+    this.isLoadingInvestmentChart = true;
+
+    this.dataService
+      .fetchPortfolioPerformance({
+        filters: this.userService.getFilters(),
+        range: this.user?.settings?.dateRange
+      })
+      .pipe(takeUntil(this.unsubscribeSubject))
+      .subscribe(({ chart, firstOrderDate, performance }) => {
+        this.firstOrderDate = firstOrderDate ?? new Date();
+
+        this.investments = [];
+        this.performance = performance;
+        this.performanceDataItems = [];
+        this.performanceDataItemsInPercentage = [];
+        this.performanceDataItemsTimeWeightedInPercentage = [];
+
+        for (const [
+          index,
+          {
+            date,
+            netPerformanceInPercentageWithCurrencyEffect,
+            timeWeightedPerformanceInPercentageWithCurrencyEffect,
+            totalInvestmentValueWithCurrencyEffect,
+            valueInPercentage,
+            valueWithCurrencyEffect
+          }
+        ] of chart.entries()) {
+          if (index > 0 || this.user?.settings?.dateRange === 'max') {
+            // Ignore first item where value is 0
+            this.investments.push({
+              date,
+              investment: totalInvestmentValueWithCurrencyEffect
+            });
+            this.performanceDataItems.push({
+              date,
+              value: isNumber(valueWithCurrencyEffect)
+                ? valueWithCurrencyEffect
+                : valueInPercentage
+            });
+          }
+          this.performanceDataItemsInPercentage.push({
+            date,
+            value:
+              this.user?.settings?.performanceCalculationType ===
+              PerformanceCalculationType.ROI
+                ? timeWeightedPerformanceInPercentageWithCurrencyEffect
+                : netPerformanceInPercentageWithCurrencyEffect
+          });
+        }
+
+        this.isLoadingInvestmentChart = false;
+
+        this.updateBenchmarkDataItems();
+
+        this.changeDetectorRef.markForCheck();
+      });
+
+    this.dataService
+      .fetchPortfolioHoldings({
+        filters: this.userService.getFilters(),
+        range: this.user?.settings?.dateRange
+      })
+      .pipe(takeUntil(this.unsubscribeSubject))
+      .subscribe(({ holdings }) => {
+        const holdingsSorted = sortBy(
+          holdings.filter(({ netPerformancePercentWithCurrencyEffect }) => {
+            return isNumber(netPerformancePercentWithCurrencyEffect);
+          }),
+          'netPerformancePercentWithCurrencyEffect'
+        ).reverse();
+
+        this.top5 = holdingsSorted.slice(0, 5);
+
+        if (holdings?.length > 5) {
+          this.bottom5 = holdingsSorted.slice(-5).reverse();
+        } else {
+          this.bottom5 = [];
+        }
+
+        this.changeDetectorRef.markForCheck();
+      });
+
+    this.fetchDividendsAndInvestments();
+    this.changeDetectorRef.markForCheck();
+  }
+
+  private updateBenchmarkDataItems() {
+    this.benchmarkDataItems = [];
+
+    if (this.user.settings.benchmark) {
+      const { dataSource, symbol } =
+        this.benchmarks.find(({ id }) => {
+          return id === this.user.settings.benchmark;
+        }) ?? {};
+
+      if (dataSource && symbol) {
+        this.isLoadingBenchmarkComparator = true;
+
+        this.dataService
+          .fetchBenchmarkForUser({
+            dataSource,
+            symbol,
+            filters: this.userService.getFilters(),
+            range: this.user?.settings?.dateRange,
+            startDate: this.firstOrderDate
+          })
+          .pipe(takeUntil(this.unsubscribeSubject))
+          .subscribe(({ marketData }) => {
+            this.benchmarkDataItems = marketData.map(({ date, value }) => {
+              return {
+                date,
+                value
+              };
+            });
+
+            this.isLoadingBenchmarkComparator = false;
+
+            this.changeDetectorRef.markForCheck();
+          });
+      }
+    }
+  }
+}