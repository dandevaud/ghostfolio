--- conflicted
+++ resolved
@@ -74,9 +74,6 @@
   public benchmark: Partial<SymbolProfile>;
   public benchmarkDataItems: HistoricalDataItem[] = [];
   public benchmarks: Partial<SymbolProfile>[];
-<<<<<<< HEAD
-  public bottom3: PortfolioPosition[];
-=======
   public bottom5: PortfolioPosition[];
   public dateRangeOptions = ToggleComponent.DEFAULT_DATE_RANGE_OPTIONS;
   public timeWeightedPerformanceOptions = [
@@ -86,7 +83,6 @@
   ];
   public selectedTimeWeightedPerformanceOption: string;
   public daysInMarket: number;
->>>>>>> 4d8ed35d
   public deviceType: string;
   public dividendsByGroup: InvestmentItem[];
   public dividendTimelineDataLabel = $localize`Dividend`;
@@ -387,22 +383,6 @@
           'netPerformancePercentWithCurrencyEffect'
         ).reverse();
 
-<<<<<<< HEAD
-        this.top3 = holdingsSorted
-          .filter(
-            ({ netPerformancePercentWithCurrencyEffect }) =>
-              netPerformancePercentWithCurrencyEffect > 0
-          )
-          .slice(0, 3);
-
-        this.bottom3 = holdingsSorted
-          .filter(
-            ({ netPerformancePercentWithCurrencyEffect }) =>
-              netPerformancePercentWithCurrencyEffect < 0
-          )
-          .slice(-3)
-          .reverse();
-=======
         this.top5 = holdingsSorted.slice(0, 5);
 
         if (holdings?.length > 5) {
@@ -410,7 +390,6 @@
         } else {
           this.bottom5 = [];
         }
->>>>>>> 4d8ed35d
 
         this.changeDetectorRef.markForCheck();
       });
