--- conflicted
+++ resolved
@@ -10,23 +10,12 @@
   User
 } from '@ghostfolio/common/interfaces';
 import { InvestmentItem } from '@ghostfolio/common/interfaces/investment-item.interface';
-<<<<<<< HEAD
-import { hasPermission, permissions } from '@ghostfolio/common/permissions';
 import { DateRange, GroupBy, ToggleOption } from '@ghostfolio/common/types';
 import { translate } from '@ghostfolio/ui/i18n';
 
 import { ChangeDetectorRef, Component, OnDestroy, OnInit } from '@angular/core';
-import { MatDialog } from '@angular/material/dialog';
-import { ActivatedRoute, Router } from '@angular/router';
-import { DataSource, SymbolProfile } from '@prisma/client';
+import { SymbolProfile } from '@prisma/client';
 import { Big } from 'big.js';
-=======
-import { GroupBy, ToggleOption } from '@ghostfolio/common/types';
-import { translate } from '@ghostfolio/ui/i18n';
-
-import { ChangeDetectorRef, Component, OnDestroy, OnInit } from '@angular/core';
-import { SymbolProfile } from '@prisma/client';
->>>>>>> dfb3365e
 import { differenceInDays } from 'date-fns';
 import { isNumber, sortBy } from 'lodash';
 import { DeviceDetectorService } from 'ngx-device-detector';
