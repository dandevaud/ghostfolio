import { ToggleComponent } from '@ghostfolio/client/components/toggle/toggle.component';
import { DataService } from '@ghostfolio/client/services/data.service';
import { ImpersonationStorageService } from '@ghostfolio/client/services/impersonation-storage.service';
import { UserService } from '@ghostfolio/client/services/user/user.service';
import {
  HistoricalDataItem,
  InvestmentItem,
  PortfolioInvestments,
  PortfolioPerformance,
  PortfolioPosition,
  ToggleOption,
  User
} from '@ghostfolio/common/interfaces';
<<<<<<< HEAD
import { GroupBy } from '@ghostfolio/common/types';
=======
import { DateRange, GroupBy } from '@ghostfolio/common/types';
>>>>>>> 1a891ffa
import { translate } from '@ghostfolio/ui/i18n';

import { ChangeDetectorRef, Component, OnDestroy, OnInit } from '@angular/core';
import { SymbolProfile } from '@prisma/client';
import { isNumber, sortBy } from 'lodash';
import { DeviceDetectorService } from 'ngx-device-detector';
import { Subject } from 'rxjs';
import { takeUntil } from 'rxjs/operators';

@Component({
  selector: 'gf-analysis-page',
  styleUrls: ['./analysis-page.scss'],
  templateUrl: './analysis-page.html'
})
export class AnalysisPageComponent implements OnDestroy, OnInit {
  public benchmark: Partial<SymbolProfile>;
  public benchmarkDataItems: HistoricalDataItem[] = [];
  public benchmarks: Partial<SymbolProfile>[];
  public bottom3: PortfolioPosition[];
  public dateRangeOptions = ToggleComponent.DEFAULT_DATE_RANGE_OPTIONS;
<<<<<<< HEAD
=======
  public timeWeightedPerformanceOptions = [
    { label: $localize`No`, value: 'N' },
    { label: $localize`Both`, value: 'B' },
    { label: $localize`Only`, value: 'O' }
  ];
  public selectedTimeWeightedPerformanceOption: string;
  public daysInMarket: number;
>>>>>>> 1a891ffa
  public deviceType: string;
  public dividendsByGroup: InvestmentItem[];
  public dividendTimelineDataLabel = $localize`Dividend`;
  public firstOrderDate: Date;
  public hasImpersonationId: boolean;
  public investments: InvestmentItem[];
  public investmentTimelineDataLabel = $localize`Investment`;
  public investmentsByGroup: InvestmentItem[];
  public isLoadingBenchmarkComparator: boolean;
  public isLoadingDividendTimelineChart: boolean;
  public isLoadingInvestmentChart: boolean;
  public isLoadingInvestmentTimelineChart: boolean;
  public mode: GroupBy = 'month';
  public modeOptions: ToggleOption[] = [
    { label: $localize`Monthly`, value: 'month' },
    { label: $localize`Yearly`, value: 'year' }
  ];
  public performance: PortfolioPerformance;
  public performanceDataItems: HistoricalDataItem[];
  public performanceDataItemsInPercentage: HistoricalDataItem[];
  public performanceDataItemsTimeWeightedInPercentage: HistoricalDataItem[] =
    [];
  public portfolioEvolutionDataLabel = $localize`Investment`;
  public streaks: PortfolioInvestments['streaks'];
  public timeWeightedPerformance: string = 'N';
  public top3: PortfolioPosition[];
  public unitCurrentStreak: string;
  public unitLongestStreak: string;
  public user: User;

  private unsubscribeSubject = new Subject<void>();

  public constructor(
    private changeDetectorRef: ChangeDetectorRef,
    private dataService: DataService,
    private deviceService: DeviceDetectorService,
    private impersonationStorageService: ImpersonationStorageService,
    private userService: UserService
  ) {
    const { benchmarks } = this.dataService.fetchInfo();
    this.benchmarks = benchmarks;
  }

  get savingsRate() {
    const savingsRatePerMonth =
      this.hasImpersonationId || this.user.settings.isRestrictedView
        ? undefined
        : this.user?.settings?.savingsRate;

    return this.mode === 'year'
      ? savingsRatePerMonth * 12
      : savingsRatePerMonth;
  }

  public ngOnInit() {
    this.deviceType = this.deviceService.getDeviceInfo().deviceType;

    this.impersonationStorageService
      .onChangeHasImpersonation()
      .pipe(takeUntil(this.unsubscribeSubject))
      .subscribe((impersonationId) => {
        this.hasImpersonationId = !!impersonationId;
      });

    this.userService.stateChanged
      .pipe(takeUntil(this.unsubscribeSubject))
      .subscribe((state) => {
        if (state?.user) {
          this.user = state.user;

          this.benchmark = this.benchmarks.find(({ id }) => {
            return id === this.user.settings?.benchmark;
          });

          this.update();
        }
      });
  }

  public onChangeBenchmark(symbolProfileId: string) {
    this.dataService
      .putUserSetting({ benchmark: symbolProfileId })
      .pipe(takeUntil(this.unsubscribeSubject))
      .subscribe(() => {
        this.userService
          .get(true)
          .pipe(takeUntil(this.unsubscribeSubject))
          .subscribe((user) => {
            this.user = user;

            this.changeDetectorRef.markForCheck();
          });
      });
  }

  public onChangeDateRange(dateRange: DateRange) {
    this.dataService
      .putUserSetting({ dateRange })
      .pipe(takeUntil(this.unsubscribeSubject))
      .subscribe(() => {
        this.userService.remove();

        this.userService
          .get()
          .pipe(takeUntil(this.unsubscribeSubject))
          .subscribe((user) => {
            this.user = user;

            this.changeDetectorRef.markForCheck();
          });
      });
  }

  public onTimeWeightedPerformanceChanged(timeWeightedPerformance: string) {
    this.timeWeightedPerformance = timeWeightedPerformance;

    this.update();
  }

  public onChangeGroupBy(aMode: GroupBy) {
    this.mode = aMode;
    this.fetchDividendsAndInvestments();
  }

  public ngOnDestroy() {
    this.unsubscribeSubject.next();
    this.unsubscribeSubject.complete();
  }

  private fetchDividendsAndInvestments() {
    this.isLoadingDividendTimelineChart = true;
    this.isLoadingInvestmentTimelineChart = true;

    this.dataService
      .fetchDividends({
        filters: this.userService.getFilters(),
        groupBy: this.mode,
        range: this.user?.settings?.dateRange
      })
      .pipe(takeUntil(this.unsubscribeSubject))
      .subscribe(({ dividends }) => {
        this.dividendsByGroup = dividends;

        this.isLoadingDividendTimelineChart = false;

        this.changeDetectorRef.markForCheck();
      });

    this.dataService
      .fetchInvestments({
        filters: this.userService.getFilters(),
        groupBy: this.mode,
        range: this.user?.settings?.dateRange
      })
      .pipe(takeUntil(this.unsubscribeSubject))
      .subscribe(({ investments, streaks }) => {
        this.investmentsByGroup = investments;
        this.streaks = streaks;
        this.unitCurrentStreak =
          this.mode === 'year'
            ? this.streaks?.currentStreak === 1
              ? translate('YEAR')
              : translate('YEARS')
            : this.streaks?.currentStreak === 1
              ? translate('MONTH')
              : translate('MONTHS');
        this.unitLongestStreak =
          this.mode === 'year'
            ? this.streaks?.longestStreak === 1
              ? translate('YEAR')
              : translate('YEARS')
            : this.streaks?.longestStreak === 1
              ? translate('MONTH')
              : translate('MONTHS');

        this.isLoadingInvestmentTimelineChart = false;

        this.changeDetectorRef.markForCheck();
      });
  }

  private update() {
    this.isLoadingInvestmentChart = true;

    this.dataService
      .fetchPortfolioPerformance({
        filters: this.userService.getFilters(),
        range: this.user?.settings?.dateRange,
        timeWeightedPerformance:
          this.timeWeightedPerformance === 'N' ? false : true
      })
      .pipe(takeUntil(this.unsubscribeSubject))
      .subscribe(({ chart, firstOrderDate, performance }) => {
        this.firstOrderDate = firstOrderDate ?? new Date();

        this.investments = [];
        this.performance = performance;
        this.performanceDataItems = [];
        this.performanceDataItemsInPercentage = [];
        this.performanceDataItemsTimeWeightedInPercentage = [];

        for (const [
          index,
          {
            date,
            netPerformanceInPercentageWithCurrencyEffect,
            totalInvestmentValueWithCurrencyEffect,
            valueInPercentage,
            valueWithCurrencyEffect
          }
        ] of chart.entries()) {
          if (index > 0 || this.user?.settings?.dateRange === 'max') {
            // Ignore first item where value is 0
            this.investments.push({
              date,
              investment: totalInvestmentValueWithCurrencyEffect
            });
            this.performanceDataItems.push({
              date,
              value: isNumber(valueWithCurrencyEffect)
                ? valueWithCurrencyEffect
                : valueInPercentage
            });
          }
          this.performanceDataItemsInPercentage.push({
            date,
            value: netPerformanceInPercentageWithCurrencyEffect
          });
          if ((this.timeWeightedPerformance ?? 'N') !== 'N') {
            this.performanceDataItemsTimeWeightedInPercentage.push({
              date,
              value: chart[index].timeWeightedPerformance
            });
          }
        }

        this.isLoadingInvestmentChart = false;

        this.updateBenchmarkDataItems();

        this.changeDetectorRef.markForCheck();
      });

    this.dataService
      .fetchPortfolioHoldings({
        filters: this.userService.getFilters(),
        range: this.user?.settings?.dateRange
      })
      .pipe(takeUntil(this.unsubscribeSubject))
      .subscribe(({ holdings }) => {
        const holdingsSorted = sortBy(
          holdings.filter(({ netPerformancePercentWithCurrencyEffect }) => {
            return isNumber(netPerformancePercentWithCurrencyEffect);
          }),
          'netPerformancePercentWithCurrencyEffect'
        ).reverse();

        this.top3 = holdingsSorted.slice(0, 3);

        if (holdings?.length > 3) {
          this.bottom3 = holdingsSorted.slice(-3).reverse();
        } else {
          this.bottom3 = [];
        }

        this.changeDetectorRef.markForCheck();
      });

    this.fetchDividendsAndInvestments();
    this.changeDetectorRef.markForCheck();
  }

  private updateBenchmarkDataItems() {
    this.benchmarkDataItems = [];

    if (this.user.settings.benchmark) {
      const { dataSource, symbol } =
        this.benchmarks.find(({ id }) => {
          return id === this.user.settings.benchmark;
        }) ?? {};

      if (dataSource && symbol) {
        this.isLoadingBenchmarkComparator = true;

        this.dataService
          .fetchBenchmarkForUser({
            dataSource,
            symbol,
            range: this.user?.settings?.dateRange,
            startDate: this.firstOrderDate
          })
          .pipe(takeUntil(this.unsubscribeSubject))
          .subscribe(({ marketData }) => {
            this.benchmarkDataItems = marketData.map(({ date, value }) => {
              return {
                date,
                value
              };
            });

            this.isLoadingBenchmarkComparator = false;

            this.changeDetectorRef.markForCheck();
          });
      }
    }
  }
}<|MERGE_RESOLUTION|>--- conflicted
+++ resolved
@@ -11,11 +11,7 @@
   ToggleOption,
   User
 } from '@ghostfolio/common/interfaces';
-<<<<<<< HEAD
 import { GroupBy } from '@ghostfolio/common/types';
-=======
-import { DateRange, GroupBy } from '@ghostfolio/common/types';
->>>>>>> 1a891ffa
 import { translate } from '@ghostfolio/ui/i18n';
 
 import { ChangeDetectorRef, Component, OnDestroy, OnInit } from '@angular/core';
@@ -36,8 +32,6 @@
   public benchmarks: Partial<SymbolProfile>[];
   public bottom3: PortfolioPosition[];
   public dateRangeOptions = ToggleComponent.DEFAULT_DATE_RANGE_OPTIONS;
-<<<<<<< HEAD
-=======
   public timeWeightedPerformanceOptions = [
     { label: $localize`No`, value: 'N' },
     { label: $localize`Both`, value: 'B' },
@@ -45,7 +39,6 @@
   ];
   public selectedTimeWeightedPerformanceOption: string;
   public daysInMarket: number;
->>>>>>> 1a891ffa
   public deviceType: string;
   public dividendsByGroup: InvestmentItem[];
   public dividendTimelineDataLabel = $localize`Dividend`;
