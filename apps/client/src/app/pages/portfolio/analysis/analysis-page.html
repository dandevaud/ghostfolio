<div class="container">
  <h1 class="d-none d-sm-block h3 mb-3 text-center" i18n>Analysis</h1>
  <div class="mb-5 row">
    <div class="col-lg">
      <gf-benchmark-comparator
        class="h-auto"
        [benchmark]="user?.settings?.benchmark"
        [benchmarkDataItems]="benchmarkDataItems"
        [benchmarks]="benchmarks"
        [colorScheme]="user?.settings?.colorScheme"
        [daysInMarket]="daysInMarket"
        [isLoading]="isLoadingBenchmarkComparator || isLoadingInvestmentChart"
        [locale]="user?.settings?.locale"
        [performanceDataItems]="timeWeightedPerformance === 'O' ? [] :performanceDataItemsInPercentage"
        [timeWeightedPerformanceDataItems]="timeWeightedPerformance === 'N' ? [] :performanceDataItemsTimeWeightedInPercentage"
        [user]="user"
        (benchmarkChanged)="onChangeBenchmark($event)"
<<<<<<< HEAD
      ></gf-benchmark-comparator>
      <div>
        <div class="col-md-6 col-xs-12 d-flex">
          <div
            class="align-items-center d-flex flex-grow-1 h6 mb-0 py-2 text-truncate"
          >
            <span i18n>Include time-weighted performance </span>
            <gf-toggle
              [defaultValue]="timeWeightedPerformance"
              [isLoading]="isLoadingBenchmarkComparator || isLoadingInvestmentChart"
              [options]="timeWeightedPerformanceOptions"
              (change)="onTimeWeightedPerformanceChanged($event.value)"
            ></gf-toggle>
          </div>
        </div>
      </div>
=======
      />
>>>>>>> 29de237c
    </div>
  </div>

  @if (user?.settings?.isExperimentalFeatures) {
  <div class="mb-5 row">
    <div class="col">
      <mat-card appearance="outlined" class="mb-3">
        <mat-card-content>
          <div class="d-flex py-1">
            <div class="flex-grow-1 mr-2 text-truncate" i18n>
              Absolute Asset Performance
            </div>
            <div class="d-flex justify-content-end">
              <gf-value
                class="justify-content-end"
                position="end"
                [isCurrency]="true"
                [locale]="user?.settings?.locale"
                [unit]="user?.settings?.baseCurrency"
                [value]="isLoadingInvestmentChart ? undefined : performance?.currentNetPerformance"
              />
            </div>
          </div>
          <div class="d-flex mb-3 ml-3 py-1">
            <div class="flex-grow-1 mr-2 text-truncate" i18n>
              Asset Performance
            </div>
            <div class="d-flex justify-content-end">
              <gf-value
                class="justify-content-end"
                position="end"
                [colorizeSign]="true"
                [isPercent]="true"
                [locale]="user?.settings?.locale"
                [value]="isLoadingInvestmentChart ? undefined : performance?.currentNetPerformancePercent"
              />
            </div>
          </div>
          <div class="d-flex py-1">
            <div class="flex-grow-1 mr-2 text-truncate" i18n>
              Absolute Currency Performance
            </div>
            <div class="d-flex justify-content-end">
              <gf-value
                class="justify-content-end"
                position="end"
                [isCurrency]="true"
                [locale]="user?.settings?.locale"
                [unit]="user?.settings?.baseCurrency"
                [value]="isLoadingInvestmentChart ? undefined : (performance?.currentNetPerformanceWithCurrencyEffect === null ? null : performance?.currentNetPerformanceWithCurrencyEffect - performance?.currentNetPerformance)"
              />
            </div>
          </div>
          <div class="d-flex ml-3 py-1">
            <div class="flex-grow-1 mr-2 text-truncate" i18n>
              Currency Performance
            </div>
            <div class="d-flex justify-content-end">
              <gf-value
                class="justify-content-end"
                position="end"
                [colorizeSign]="true"
                [isPercent]="true"
                [locale]="user?.settings?.locale"
                [value]="isLoadingInvestmentChart ? undefined : performance?.currentNetPerformancePercentWithCurrencyEffect - performance?.currentNetPerformancePercent"
              />
            </div>
          </div>
          <div><hr /></div>
          <div class="d-flex py-1">
            <div class="flex-grow-1 mr-2 text-truncate" i18n>
              Absolute Net Performance
            </div>
            <div class="d-flex justify-content-end">
              <gf-value
                class="justify-content-end"
                position="end"
                [isCurrency]="true"
                [locale]="user?.settings?.locale"
                [unit]="user?.settings?.baseCurrency"
                [value]="isLoadingInvestmentChart ? undefined : performance?.currentNetPerformanceWithCurrencyEffect"
              />
            </div>
          </div>
          <div class="d-flex ml-3 py-1">
            <div class="flex-grow-1 mr-2 text-truncate" i18n>
              Net Performance
            </div>
            <div class="d-flex justify-content-end">
              <gf-value
                class="justify-content-end"
                position="end"
                [colorizeSign]="true"
                [isPercent]="true"
                [locale]="user?.settings?.locale"
                [value]="isLoadingInvestmentChart ? undefined : performance?.currentNetPerformancePercentWithCurrencyEffect"
              />
            </div>
          </div>
        </mat-card-content>
      </mat-card>
    </div>
  </div>
  }

  <div class="mb-5 row">
    <div class="col-md-6">
      <mat-card appearance="outlined" class="mb-3">
        <mat-card-header>
          <mat-card-title class="align-items-center d-flex" i18n
            >Top</mat-card-title
          >
        </mat-card-header>
        <mat-card-content>
          <ol class="mb-0 ml-1 pl-3">
            <li *ngFor="let position of top3" class="py-1">
              <a
                class="d-flex"
                [queryParams]="{
                  dataSource: position.dataSource,
                  positionDetailDialog: true,
                  symbol: position.symbol
                }"
                [routerLink]="[]"
              >
                <div class="flex-grow-1 mr-2">{{ position.name }}</div>
                <div class="d-flex justify-content-end">
                  <gf-value
                    class="justify-content-end"
                    position="end"
                    [colorizeSign]="true"
                    [isPercent]="true"
                    [locale]="user?.settings?.locale"
                    [value]="position.netPerformancePercentage"
                  />
                </div>
              </a>
            </li>
          </ol>
          <div>
            <ngx-skeleton-loader
              *ngIf="!top3"
              animation="pulse"
              [theme]="{
                height: '1.5rem',
                width: '100%'
              }"
            />
          </div>
        </mat-card-content>
      </mat-card>
    </div>
    <div class="col-md-6">
      <mat-card appearance="outlined" class="mb-3">
        <mat-card-header>
          <mat-card-title class="align-items-center d-flex" i18n
            >Bottom</mat-card-title
          >
        </mat-card-header>
        <mat-card-content>
          <ol class="mb-0 ml-1 pl-3">
            <li *ngFor="let position of bottom3" class="py-1">
              <a
                class="d-flex"
                [queryParams]="{
                  dataSource: position.dataSource,
                  positionDetailDialog: true,
                  symbol: position.symbol
                }"
                [routerLink]="[]"
              >
                <div class="flex-grow-1 mr-2">{{ position.name }}</div>
                <div class="d-flex justify-content-end">
                  <gf-value
                    class="justify-content-end"
                    position="end"
                    [colorizeSign]="true"
                    [isPercent]="true"
                    [locale]="user?.settings?.locale"
                    [value]="position.netPerformancePercentage"
                  />
                </div>
              </a>
            </li>
          </ol>
          <div>
            <ngx-skeleton-loader
              *ngIf="!bottom3"
              animation="pulse"
              [theme]="{
                height: '1.5rem',
                width: '100%'
              }"
            />
          </div>
        </mat-card-content>
      </mat-card>
    </div>
  </div>

  <div class="mb-5 row">
    <div class="col-lg">
      <div class="align-items-center d-flex mb-4">
        <div
          class="align-items-center d-flex flex-grow-1 h5 mb-0 text-truncate"
        >
          <span i18n>Portfolio Evolution</span>
          <gf-premium-indicator
            *ngIf="user?.subscription?.type === 'Basic'"
            class="ml-1"
          />
        </div>
      </div>
      <div class="chart-container">
        <gf-investment-chart
          class="h-100"
          [benchmarkDataItems]="investments"
          [benchmarkDataLabel]="portfolioEvolutionDataLabel"
          [currency]="user?.settings?.baseCurrency"
          [daysInMarket]="daysInMarket"
          [historicalDataItems]="performanceDataItems"
          [isInPercent]="hasImpersonationId || user.settings.isRestrictedView"
          [isLoading]="isLoadingInvestmentChart"
          [locale]="user?.settings?.locale"
          [range]="user?.settings?.dateRange"
        />
      </div>
    </div>
  </div>

  <div class="mb-5 row">
    <div class="col-lg">
      <div class="align-items-center d-flex mb-4">
        <div
          class="align-items-center d-flex flex-grow-1 h5 mb-0 text-truncate"
        >
          <span i18n>Investment Timeline</span>
          <gf-premium-indicator
            *ngIf="user?.subscription?.type === 'Basic'"
            class="ml-1"
          />
        </div>
        <gf-toggle
          class="d-none d-lg-block"
          [defaultValue]="mode"
          [isLoading]="false"
          [options]="modeOptions"
          (change)="onChangeGroupBy($event.value)"
        />
      </div>
      <div *ngIf="streaks" class="row">
        <div class="col-md-6 col-xs-12 my-2">
          <gf-value
            i18n
            size="large"
            [unit]="unitCurrentStreak"
            [value]="streaks?.currentStreak"
            >Current Streak</gf-value
          >
        </div>
        <div class="col-md-6 col-xs-12 my-2">
          <gf-value
            i18n
            size="large"
            [unit]="unitLongestStreak"
            [value]="streaks?.longestStreak"
            >Longest Streak</gf-value
          >
        </div>
      </div>
      <div class="chart-container">
        <gf-investment-chart
          class="h-100"
          [benchmarkDataItems]="investmentsByGroup"
          [benchmarkDataLabel]="investmentTimelineDataLabel"
          [currency]="user?.settings?.baseCurrency"
          [daysInMarket]="daysInMarket"
          [groupBy]="mode"
          [isInPercent]="hasImpersonationId || user.settings.isRestrictedView"
          [isLoading]="isLoadingInvestmentTimelineChart"
          [locale]="user?.settings?.locale"
          [range]="user?.settings?.dateRange"
          [savingsRate]="savingsRate"
        />
      </div>
    </div>
  </div>

  <div class="row">
    <div class="col-lg">
      <div class="align-items-center d-flex mb-4">
        <div
          class="align-items-center d-flex flex-grow-1 h5 mb-0 text-truncate"
        >
          <span i18n>Dividend Timeline</span>
          <gf-premium-indicator
            *ngIf="user?.subscription?.type === 'Basic'"
            class="ml-1"
          />
        </div>
        <gf-toggle
          class="d-none d-lg-block"
          [defaultValue]="mode"
          [isLoading]="false"
          [options]="modeOptions"
          (change)="onChangeGroupBy($event.value)"
        />
      </div>
      <div class="chart-container">
        <gf-investment-chart
          class="h-100"
          [benchmarkDataItems]="dividendsByGroup"
          [benchmarkDataLabel]="dividendTimelineDataLabel"
          [currency]="user?.settings?.baseCurrency"
          [daysInMarket]="daysInMarket"
          [groupBy]="mode"
          [isInPercent]="hasImpersonationId || user.settings.isRestrictedView"
          [isLoading]="isLoadingDividendTimelineChart"
          [locale]="user?.settings?.locale"
          [range]="user?.settings?.dateRange"
        />
      </div>
    </div>
  </div>
</div><|MERGE_RESOLUTION|>--- conflicted
+++ resolved
@@ -15,7 +15,6 @@
         [timeWeightedPerformanceDataItems]="timeWeightedPerformance === 'N' ? [] :performanceDataItemsTimeWeightedInPercentage"
         [user]="user"
         (benchmarkChanged)="onChangeBenchmark($event)"
-<<<<<<< HEAD
       ></gf-benchmark-comparator>
       <div>
         <div class="col-md-6 col-xs-12 d-flex">
@@ -32,9 +31,6 @@
           </div>
         </div>
       </div>
-=======
-      />
->>>>>>> 29de237c
     </div>
   </div>
 
