<<<<<<< HEAD
import { UserService } from '@ghostfolio/client/services/user/user.service';
import { ASSET_CLASS_MAPPING } from '@ghostfolio/common/config';
import { CreateOrderDto, UpdateOrderDto } from '@ghostfolio/common/dtos';
import { getDateFormatString } from '@ghostfolio/common/helper';
import {
  AssetClassSelectorOption,
  LookupItem
} from '@ghostfolio/common/interfaces';
import { hasPermission, permissions } from '@ghostfolio/common/permissions';
import { validateObjectForForm } from '@ghostfolio/common/utils';
import { GfEntityLogoComponent } from '@ghostfolio/ui/entity-logo';
import { translate } from '@ghostfolio/ui/i18n';
import { GfSymbolAutocompleteComponent } from '@ghostfolio/ui/symbol-autocomplete';
import { GfTagsSelectorComponent } from '@ghostfolio/ui/tags-selector';
import { GfValueComponent } from '@ghostfolio/ui/value';

import { NgClass } from '@angular/common';
import {
  ChangeDetectionStrategy,
  ChangeDetectorRef,
  Component,
  Inject,
  OnDestroy
} from '@angular/core';
import {
  FormBuilder,
  FormGroup,
  ReactiveFormsModule,
  Validators
} from '@angular/forms';
import { MatButtonModule } from '@angular/material/button';
import { MatCheckboxModule } from '@angular/material/checkbox';
import { DateAdapter, MAT_DATE_LOCALE } from '@angular/material/core';
import { MatDatepickerModule } from '@angular/material/datepicker';
import {
  MAT_DIALOG_DATA,
  MatDialogModule,
  MatDialogRef
} from '@angular/material/dialog';
import { MatFormFieldModule } from '@angular/material/form-field';
import { MatInputModule } from '@angular/material/input';
import { MatSelectModule } from '@angular/material/select';
import { IonIcon } from '@ionic/angular/standalone';
import { AssetClass, Tag, Type } from '@prisma/client';
import { isAfter, isToday } from 'date-fns';
import { addIcons } from 'ionicons';
import { calendarClearOutline, refreshOutline } from 'ionicons/icons';
import { EMPTY, Subject } from 'rxjs';
import { catchError, delay, takeUntil } from 'rxjs/operators';

import { DataService } from '../../../../services/data.service';
import { CreateOrUpdateActivityDialogParams } from './interfaces/interfaces';
import { ActivityType } from './types/activity-type.type';

@Component({
  changeDetection: ChangeDetectionStrategy.OnPush,
  host: { class: 'h-100' },
  imports: [
    GfEntityLogoComponent,
    GfSymbolAutocompleteComponent,
    GfTagsSelectorComponent,
    GfValueComponent,
    IonIcon,
    MatButtonModule,
    MatCheckboxModule,
    MatDatepickerModule,
    MatDialogModule,
    MatFormFieldModule,
    MatInputModule,
    MatSelectModule,
    NgClass,
    ReactiveFormsModule
  ],
  selector: 'gf-create-or-update-activity-dialog',
  styleUrls: ['./create-or-update-activity-dialog.scss'],
  templateUrl: 'create-or-update-activity-dialog.html'
})
export class GfCreateOrUpdateActivityDialogComponent implements OnDestroy {
  public activityForm: FormGroup;

  public assetClassOptions: AssetClassSelectorOption[] = Object.keys(AssetClass)
    .map((id) => {
      return { id, label: translate(id) } as AssetClassSelectorOption;
    })
    .sort((a, b) => {
      return a.label.localeCompare(b.label);
    });

  public assetSubClassOptions: AssetClassSelectorOption[] = [];
  public currencies: string[] = [];
  public currencyOfAssetProfile: string;
  public currentMarketPrice = null;
  public defaultDateFormat: string;
  public defaultLookupItems: LookupItem[] = [];
  public hasPermissionToCreateOwnTag: boolean;
  public isLoading = false;
  public isToday = isToday;
  public mode: 'create' | 'update';
  public platforms: { id: string; name: string }[];
  public tagsAvailable: Tag[] = [];
  public total = 0;
  public typesTranslationMap = new Map<Type, string>();
  public Validators = Validators;

  private unsubscribeSubject = new Subject<void>();

  public constructor(
    private changeDetectorRef: ChangeDetectorRef,
    @Inject(MAT_DIALOG_DATA) public data: CreateOrUpdateActivityDialogParams,
    private dataService: DataService,
    private dateAdapter: DateAdapter<any>,
    public dialogRef: MatDialogRef<GfCreateOrUpdateActivityDialogComponent>,
    private formBuilder: FormBuilder,
    @Inject(MAT_DATE_LOCALE) private locale: string,
    private userService: UserService
  ) {
    addIcons({ calendarClearOutline, refreshOutline });
  }

  public ngOnInit() {
    this.currencyOfAssetProfile = this.data.activity?.SymbolProfile?.currency;
    this.hasPermissionToCreateOwnTag =
      this.data.user?.settings?.isExperimentalFeatures &&
      hasPermission(this.data.user?.permissions, permissions.createOwnTag);
    this.locale = this.data.user?.settings?.locale;
    this.mode = this.data.activity?.id ? 'update' : 'create';

    this.dateAdapter.setLocale(this.locale);

    const { currencies, platforms } = this.dataService.fetchInfo();

    this.currencies = currencies;
    this.defaultDateFormat = getDateFormatString(this.locale);
    this.platforms = platforms;

    this.dataService
      .fetchPortfolioHoldings()
      .pipe(takeUntil(this.unsubscribeSubject))
      .subscribe(({ holdings }) => {
        this.defaultLookupItems = holdings
          .filter(({ assetSubClass }) => {
            return !['CASH'].includes(assetSubClass);
          })
          .sort((a, b) => {
            return a.name?.localeCompare(b.name);
          })
          .map(
            ({
              assetClass,
              assetSubClass,
              currency,
              dataSource,
              name,
              symbol
            }) => {
              return {
                assetClass,
                assetSubClass,
                currency,
                dataSource,
                name,
                symbol,
                dataProviderInfo: {
                  isPremium: false
                }
              };
            }
          );

        this.changeDetectorRef.markForCheck();
      });

    this.tagsAvailable =
      this.data.user?.tags?.map((tag) => {
        return {
          ...tag,
          name: translate(tag.name)
        };
      }) ?? [];

    for (const type of Object.keys(ActivityType)) {
      this.typesTranslationMap[ActivityType[type]] = translate(
        ActivityType[type]
      );
    }

    this.activityForm = this.formBuilder.group({
      accountId: [
        this.data.accounts.length === 1 &&
        !this.data.activity?.accountId &&
        this.mode === 'create'
          ? this.data.accounts[0].id
          : this.data.activity?.accountId,
        Validators.required
      ],
      assetClass: [this.data.activity?.SymbolProfile?.assetClass],
      assetSubClass: [this.data.activity?.SymbolProfile?.assetSubClass],
      comment: [this.data.activity?.comment],
      currency: [
        this.data.activity?.SymbolProfile?.currency,
        Validators.required
      ],
      currencyOfUnitPrice: [
        this.data.activity?.currency ??
          this.data.activity?.SymbolProfile?.currency,
        Validators.required
      ],
      dataSource: [
        this.data.activity?.SymbolProfile?.dataSource,
        Validators.required
      ],
      date: [this.data.activity?.date, Validators.required],
      fee: [this.data.activity?.fee, Validators.required],
      name: [this.data.activity?.SymbolProfile?.name, Validators.required],
      quantity: [this.data.activity?.quantity, Validators.required],
      searchSymbol: [
        this.data.activity?.SymbolProfile
          ? {
              dataSource: this.data.activity?.SymbolProfile?.dataSource,
              symbol: this.data.activity?.SymbolProfile?.symbol
            }
          : null,
        Validators.required
      ],
      tags: [
        this.data.activity?.tags?.map(({ id, name }) => {
          return {
            id,
            name: translate(name)
          };
        })
      ],
      type: [undefined, Validators.required], // Set after value changes subscription
      unitPrice: [this.data.activity?.unitPrice, Validators.required],
      updateAccountBalance: [false]
    });

    this.activityForm.valueChanges
      .pipe(
        // Slightly delay until the more specific form control value changes have
        // completed
        delay(300),
        takeUntil(this.unsubscribeSubject)
      )
      .subscribe(async () => {
        if (
          ['BUY', 'FEE', 'VALUABLE'].includes(
            this.activityForm.get('type').value
          )
        ) {
          this.total =
            this.activityForm.get('quantity').value *
              this.activityForm.get('unitPrice').value +
            (this.activityForm.get('fee').value ?? 0);
        } else if (this.activityForm.get('type').value === 'STAKE') {
          this.total =
            this.activityForm.get('quantity').value *
            (this.currentMarketPrice ?? 0);
        } else {
          this.total =
            this.activityForm.get('quantity').value *
              this.activityForm.get('unitPrice').value -
            (this.activityForm.get('fee').value ?? 0);
        }

        this.changeDetectorRef.markForCheck();
      });

    this.activityForm.get('accountId').valueChanges.subscribe((accountId) => {
      const type = this.activityForm.get('type').value;

      if (['FEE', 'INTEREST', 'LIABILITY', 'VALUABLE'].includes(type)) {
        const currency =
          this.data.accounts.find(({ id }) => {
            return id === accountId;
          })?.currency ?? this.data.user.settings.baseCurrency;

        this.activityForm.get('currency').setValue(currency);
        this.activityForm.get('currencyOfUnitPrice').setValue(currency);

        if (['FEE', 'INTEREST'].includes(type)) {
          if (this.activityForm.get('accountId').value) {
            this.activityForm.get('updateAccountBalance').enable();
          } else {
            this.activityForm.get('updateAccountBalance').disable();
            this.activityForm.get('updateAccountBalance').setValue(false);
          }
        }
      }
    });

    this.activityForm
      .get('assetClass')
      .valueChanges.pipe(takeUntil(this.unsubscribeSubject))
      .subscribe((assetClass) => {
        const assetSubClasses = ASSET_CLASS_MAPPING.get(assetClass) ?? [];

        this.assetSubClassOptions = assetSubClasses
          .map((assetSubClass) => {
            return {
              id: assetSubClass,
              label: translate(assetSubClass)
            };
          })
          .sort((a, b) => a.label.localeCompare(b.label));

        this.activityForm.get('assetSubClass').setValue(null);

        this.changeDetectorRef.markForCheck();
      });

    this.activityForm.get('date').valueChanges.subscribe(() => {
      if (isToday(this.activityForm.get('date').value)) {
        this.activityForm.get('updateAccountBalance').enable();
      } else {
        this.activityForm.get('updateAccountBalance').disable();
        this.activityForm.get('updateAccountBalance').setValue(false);
      }

      this.changeDetectorRef.markForCheck();
    });

    this.activityForm.get('searchSymbol').valueChanges.subscribe(() => {
      if (this.activityForm.get('searchSymbol').invalid) {
        this.data.activity.SymbolProfile = null;
      } else if (
        ['BUY', 'DIVIDEND', 'SELL', 'STAKE'].includes(
          this.activityForm.get('type').value
        )
      ) {
        this.updateAssetProfile();
      }

      this.changeDetectorRef.markForCheck();
    });

    this.activityForm.get('tags').valueChanges.subscribe((tags: Tag[]) => {
      const newTag = tags.find(({ id }) => {
        return id === undefined;
      });

      if (newTag && this.hasPermissionToCreateOwnTag) {
        this.dataService
          .postTag({ ...newTag, userId: this.data.user.id })
          .pipe(takeUntil(this.unsubscribeSubject))
          .subscribe((tag) => {
            this.activityForm.get('tags').setValue(
              tags.map((currentTag) => {
                if (currentTag.id === undefined) {
                  return tag;
                }

                return currentTag;
              })
            );

            this.userService
              .get(true)
              .pipe(takeUntil(this.unsubscribeSubject))
              .subscribe();
          });
      }
    });

    this.activityForm
      .get('type')
      .valueChanges.pipe(takeUntil(this.unsubscribeSubject))
      .subscribe((type: ActivityType) => {
        if (type === 'STAKE') {
          this.activityForm.get('unitPrice').setValue(0);
        }

        if (
          type === 'VALUABLE' ||
          (this.activityForm.get('dataSource').value === 'MANUAL' &&
            type === 'BUY')
        ) {
          this.activityForm
            .get('accountId')
            .removeValidators(Validators.required);
          this.activityForm.get('accountId').updateValueAndValidity();

          const currency =
            this.data.accounts.find(({ id }) => {
              return id === this.activityForm.get('accountId').value;
            })?.currency ?? this.data.user.settings.baseCurrency;

          this.activityForm.get('currency').setValue(currency);
          this.activityForm.get('currencyOfUnitPrice').setValue(currency);

          this.activityForm
            .get('dataSource')
            .removeValidators(Validators.required);
          this.activityForm.get('dataSource').updateValueAndValidity();
          this.activityForm.get('fee').setValue(0);
          this.activityForm.get('name').setValidators(Validators.required);
          this.activityForm.get('name').updateValueAndValidity();

          if (type === 'VALUABLE') {
            this.activityForm.get('quantity').setValue(1);
          }

          this.activityForm
            .get('searchSymbol')
            .removeValidators(Validators.required);
          this.activityForm.get('searchSymbol').updateValueAndValidity();
          this.activityForm.get('updateAccountBalance').disable();
          this.activityForm.get('updateAccountBalance').setValue(false);
        } else if (['FEE', 'INTEREST', 'LIABILITY'].includes(type)) {
          this.activityForm
            .get('accountId')
            .removeValidators(Validators.required);
          this.activityForm.get('accountId').updateValueAndValidity();

          const currency =
            this.data.accounts.find(({ id }) => {
              return id === this.activityForm.get('accountId').value;
            })?.currency ?? this.data.user.settings.baseCurrency;

          this.activityForm.get('currency').setValue(currency);
          this.activityForm.get('currencyOfUnitPrice').setValue(currency);

          this.activityForm
            .get('dataSource')
            .removeValidators(Validators.required);
          this.activityForm.get('dataSource').updateValueAndValidity();

          if (['INTEREST', 'LIABILITY'].includes(type)) {
            this.activityForm.get('fee').setValue(0);
          }

          this.activityForm.get('name').setValidators(Validators.required);
          this.activityForm.get('name').updateValueAndValidity();

          if (type === 'FEE') {
            this.activityForm.get('quantity').setValue(0);
          } else if (['INTEREST', 'LIABILITY'].includes(type)) {
            this.activityForm.get('quantity').setValue(1);
          }

          this.activityForm
            .get('searchSymbol')
            .removeValidators(Validators.required);
          this.activityForm.get('searchSymbol').updateValueAndValidity();

          if (type === 'FEE') {
            this.activityForm.get('unitPrice').setValue(0);
          }

          if (
            ['FEE', 'INTEREST'].includes(type) &&
            this.activityForm.get('accountId').value
          ) {
            this.activityForm.get('updateAccountBalance').enable();
          } else {
            this.activityForm.get('updateAccountBalance').disable();
            this.activityForm.get('updateAccountBalance').setValue(false);
          }
        } else {
          this.activityForm.get('accountId').setValidators(Validators.required);
          this.activityForm.get('accountId').updateValueAndValidity();
          this.activityForm
            .get('dataSource')
            .setValidators(Validators.required);
          this.activityForm.get('dataSource').updateValueAndValidity();
          this.activityForm.get('name').removeValidators(Validators.required);
          this.activityForm.get('name').updateValueAndValidity();
          this.activityForm
            .get('searchSymbol')
            .setValidators(Validators.required);
          this.activityForm.get('searchSymbol').updateValueAndValidity();
          this.activityForm.get('updateAccountBalance').enable();
        }

        this.changeDetectorRef.markForCheck();
      });

    this.activityForm.get('type').setValue(this.data.activity?.type);

    if (this.data.activity?.id) {
      this.activityForm.get('searchSymbol').disable();
      this.activityForm.get('type').disable();
    }

    if (this.data.activity?.SymbolProfile?.symbol) {
      this.dataService
        .fetchSymbolItem({
          dataSource: this.data.activity?.SymbolProfile?.dataSource,
          symbol: this.data.activity?.SymbolProfile?.symbol
        })
        .pipe(takeUntil(this.unsubscribeSubject))
        .subscribe(({ marketPrice }) => {
          this.currentMarketPrice = marketPrice;

          this.changeDetectorRef.markForCheck();
        });
    }
  }

  public applyCurrentMarketPrice() {
    this.activityForm.patchValue({
      currencyOfUnitPrice: this.activityForm.get('currency').value,
      unitPrice: this.currentMarketPrice
    });
  }

  public dateFilter(aDate: Date) {
    if (!aDate) {
      return true;
    }

    return isAfter(aDate, new Date(0));
  }

  public onCancel() {
    this.dialogRef.close();
  }

  public async onSubmit() {
    const activity: CreateOrderDto | UpdateOrderDto = {
      accountId: this.activityForm.get('accountId').value,
      assetClass: this.activityForm.get('assetClass').value,
      assetSubClass: this.activityForm.get('assetSubClass').value,
      comment: this.activityForm.get('comment').value || null,
      currency: this.activityForm.get('currency').value,
      customCurrency: this.activityForm.get('currencyOfUnitPrice').value,
      date: this.activityForm.get('date').value,
      dataSource:
        this.activityForm.get('type').value === 'VALUABLE'
          ? 'MANUAL'
          : this.activityForm.get('dataSource').value,
      fee: this.activityForm.get('fee').value,
      quantity: this.activityForm.get('quantity').value,
      symbol:
        (['FEE', 'INTEREST', 'LIABILITY', 'VALUABLE'].includes(
          this.activityForm.get('type').value
        )
          ? undefined
          : this.activityForm.get('searchSymbol')?.value?.symbol) ??
        this.activityForm.get('name')?.value,
      tags: this.activityForm.get('tags').value?.map(({ id }) => {
        return id;
      }),
      type:
        this.activityForm.get('type').value === 'VALUABLE'
          ? 'BUY'
          : this.activityForm.get('type').value,
      unitPrice: this.activityForm.get('unitPrice').value
    };

    try {
      if (this.mode === 'create') {
        activity.updateAccountBalance = this.activityForm.get(
          'updateAccountBalance'
        ).value;

        await validateObjectForForm({
          classDto: CreateOrderDto,
          form: this.activityForm,
          ignoreFields: ['dataSource', 'date'],
          object: activity
        });

        this.dialogRef.close(activity);
      } else {
        (activity as UpdateOrderDto).id = this.data.activity?.id;

        await validateObjectForForm({
          classDto: UpdateOrderDto,
          form: this.activityForm,
          ignoreFields: ['dataSource', 'date'],
          object: activity as UpdateOrderDto
        });

        this.dialogRef.close(activity as UpdateOrderDto);
      }
    } catch (error) {
      console.error(error);
    }
  }

  public ngOnDestroy() {
    this.unsubscribeSubject.next();
    this.unsubscribeSubject.complete();
  }

  private updateAssetProfile() {
    this.isLoading = true;
    this.changeDetectorRef.markForCheck();

    this.dataService
      .fetchSymbolItem({
        dataSource: this.activityForm.get('searchSymbol').value.dataSource,
        symbol: this.activityForm.get('searchSymbol').value.symbol
      })
      .pipe(
        catchError(() => {
          this.data.activity.SymbolProfile = null;

          this.isLoading = false;

          this.changeDetectorRef.markForCheck();

          return EMPTY;
        }),
        takeUntil(this.unsubscribeSubject)
      )
      .subscribe(({ currency, dataSource, marketPrice }) => {
        if (this.mode === 'create') {
          this.activityForm.get('currency').setValue(currency);
          this.activityForm.get('currencyOfUnitPrice').setValue(currency);
          this.activityForm.get('dataSource').setValue(dataSource);
        }

        this.currencyOfAssetProfile = currency;
        this.currentMarketPrice = marketPrice;

        this.isLoading = false;

        this.changeDetectorRef.markForCheck();
      });
  }
}
=======
import { UserService } from '@ghostfolio/client/services/user/user.service';
import { ASSET_CLASS_MAPPING } from '@ghostfolio/common/config';
import { CreateOrderDto, UpdateOrderDto } from '@ghostfolio/common/dtos';
import { getDateFormatString } from '@ghostfolio/common/helper';
import {
  AssetClassSelectorOption,
  LookupItem
} from '@ghostfolio/common/interfaces';
import { hasPermission, permissions } from '@ghostfolio/common/permissions';
import { validateObjectForForm } from '@ghostfolio/common/utils';
import { GfEntityLogoComponent } from '@ghostfolio/ui/entity-logo';
import { translate } from '@ghostfolio/ui/i18n';
import { GfSymbolAutocompleteComponent } from '@ghostfolio/ui/symbol-autocomplete';
import { GfTagsSelectorComponent } from '@ghostfolio/ui/tags-selector';
import { GfValueComponent } from '@ghostfolio/ui/value';

import { NgClass } from '@angular/common';
import {
  ChangeDetectionStrategy,
  ChangeDetectorRef,
  Component,
  Inject,
  OnDestroy
} from '@angular/core';
import {
  FormBuilder,
  FormGroup,
  ReactiveFormsModule,
  Validators
} from '@angular/forms';
import { MatButtonModule } from '@angular/material/button';
import { MatCheckboxModule } from '@angular/material/checkbox';
import { DateAdapter, MAT_DATE_LOCALE } from '@angular/material/core';
import { MatDatepickerModule } from '@angular/material/datepicker';
import {
  MAT_DIALOG_DATA,
  MatDialogModule,
  MatDialogRef
} from '@angular/material/dialog';
import { MatFormFieldModule } from '@angular/material/form-field';
import { MatInputModule } from '@angular/material/input';
import { MatSelectModule } from '@angular/material/select';
import { IonIcon } from '@ionic/angular/standalone';
import { AssetClass, Tag, Type } from '@prisma/client';
import { isAfter, isToday } from 'date-fns';
import { addIcons } from 'ionicons';
import { calendarClearOutline, refreshOutline } from 'ionicons/icons';
import { EMPTY, Subject } from 'rxjs';
import { catchError, delay, takeUntil } from 'rxjs/operators';

import { DataService } from '../../../../services/data.service';
import { CreateOrUpdateActivityDialogParams } from './interfaces/interfaces';
import { ActivityType } from './types/activity-type.type';

@Component({
  changeDetection: ChangeDetectionStrategy.OnPush,
  host: { class: 'h-100' },
  imports: [
    GfEntityLogoComponent,
    GfSymbolAutocompleteComponent,
    GfTagsSelectorComponent,
    GfValueComponent,
    IonIcon,
    MatButtonModule,
    MatCheckboxModule,
    MatDatepickerModule,
    MatDialogModule,
    MatFormFieldModule,
    MatInputModule,
    MatSelectModule,
    NgClass,
    ReactiveFormsModule
  ],
  selector: 'gf-create-or-update-activity-dialog',
  styleUrls: ['./create-or-update-activity-dialog.scss'],
  templateUrl: 'create-or-update-activity-dialog.html'
})
export class GfCreateOrUpdateActivityDialogComponent implements OnDestroy {
  public activityForm: FormGroup;

  public assetClassOptions: AssetClassSelectorOption[] = Object.keys(AssetClass)
    .map((id) => {
      return { id, label: translate(id) } as AssetClassSelectorOption;
    })
    .sort((a, b) => {
      return a.label.localeCompare(b.label);
    });

  public assetSubClassOptions: AssetClassSelectorOption[] = [];
  public currencies: string[] = [];
  public currencyOfAssetProfile: string;
  public currentMarketPrice = null;
  public defaultDateFormat: string;
  public defaultLookupItems: LookupItem[] = [];
  public hasPermissionToCreateOwnTag: boolean;
  public isLoading = false;
  public isToday = isToday;
  public mode: 'create' | 'update';
  public tagsAvailable: Tag[] = [];
  public total = 0;
  public typesTranslationMap = new Map<Type, string>();
  public Validators = Validators;

  private unsubscribeSubject = new Subject<void>();

  public constructor(
    private changeDetectorRef: ChangeDetectorRef,
    @Inject(MAT_DIALOG_DATA) public data: CreateOrUpdateActivityDialogParams,
    private dataService: DataService,
    private dateAdapter: DateAdapter<any>,
    public dialogRef: MatDialogRef<GfCreateOrUpdateActivityDialogComponent>,
    private formBuilder: FormBuilder,
    @Inject(MAT_DATE_LOCALE) private locale: string,
    private userService: UserService
  ) {
    addIcons({ calendarClearOutline, refreshOutline });
  }

  public ngOnInit() {
    this.currencyOfAssetProfile = this.data.activity?.SymbolProfile?.currency;
    this.hasPermissionToCreateOwnTag =
      this.data.user?.settings?.isExperimentalFeatures &&
      hasPermission(this.data.user?.permissions, permissions.createOwnTag);
    this.locale = this.data.user?.settings?.locale;
    this.mode = this.data.activity?.id ? 'update' : 'create';

    this.dateAdapter.setLocale(this.locale);

    const { currencies } = this.dataService.fetchInfo();

    this.currencies = currencies;
    this.defaultDateFormat = getDateFormatString(this.locale);

    this.dataService
      .fetchPortfolioHoldings()
      .pipe(takeUntil(this.unsubscribeSubject))
      .subscribe(({ holdings }) => {
        this.defaultLookupItems = holdings
          .filter(({ assetSubClass }) => {
            return !['CASH'].includes(assetSubClass);
          })
          .sort((a, b) => {
            return a.name?.localeCompare(b.name);
          })
          .map(
            ({
              assetClass,
              assetSubClass,
              currency,
              dataSource,
              name,
              symbol
            }) => {
              return {
                assetClass,
                assetSubClass,
                currency,
                dataSource,
                name,
                symbol,
                dataProviderInfo: {
                  isPremium: false
                }
              };
            }
          );

        this.changeDetectorRef.markForCheck();
      });

    this.tagsAvailable =
      this.data.user?.tags?.map((tag) => {
        return {
          ...tag,
          name: translate(tag.name)
        };
      }) ?? [];

    for (const type of Object.keys(ActivityType)) {
      this.typesTranslationMap[ActivityType[type]] = translate(
        ActivityType[type]
      );
    }

    this.activityForm = this.formBuilder.group({
      accountId: [
        this.data.accounts.length === 1 &&
        !this.data.activity?.accountId &&
        this.mode === 'create'
          ? this.data.accounts[0].id
          : this.data.activity?.accountId,
        Validators.required
      ],
      assetClass: [this.data.activity?.SymbolProfile?.assetClass],
      assetSubClass: [this.data.activity?.SymbolProfile?.assetSubClass],
      comment: [this.data.activity?.comment],
      currency: [
        this.data.activity?.SymbolProfile?.currency,
        Validators.required
      ],
      currencyOfUnitPrice: [
        this.data.activity?.currency ??
          this.data.activity?.SymbolProfile?.currency,
        Validators.required
      ],
      dataSource: [
        this.data.activity?.SymbolProfile?.dataSource,
        Validators.required
      ],
      date: [this.data.activity?.date, Validators.required],
      fee: [this.data.activity?.fee, Validators.required],
      name: [this.data.activity?.SymbolProfile?.name, Validators.required],
      quantity: [this.data.activity?.quantity, Validators.required],
      searchSymbol: [
        this.data.activity?.SymbolProfile
          ? {
              dataSource: this.data.activity?.SymbolProfile?.dataSource,
              symbol: this.data.activity?.SymbolProfile?.symbol
            }
          : null,
        Validators.required
      ],
      tags: [
        this.data.activity?.tags?.map(({ id, name }) => {
          return {
            id,
            name: translate(name)
          };
        })
      ],
      type: [undefined, Validators.required], // Set after value changes subscription
      unitPrice: [this.data.activity?.unitPrice, Validators.required],
      updateAccountBalance: [false]
    });

    this.activityForm.valueChanges
      .pipe(
        // Slightly delay until the more specific form control value changes have
        // completed
        delay(300),
        takeUntil(this.unsubscribeSubject)
      )
      .subscribe(async () => {
        if (
          ['BUY', 'FEE', 'VALUABLE'].includes(
            this.activityForm.get('type').value
          )
        ) {
          this.total =
            this.activityForm.get('quantity').value *
              this.activityForm.get('unitPrice').value +
            (this.activityForm.get('fee').value ?? 0);
        } else {
          this.total =
            this.activityForm.get('quantity').value *
              this.activityForm.get('unitPrice').value -
            (this.activityForm.get('fee').value ?? 0);
        }

        this.changeDetectorRef.markForCheck();
      });

    this.activityForm.get('accountId').valueChanges.subscribe((accountId) => {
      const type = this.activityForm.get('type').value;

      if (['FEE', 'INTEREST', 'LIABILITY', 'VALUABLE'].includes(type)) {
        const currency =
          this.data.accounts.find(({ id }) => {
            return id === accountId;
          })?.currency ?? this.data.user.settings.baseCurrency;

        this.activityForm.get('currency').setValue(currency);
        this.activityForm.get('currencyOfUnitPrice').setValue(currency);

        if (['FEE', 'INTEREST'].includes(type)) {
          if (this.activityForm.get('accountId').value) {
            this.activityForm.get('updateAccountBalance').enable();
          } else {
            this.activityForm.get('updateAccountBalance').disable();
            this.activityForm.get('updateAccountBalance').setValue(false);
          }
        }
      }
    });

    this.activityForm
      .get('assetClass')
      .valueChanges.pipe(takeUntil(this.unsubscribeSubject))
      .subscribe((assetClass) => {
        const assetSubClasses = ASSET_CLASS_MAPPING.get(assetClass) ?? [];

        this.assetSubClassOptions = assetSubClasses
          .map((assetSubClass) => {
            return {
              id: assetSubClass,
              label: translate(assetSubClass)
            };
          })
          .sort((a, b) => a.label.localeCompare(b.label));

        this.activityForm.get('assetSubClass').setValue(null);

        this.changeDetectorRef.markForCheck();
      });

    this.activityForm.get('date').valueChanges.subscribe(() => {
      if (isToday(this.activityForm.get('date').value)) {
        this.activityForm.get('updateAccountBalance').enable();
      } else {
        this.activityForm.get('updateAccountBalance').disable();
        this.activityForm.get('updateAccountBalance').setValue(false);
      }

      this.changeDetectorRef.markForCheck();
    });

    this.activityForm.get('searchSymbol').valueChanges.subscribe(() => {
      if (this.activityForm.get('searchSymbol').invalid) {
        this.data.activity.SymbolProfile = null;
      } else if (
        ['BUY', 'DIVIDEND', 'SELL'].includes(
          this.activityForm.get('type').value
        )
      ) {
        this.updateAssetProfile();
      }

      this.changeDetectorRef.markForCheck();
    });

    this.activityForm.get('tags').valueChanges.subscribe((tags: Tag[]) => {
      const newTag = tags.find(({ id }) => {
        return id === undefined;
      });

      if (newTag && this.hasPermissionToCreateOwnTag) {
        this.dataService
          .postTag({ ...newTag, userId: this.data.user.id })
          .pipe(takeUntil(this.unsubscribeSubject))
          .subscribe((tag) => {
            this.activityForm.get('tags').setValue(
              tags.map((currentTag) => {
                if (currentTag.id === undefined) {
                  return tag;
                }

                return currentTag;
              })
            );

            this.userService
              .get(true)
              .pipe(takeUntil(this.unsubscribeSubject))
              .subscribe();
          });
      }
    });

    this.activityForm
      .get('type')
      .valueChanges.pipe(takeUntil(this.unsubscribeSubject))
      .subscribe((type: ActivityType) => {
        if (
          type === 'VALUABLE' ||
          (this.activityForm.get('dataSource').value === 'MANUAL' &&
            type === 'BUY')
        ) {
          this.activityForm
            .get('accountId')
            .removeValidators(Validators.required);
          this.activityForm.get('accountId').updateValueAndValidity();

          const currency =
            this.data.accounts.find(({ id }) => {
              return id === this.activityForm.get('accountId').value;
            })?.currency ?? this.data.user.settings.baseCurrency;

          this.activityForm.get('currency').setValue(currency);
          this.activityForm.get('currencyOfUnitPrice').setValue(currency);

          this.activityForm
            .get('dataSource')
            .removeValidators(Validators.required);
          this.activityForm.get('dataSource').updateValueAndValidity();
          this.activityForm.get('fee').setValue(0);
          this.activityForm.get('name').setValidators(Validators.required);
          this.activityForm.get('name').updateValueAndValidity();

          if (type === 'VALUABLE') {
            this.activityForm.get('quantity').setValue(1);
          }

          this.activityForm
            .get('searchSymbol')
            .removeValidators(Validators.required);
          this.activityForm.get('searchSymbol').updateValueAndValidity();
          this.activityForm.get('updateAccountBalance').disable();
          this.activityForm.get('updateAccountBalance').setValue(false);
        } else if (['FEE', 'INTEREST', 'LIABILITY'].includes(type)) {
          this.activityForm
            .get('accountId')
            .removeValidators(Validators.required);
          this.activityForm.get('accountId').updateValueAndValidity();

          const currency =
            this.data.accounts.find(({ id }) => {
              return id === this.activityForm.get('accountId').value;
            })?.currency ?? this.data.user.settings.baseCurrency;

          this.activityForm.get('currency').setValue(currency);
          this.activityForm.get('currencyOfUnitPrice').setValue(currency);

          this.activityForm
            .get('dataSource')
            .removeValidators(Validators.required);
          this.activityForm.get('dataSource').updateValueAndValidity();

          if (['INTEREST', 'LIABILITY'].includes(type)) {
            this.activityForm.get('fee').setValue(0);
          }

          this.activityForm.get('name').setValidators(Validators.required);
          this.activityForm.get('name').updateValueAndValidity();

          if (type === 'FEE') {
            this.activityForm.get('quantity').setValue(0);
          } else if (['INTEREST', 'LIABILITY'].includes(type)) {
            this.activityForm.get('quantity').setValue(1);
          }

          this.activityForm
            .get('searchSymbol')
            .removeValidators(Validators.required);
          this.activityForm.get('searchSymbol').updateValueAndValidity();

          if (type === 'FEE') {
            this.activityForm.get('unitPrice').setValue(0);
          }

          if (
            ['FEE', 'INTEREST'].includes(type) &&
            this.activityForm.get('accountId').value
          ) {
            this.activityForm.get('updateAccountBalance').enable();
          } else {
            this.activityForm.get('updateAccountBalance').disable();
            this.activityForm.get('updateAccountBalance').setValue(false);
          }
        } else {
          this.activityForm.get('accountId').setValidators(Validators.required);
          this.activityForm.get('accountId').updateValueAndValidity();
          this.activityForm
            .get('dataSource')
            .setValidators(Validators.required);
          this.activityForm.get('dataSource').updateValueAndValidity();
          this.activityForm.get('name').removeValidators(Validators.required);
          this.activityForm.get('name').updateValueAndValidity();
          this.activityForm
            .get('searchSymbol')
            .setValidators(Validators.required);
          this.activityForm.get('searchSymbol').updateValueAndValidity();
          this.activityForm.get('updateAccountBalance').enable();
        }

        this.changeDetectorRef.markForCheck();
      });

    this.activityForm.get('type').setValue(this.data.activity?.type);

    if (this.data.activity?.id) {
      this.activityForm.get('searchSymbol').disable();
      this.activityForm.get('type').disable();
    }

    if (this.data.activity?.SymbolProfile?.symbol) {
      this.dataService
        .fetchSymbolItem({
          dataSource: this.data.activity?.SymbolProfile?.dataSource,
          symbol: this.data.activity?.SymbolProfile?.symbol
        })
        .pipe(takeUntil(this.unsubscribeSubject))
        .subscribe(({ marketPrice }) => {
          this.currentMarketPrice = marketPrice;

          this.changeDetectorRef.markForCheck();
        });
    }
  }

  public applyCurrentMarketPrice() {
    this.activityForm.patchValue({
      currencyOfUnitPrice: this.activityForm.get('currency').value,
      unitPrice: this.currentMarketPrice
    });
  }

  public dateFilter(aDate: Date) {
    if (!aDate) {
      return true;
    }

    return isAfter(aDate, new Date(0));
  }

  public onCancel() {
    this.dialogRef.close();
  }

  public async onSubmit() {
    const activity: CreateOrderDto | UpdateOrderDto = {
      accountId: this.activityForm.get('accountId').value,
      assetClass: this.activityForm.get('assetClass').value,
      assetSubClass: this.activityForm.get('assetSubClass').value,
      comment: this.activityForm.get('comment').value || null,
      currency: this.activityForm.get('currency').value,
      customCurrency: this.activityForm.get('currencyOfUnitPrice').value,
      date: this.activityForm.get('date').value,
      dataSource:
        this.activityForm.get('type').value === 'VALUABLE'
          ? 'MANUAL'
          : this.activityForm.get('dataSource').value,
      fee: this.activityForm.get('fee').value,
      quantity: this.activityForm.get('quantity').value,
      symbol:
        (['FEE', 'INTEREST', 'LIABILITY', 'VALUABLE'].includes(
          this.activityForm.get('type').value
        )
          ? undefined
          : this.activityForm.get('searchSymbol')?.value?.symbol) ??
        this.activityForm.get('name')?.value,
      tags: this.activityForm.get('tags').value?.map(({ id }) => {
        return id;
      }),
      type:
        this.activityForm.get('type').value === 'VALUABLE'
          ? 'BUY'
          : this.activityForm.get('type').value,
      unitPrice: this.activityForm.get('unitPrice').value
    };

    try {
      if (this.mode === 'create') {
        activity.updateAccountBalance = this.activityForm.get(
          'updateAccountBalance'
        ).value;

        await validateObjectForForm({
          classDto: CreateOrderDto,
          form: this.activityForm,
          ignoreFields: ['dataSource', 'date'],
          object: activity
        });

        this.dialogRef.close(activity);
      } else {
        (activity as UpdateOrderDto).id = this.data.activity?.id;

        await validateObjectForForm({
          classDto: UpdateOrderDto,
          form: this.activityForm,
          ignoreFields: ['dataSource', 'date'],
          object: activity as UpdateOrderDto
        });

        this.dialogRef.close(activity as UpdateOrderDto);
      }
    } catch (error) {
      console.error(error);
    }
  }

  public ngOnDestroy() {
    this.unsubscribeSubject.next();
    this.unsubscribeSubject.complete();
  }

  private updateAssetProfile() {
    this.isLoading = true;
    this.changeDetectorRef.markForCheck();

    this.dataService
      .fetchSymbolItem({
        dataSource: this.activityForm.get('searchSymbol').value.dataSource,
        symbol: this.activityForm.get('searchSymbol').value.symbol
      })
      .pipe(
        catchError(() => {
          this.data.activity.SymbolProfile = null;

          this.isLoading = false;

          this.changeDetectorRef.markForCheck();

          return EMPTY;
        }),
        takeUntil(this.unsubscribeSubject)
      )
      .subscribe(({ currency, dataSource, marketPrice }) => {
        if (this.mode === 'create') {
          this.activityForm.get('currency').setValue(currency);
          this.activityForm.get('currencyOfUnitPrice').setValue(currency);
          this.activityForm.get('dataSource').setValue(dataSource);
        }

        this.currencyOfAssetProfile = currency;
        this.currentMarketPrice = marketPrice;

        this.isLoading = false;

        this.changeDetectorRef.markForCheck();
      });
  }
}
>>>>>>> 973b7ee5
<|MERGE_RESOLUTION|>--- conflicted
+++ resolved
@@ -1,1239 +1,621 @@
-<<<<<<< HEAD
-import { UserService } from '@ghostfolio/client/services/user/user.service';
-import { ASSET_CLASS_MAPPING } from '@ghostfolio/common/config';
-import { CreateOrderDto, UpdateOrderDto } from '@ghostfolio/common/dtos';
-import { getDateFormatString } from '@ghostfolio/common/helper';
-import {
-  AssetClassSelectorOption,
-  LookupItem
-} from '@ghostfolio/common/interfaces';
-import { hasPermission, permissions } from '@ghostfolio/common/permissions';
-import { validateObjectForForm } from '@ghostfolio/common/utils';
-import { GfEntityLogoComponent } from '@ghostfolio/ui/entity-logo';
-import { translate } from '@ghostfolio/ui/i18n';
-import { GfSymbolAutocompleteComponent } from '@ghostfolio/ui/symbol-autocomplete';
-import { GfTagsSelectorComponent } from '@ghostfolio/ui/tags-selector';
-import { GfValueComponent } from '@ghostfolio/ui/value';
-
-import { NgClass } from '@angular/common';
-import {
-  ChangeDetectionStrategy,
-  ChangeDetectorRef,
-  Component,
-  Inject,
-  OnDestroy
-} from '@angular/core';
-import {
-  FormBuilder,
-  FormGroup,
-  ReactiveFormsModule,
-  Validators
-} from '@angular/forms';
-import { MatButtonModule } from '@angular/material/button';
-import { MatCheckboxModule } from '@angular/material/checkbox';
-import { DateAdapter, MAT_DATE_LOCALE } from '@angular/material/core';
-import { MatDatepickerModule } from '@angular/material/datepicker';
-import {
-  MAT_DIALOG_DATA,
-  MatDialogModule,
-  MatDialogRef
-} from '@angular/material/dialog';
-import { MatFormFieldModule } from '@angular/material/form-field';
-import { MatInputModule } from '@angular/material/input';
-import { MatSelectModule } from '@angular/material/select';
-import { IonIcon } from '@ionic/angular/standalone';
-import { AssetClass, Tag, Type } from '@prisma/client';
-import { isAfter, isToday } from 'date-fns';
-import { addIcons } from 'ionicons';
-import { calendarClearOutline, refreshOutline } from 'ionicons/icons';
-import { EMPTY, Subject } from 'rxjs';
-import { catchError, delay, takeUntil } from 'rxjs/operators';
-
-import { DataService } from '../../../../services/data.service';
-import { CreateOrUpdateActivityDialogParams } from './interfaces/interfaces';
-import { ActivityType } from './types/activity-type.type';
-
-@Component({
-  changeDetection: ChangeDetectionStrategy.OnPush,
-  host: { class: 'h-100' },
-  imports: [
-    GfEntityLogoComponent,
-    GfSymbolAutocompleteComponent,
-    GfTagsSelectorComponent,
-    GfValueComponent,
-    IonIcon,
-    MatButtonModule,
-    MatCheckboxModule,
-    MatDatepickerModule,
-    MatDialogModule,
-    MatFormFieldModule,
-    MatInputModule,
-    MatSelectModule,
-    NgClass,
-    ReactiveFormsModule
-  ],
-  selector: 'gf-create-or-update-activity-dialog',
-  styleUrls: ['./create-or-update-activity-dialog.scss'],
-  templateUrl: 'create-or-update-activity-dialog.html'
-})
-export class GfCreateOrUpdateActivityDialogComponent implements OnDestroy {
-  public activityForm: FormGroup;
-
-  public assetClassOptions: AssetClassSelectorOption[] = Object.keys(AssetClass)
-    .map((id) => {
-      return { id, label: translate(id) } as AssetClassSelectorOption;
-    })
-    .sort((a, b) => {
-      return a.label.localeCompare(b.label);
-    });
-
-  public assetSubClassOptions: AssetClassSelectorOption[] = [];
-  public currencies: string[] = [];
-  public currencyOfAssetProfile: string;
-  public currentMarketPrice = null;
-  public defaultDateFormat: string;
-  public defaultLookupItems: LookupItem[] = [];
-  public hasPermissionToCreateOwnTag: boolean;
-  public isLoading = false;
-  public isToday = isToday;
-  public mode: 'create' | 'update';
-  public platforms: { id: string; name: string }[];
-  public tagsAvailable: Tag[] = [];
-  public total = 0;
-  public typesTranslationMap = new Map<Type, string>();
-  public Validators = Validators;
-
-  private unsubscribeSubject = new Subject<void>();
-
-  public constructor(
-    private changeDetectorRef: ChangeDetectorRef,
-    @Inject(MAT_DIALOG_DATA) public data: CreateOrUpdateActivityDialogParams,
-    private dataService: DataService,
-    private dateAdapter: DateAdapter<any>,
-    public dialogRef: MatDialogRef<GfCreateOrUpdateActivityDialogComponent>,
-    private formBuilder: FormBuilder,
-    @Inject(MAT_DATE_LOCALE) private locale: string,
-    private userService: UserService
-  ) {
-    addIcons({ calendarClearOutline, refreshOutline });
-  }
-
-  public ngOnInit() {
-    this.currencyOfAssetProfile = this.data.activity?.SymbolProfile?.currency;
-    this.hasPermissionToCreateOwnTag =
-      this.data.user?.settings?.isExperimentalFeatures &&
-      hasPermission(this.data.user?.permissions, permissions.createOwnTag);
-    this.locale = this.data.user?.settings?.locale;
-    this.mode = this.data.activity?.id ? 'update' : 'create';
-
-    this.dateAdapter.setLocale(this.locale);
-
-    const { currencies, platforms } = this.dataService.fetchInfo();
-
-    this.currencies = currencies;
-    this.defaultDateFormat = getDateFormatString(this.locale);
-    this.platforms = platforms;
-
-    this.dataService
-      .fetchPortfolioHoldings()
-      .pipe(takeUntil(this.unsubscribeSubject))
-      .subscribe(({ holdings }) => {
-        this.defaultLookupItems = holdings
-          .filter(({ assetSubClass }) => {
-            return !['CASH'].includes(assetSubClass);
-          })
-          .sort((a, b) => {
-            return a.name?.localeCompare(b.name);
-          })
-          .map(
-            ({
-              assetClass,
-              assetSubClass,
-              currency,
-              dataSource,
-              name,
-              symbol
-            }) => {
-              return {
-                assetClass,
-                assetSubClass,
-                currency,
-                dataSource,
-                name,
-                symbol,
-                dataProviderInfo: {
-                  isPremium: false
-                }
-              };
-            }
-          );
-
-        this.changeDetectorRef.markForCheck();
-      });
-
-    this.tagsAvailable =
-      this.data.user?.tags?.map((tag) => {
-        return {
-          ...tag,
-          name: translate(tag.name)
-        };
-      }) ?? [];
-
-    for (const type of Object.keys(ActivityType)) {
-      this.typesTranslationMap[ActivityType[type]] = translate(
-        ActivityType[type]
-      );
-    }
-
-    this.activityForm = this.formBuilder.group({
-      accountId: [
-        this.data.accounts.length === 1 &&
-        !this.data.activity?.accountId &&
-        this.mode === 'create'
-          ? this.data.accounts[0].id
-          : this.data.activity?.accountId,
-        Validators.required
-      ],
-      assetClass: [this.data.activity?.SymbolProfile?.assetClass],
-      assetSubClass: [this.data.activity?.SymbolProfile?.assetSubClass],
-      comment: [this.data.activity?.comment],
-      currency: [
-        this.data.activity?.SymbolProfile?.currency,
-        Validators.required
-      ],
-      currencyOfUnitPrice: [
-        this.data.activity?.currency ??
-          this.data.activity?.SymbolProfile?.currency,
-        Validators.required
-      ],
-      dataSource: [
-        this.data.activity?.SymbolProfile?.dataSource,
-        Validators.required
-      ],
-      date: [this.data.activity?.date, Validators.required],
-      fee: [this.data.activity?.fee, Validators.required],
-      name: [this.data.activity?.SymbolProfile?.name, Validators.required],
-      quantity: [this.data.activity?.quantity, Validators.required],
-      searchSymbol: [
-        this.data.activity?.SymbolProfile
-          ? {
-              dataSource: this.data.activity?.SymbolProfile?.dataSource,
-              symbol: this.data.activity?.SymbolProfile?.symbol
-            }
-          : null,
-        Validators.required
-      ],
-      tags: [
-        this.data.activity?.tags?.map(({ id, name }) => {
-          return {
-            id,
-            name: translate(name)
-          };
-        })
-      ],
-      type: [undefined, Validators.required], // Set after value changes subscription
-      unitPrice: [this.data.activity?.unitPrice, Validators.required],
-      updateAccountBalance: [false]
-    });
-
-    this.activityForm.valueChanges
-      .pipe(
-        // Slightly delay until the more specific form control value changes have
-        // completed
-        delay(300),
-        takeUntil(this.unsubscribeSubject)
-      )
-      .subscribe(async () => {
-        if (
-          ['BUY', 'FEE', 'VALUABLE'].includes(
-            this.activityForm.get('type').value
-          )
-        ) {
-          this.total =
-            this.activityForm.get('quantity').value *
-              this.activityForm.get('unitPrice').value +
-            (this.activityForm.get('fee').value ?? 0);
-        } else if (this.activityForm.get('type').value === 'STAKE') {
-          this.total =
-            this.activityForm.get('quantity').value *
-            (this.currentMarketPrice ?? 0);
-        } else {
-          this.total =
-            this.activityForm.get('quantity').value *
-              this.activityForm.get('unitPrice').value -
-            (this.activityForm.get('fee').value ?? 0);
-        }
-
-        this.changeDetectorRef.markForCheck();
-      });
-
-    this.activityForm.get('accountId').valueChanges.subscribe((accountId) => {
-      const type = this.activityForm.get('type').value;
-
-      if (['FEE', 'INTEREST', 'LIABILITY', 'VALUABLE'].includes(type)) {
-        const currency =
-          this.data.accounts.find(({ id }) => {
-            return id === accountId;
-          })?.currency ?? this.data.user.settings.baseCurrency;
-
-        this.activityForm.get('currency').setValue(currency);
-        this.activityForm.get('currencyOfUnitPrice').setValue(currency);
-
-        if (['FEE', 'INTEREST'].includes(type)) {
-          if (this.activityForm.get('accountId').value) {
-            this.activityForm.get('updateAccountBalance').enable();
-          } else {
-            this.activityForm.get('updateAccountBalance').disable();
-            this.activityForm.get('updateAccountBalance').setValue(false);
-          }
-        }
-      }
-    });
-
-    this.activityForm
-      .get('assetClass')
-      .valueChanges.pipe(takeUntil(this.unsubscribeSubject))
-      .subscribe((assetClass) => {
-        const assetSubClasses = ASSET_CLASS_MAPPING.get(assetClass) ?? [];
-
-        this.assetSubClassOptions = assetSubClasses
-          .map((assetSubClass) => {
-            return {
-              id: assetSubClass,
-              label: translate(assetSubClass)
-            };
-          })
-          .sort((a, b) => a.label.localeCompare(b.label));
-
-        this.activityForm.get('assetSubClass').setValue(null);
-
-        this.changeDetectorRef.markForCheck();
-      });
-
-    this.activityForm.get('date').valueChanges.subscribe(() => {
-      if (isToday(this.activityForm.get('date').value)) {
-        this.activityForm.get('updateAccountBalance').enable();
-      } else {
-        this.activityForm.get('updateAccountBalance').disable();
-        this.activityForm.get('updateAccountBalance').setValue(false);
-      }
-
-      this.changeDetectorRef.markForCheck();
-    });
-
-    this.activityForm.get('searchSymbol').valueChanges.subscribe(() => {
-      if (this.activityForm.get('searchSymbol').invalid) {
-        this.data.activity.SymbolProfile = null;
-      } else if (
-        ['BUY', 'DIVIDEND', 'SELL', 'STAKE'].includes(
-          this.activityForm.get('type').value
-        )
-      ) {
-        this.updateAssetProfile();
-      }
-
-      this.changeDetectorRef.markForCheck();
-    });
-
-    this.activityForm.get('tags').valueChanges.subscribe((tags: Tag[]) => {
-      const newTag = tags.find(({ id }) => {
-        return id === undefined;
-      });
-
-      if (newTag && this.hasPermissionToCreateOwnTag) {
-        this.dataService
-          .postTag({ ...newTag, userId: this.data.user.id })
-          .pipe(takeUntil(this.unsubscribeSubject))
-          .subscribe((tag) => {
-            this.activityForm.get('tags').setValue(
-              tags.map((currentTag) => {
-                if (currentTag.id === undefined) {
-                  return tag;
-                }
-
-                return currentTag;
-              })
-            );
-
-            this.userService
-              .get(true)
-              .pipe(takeUntil(this.unsubscribeSubject))
-              .subscribe();
-          });
-      }
-    });
-
-    this.activityForm
-      .get('type')
-      .valueChanges.pipe(takeUntil(this.unsubscribeSubject))
-      .subscribe((type: ActivityType) => {
-        if (type === 'STAKE') {
-          this.activityForm.get('unitPrice').setValue(0);
-        }
-
-        if (
-          type === 'VALUABLE' ||
-          (this.activityForm.get('dataSource').value === 'MANUAL' &&
-            type === 'BUY')
-        ) {
-          this.activityForm
-            .get('accountId')
-            .removeValidators(Validators.required);
-          this.activityForm.get('accountId').updateValueAndValidity();
-
-          const currency =
-            this.data.accounts.find(({ id }) => {
-              return id === this.activityForm.get('accountId').value;
-            })?.currency ?? this.data.user.settings.baseCurrency;
-
-          this.activityForm.get('currency').setValue(currency);
-          this.activityForm.get('currencyOfUnitPrice').setValue(currency);
-
-          this.activityForm
-            .get('dataSource')
-            .removeValidators(Validators.required);
-          this.activityForm.get('dataSource').updateValueAndValidity();
-          this.activityForm.get('fee').setValue(0);
-          this.activityForm.get('name').setValidators(Validators.required);
-          this.activityForm.get('name').updateValueAndValidity();
-
-          if (type === 'VALUABLE') {
-            this.activityForm.get('quantity').setValue(1);
-          }
-
-          this.activityForm
-            .get('searchSymbol')
-            .removeValidators(Validators.required);
-          this.activityForm.get('searchSymbol').updateValueAndValidity();
-          this.activityForm.get('updateAccountBalance').disable();
-          this.activityForm.get('updateAccountBalance').setValue(false);
-        } else if (['FEE', 'INTEREST', 'LIABILITY'].includes(type)) {
-          this.activityForm
-            .get('accountId')
-            .removeValidators(Validators.required);
-          this.activityForm.get('accountId').updateValueAndValidity();
-
-          const currency =
-            this.data.accounts.find(({ id }) => {
-              return id === this.activityForm.get('accountId').value;
-            })?.currency ?? this.data.user.settings.baseCurrency;
-
-          this.activityForm.get('currency').setValue(currency);
-          this.activityForm.get('currencyOfUnitPrice').setValue(currency);
-
-          this.activityForm
-            .get('dataSource')
-            .removeValidators(Validators.required);
-          this.activityForm.get('dataSource').updateValueAndValidity();
-
-          if (['INTEREST', 'LIABILITY'].includes(type)) {
-            this.activityForm.get('fee').setValue(0);
-          }
-
-          this.activityForm.get('name').setValidators(Validators.required);
-          this.activityForm.get('name').updateValueAndValidity();
-
-          if (type === 'FEE') {
-            this.activityForm.get('quantity').setValue(0);
-          } else if (['INTEREST', 'LIABILITY'].includes(type)) {
-            this.activityForm.get('quantity').setValue(1);
-          }
-
-          this.activityForm
-            .get('searchSymbol')
-            .removeValidators(Validators.required);
-          this.activityForm.get('searchSymbol').updateValueAndValidity();
-
-          if (type === 'FEE') {
-            this.activityForm.get('unitPrice').setValue(0);
-          }
-
-          if (
-            ['FEE', 'INTEREST'].includes(type) &&
-            this.activityForm.get('accountId').value
-          ) {
-            this.activityForm.get('updateAccountBalance').enable();
-          } else {
-            this.activityForm.get('updateAccountBalance').disable();
-            this.activityForm.get('updateAccountBalance').setValue(false);
-          }
-        } else {
-          this.activityForm.get('accountId').setValidators(Validators.required);
-          this.activityForm.get('accountId').updateValueAndValidity();
-          this.activityForm
-            .get('dataSource')
-            .setValidators(Validators.required);
-          this.activityForm.get('dataSource').updateValueAndValidity();
-          this.activityForm.get('name').removeValidators(Validators.required);
-          this.activityForm.get('name').updateValueAndValidity();
-          this.activityForm
-            .get('searchSymbol')
-            .setValidators(Validators.required);
-          this.activityForm.get('searchSymbol').updateValueAndValidity();
-          this.activityForm.get('updateAccountBalance').enable();
-        }
-
-        this.changeDetectorRef.markForCheck();
-      });
-
-    this.activityForm.get('type').setValue(this.data.activity?.type);
-
-    if (this.data.activity?.id) {
-      this.activityForm.get('searchSymbol').disable();
-      this.activityForm.get('type').disable();
-    }
-
-    if (this.data.activity?.SymbolProfile?.symbol) {
-      this.dataService
-        .fetchSymbolItem({
-          dataSource: this.data.activity?.SymbolProfile?.dataSource,
-          symbol: this.data.activity?.SymbolProfile?.symbol
-        })
-        .pipe(takeUntil(this.unsubscribeSubject))
-        .subscribe(({ marketPrice }) => {
-          this.currentMarketPrice = marketPrice;
-
-          this.changeDetectorRef.markForCheck();
-        });
-    }
-  }
-
-  public applyCurrentMarketPrice() {
-    this.activityForm.patchValue({
-      currencyOfUnitPrice: this.activityForm.get('currency').value,
-      unitPrice: this.currentMarketPrice
-    });
-  }
-
-  public dateFilter(aDate: Date) {
-    if (!aDate) {
-      return true;
-    }
-
-    return isAfter(aDate, new Date(0));
-  }
-
-  public onCancel() {
-    this.dialogRef.close();
-  }
-
-  public async onSubmit() {
-    const activity: CreateOrderDto | UpdateOrderDto = {
-      accountId: this.activityForm.get('accountId').value,
-      assetClass: this.activityForm.get('assetClass').value,
-      assetSubClass: this.activityForm.get('assetSubClass').value,
-      comment: this.activityForm.get('comment').value || null,
-      currency: this.activityForm.get('currency').value,
-      customCurrency: this.activityForm.get('currencyOfUnitPrice').value,
-      date: this.activityForm.get('date').value,
-      dataSource:
-        this.activityForm.get('type').value === 'VALUABLE'
-          ? 'MANUAL'
-          : this.activityForm.get('dataSource').value,
-      fee: this.activityForm.get('fee').value,
-      quantity: this.activityForm.get('quantity').value,
-      symbol:
-        (['FEE', 'INTEREST', 'LIABILITY', 'VALUABLE'].includes(
-          this.activityForm.get('type').value
-        )
-          ? undefined
-          : this.activityForm.get('searchSymbol')?.value?.symbol) ??
-        this.activityForm.get('name')?.value,
-      tags: this.activityForm.get('tags').value?.map(({ id }) => {
-        return id;
-      }),
-      type:
-        this.activityForm.get('type').value === 'VALUABLE'
-          ? 'BUY'
-          : this.activityForm.get('type').value,
-      unitPrice: this.activityForm.get('unitPrice').value
-    };
-
-    try {
-      if (this.mode === 'create') {
-        activity.updateAccountBalance = this.activityForm.get(
-          'updateAccountBalance'
-        ).value;
-
-        await validateObjectForForm({
-          classDto: CreateOrderDto,
-          form: this.activityForm,
-          ignoreFields: ['dataSource', 'date'],
-          object: activity
-        });
-
-        this.dialogRef.close(activity);
-      } else {
-        (activity as UpdateOrderDto).id = this.data.activity?.id;
-
-        await validateObjectForForm({
-          classDto: UpdateOrderDto,
-          form: this.activityForm,
-          ignoreFields: ['dataSource', 'date'],
-          object: activity as UpdateOrderDto
-        });
-
-        this.dialogRef.close(activity as UpdateOrderDto);
-      }
-    } catch (error) {
-      console.error(error);
-    }
-  }
-
-  public ngOnDestroy() {
-    this.unsubscribeSubject.next();
-    this.unsubscribeSubject.complete();
-  }
-
-  private updateAssetProfile() {
-    this.isLoading = true;
-    this.changeDetectorRef.markForCheck();
-
-    this.dataService
-      .fetchSymbolItem({
-        dataSource: this.activityForm.get('searchSymbol').value.dataSource,
-        symbol: this.activityForm.get('searchSymbol').value.symbol
-      })
-      .pipe(
-        catchError(() => {
-          this.data.activity.SymbolProfile = null;
-
-          this.isLoading = false;
-
-          this.changeDetectorRef.markForCheck();
-
-          return EMPTY;
-        }),
-        takeUntil(this.unsubscribeSubject)
-      )
-      .subscribe(({ currency, dataSource, marketPrice }) => {
-        if (this.mode === 'create') {
-          this.activityForm.get('currency').setValue(currency);
-          this.activityForm.get('currencyOfUnitPrice').setValue(currency);
-          this.activityForm.get('dataSource').setValue(dataSource);
-        }
-
-        this.currencyOfAssetProfile = currency;
-        this.currentMarketPrice = marketPrice;
-
-        this.isLoading = false;
-
-        this.changeDetectorRef.markForCheck();
-      });
-  }
-}
-=======
-import { UserService } from '@ghostfolio/client/services/user/user.service';
-import { ASSET_CLASS_MAPPING } from '@ghostfolio/common/config';
-import { CreateOrderDto, UpdateOrderDto } from '@ghostfolio/common/dtos';
-import { getDateFormatString } from '@ghostfolio/common/helper';
-import {
-  AssetClassSelectorOption,
-  LookupItem
-} from '@ghostfolio/common/interfaces';
-import { hasPermission, permissions } from '@ghostfolio/common/permissions';
-import { validateObjectForForm } from '@ghostfolio/common/utils';
-import { GfEntityLogoComponent } from '@ghostfolio/ui/entity-logo';
-import { translate } from '@ghostfolio/ui/i18n';
-import { GfSymbolAutocompleteComponent } from '@ghostfolio/ui/symbol-autocomplete';
-import { GfTagsSelectorComponent } from '@ghostfolio/ui/tags-selector';
-import { GfValueComponent } from '@ghostfolio/ui/value';
-
-import { NgClass } from '@angular/common';
-import {
-  ChangeDetectionStrategy,
-  ChangeDetectorRef,
-  Component,
-  Inject,
-  OnDestroy
-} from '@angular/core';
-import {
-  FormBuilder,
-  FormGroup,
-  ReactiveFormsModule,
-  Validators
-} from '@angular/forms';
-import { MatButtonModule } from '@angular/material/button';
-import { MatCheckboxModule } from '@angular/material/checkbox';
-import { DateAdapter, MAT_DATE_LOCALE } from '@angular/material/core';
-import { MatDatepickerModule } from '@angular/material/datepicker';
-import {
-  MAT_DIALOG_DATA,
-  MatDialogModule,
-  MatDialogRef
-} from '@angular/material/dialog';
-import { MatFormFieldModule } from '@angular/material/form-field';
-import { MatInputModule } from '@angular/material/input';
-import { MatSelectModule } from '@angular/material/select';
-import { IonIcon } from '@ionic/angular/standalone';
-import { AssetClass, Tag, Type } from '@prisma/client';
-import { isAfter, isToday } from 'date-fns';
-import { addIcons } from 'ionicons';
-import { calendarClearOutline, refreshOutline } from 'ionicons/icons';
-import { EMPTY, Subject } from 'rxjs';
-import { catchError, delay, takeUntil } from 'rxjs/operators';
-
-import { DataService } from '../../../../services/data.service';
-import { CreateOrUpdateActivityDialogParams } from './interfaces/interfaces';
-import { ActivityType } from './types/activity-type.type';
-
-@Component({
-  changeDetection: ChangeDetectionStrategy.OnPush,
-  host: { class: 'h-100' },
-  imports: [
-    GfEntityLogoComponent,
-    GfSymbolAutocompleteComponent,
-    GfTagsSelectorComponent,
-    GfValueComponent,
-    IonIcon,
-    MatButtonModule,
-    MatCheckboxModule,
-    MatDatepickerModule,
-    MatDialogModule,
-    MatFormFieldModule,
-    MatInputModule,
-    MatSelectModule,
-    NgClass,
-    ReactiveFormsModule
-  ],
-  selector: 'gf-create-or-update-activity-dialog',
-  styleUrls: ['./create-or-update-activity-dialog.scss'],
-  templateUrl: 'create-or-update-activity-dialog.html'
-})
-export class GfCreateOrUpdateActivityDialogComponent implements OnDestroy {
-  public activityForm: FormGroup;
-
-  public assetClassOptions: AssetClassSelectorOption[] = Object.keys(AssetClass)
-    .map((id) => {
-      return { id, label: translate(id) } as AssetClassSelectorOption;
-    })
-    .sort((a, b) => {
-      return a.label.localeCompare(b.label);
-    });
-
-  public assetSubClassOptions: AssetClassSelectorOption[] = [];
-  public currencies: string[] = [];
-  public currencyOfAssetProfile: string;
-  public currentMarketPrice = null;
-  public defaultDateFormat: string;
-  public defaultLookupItems: LookupItem[] = [];
-  public hasPermissionToCreateOwnTag: boolean;
-  public isLoading = false;
-  public isToday = isToday;
-  public mode: 'create' | 'update';
-  public tagsAvailable: Tag[] = [];
-  public total = 0;
-  public typesTranslationMap = new Map<Type, string>();
-  public Validators = Validators;
-
-  private unsubscribeSubject = new Subject<void>();
-
-  public constructor(
-    private changeDetectorRef: ChangeDetectorRef,
-    @Inject(MAT_DIALOG_DATA) public data: CreateOrUpdateActivityDialogParams,
-    private dataService: DataService,
-    private dateAdapter: DateAdapter<any>,
-    public dialogRef: MatDialogRef<GfCreateOrUpdateActivityDialogComponent>,
-    private formBuilder: FormBuilder,
-    @Inject(MAT_DATE_LOCALE) private locale: string,
-    private userService: UserService
-  ) {
-    addIcons({ calendarClearOutline, refreshOutline });
-  }
-
-  public ngOnInit() {
-    this.currencyOfAssetProfile = this.data.activity?.SymbolProfile?.currency;
-    this.hasPermissionToCreateOwnTag =
-      this.data.user?.settings?.isExperimentalFeatures &&
-      hasPermission(this.data.user?.permissions, permissions.createOwnTag);
-    this.locale = this.data.user?.settings?.locale;
-    this.mode = this.data.activity?.id ? 'update' : 'create';
-
-    this.dateAdapter.setLocale(this.locale);
-
-    const { currencies } = this.dataService.fetchInfo();
-
-    this.currencies = currencies;
-    this.defaultDateFormat = getDateFormatString(this.locale);
-
-    this.dataService
-      .fetchPortfolioHoldings()
-      .pipe(takeUntil(this.unsubscribeSubject))
-      .subscribe(({ holdings }) => {
-        this.defaultLookupItems = holdings
-          .filter(({ assetSubClass }) => {
-            return !['CASH'].includes(assetSubClass);
-          })
-          .sort((a, b) => {
-            return a.name?.localeCompare(b.name);
-          })
-          .map(
-            ({
-              assetClass,
-              assetSubClass,
-              currency,
-              dataSource,
-              name,
-              symbol
-            }) => {
-              return {
-                assetClass,
-                assetSubClass,
-                currency,
-                dataSource,
-                name,
-                symbol,
-                dataProviderInfo: {
-                  isPremium: false
-                }
-              };
-            }
-          );
-
-        this.changeDetectorRef.markForCheck();
-      });
-
-    this.tagsAvailable =
-      this.data.user?.tags?.map((tag) => {
-        return {
-          ...tag,
-          name: translate(tag.name)
-        };
-      }) ?? [];
-
-    for (const type of Object.keys(ActivityType)) {
-      this.typesTranslationMap[ActivityType[type]] = translate(
-        ActivityType[type]
-      );
-    }
-
-    this.activityForm = this.formBuilder.group({
-      accountId: [
-        this.data.accounts.length === 1 &&
-        !this.data.activity?.accountId &&
-        this.mode === 'create'
-          ? this.data.accounts[0].id
-          : this.data.activity?.accountId,
-        Validators.required
-      ],
-      assetClass: [this.data.activity?.SymbolProfile?.assetClass],
-      assetSubClass: [this.data.activity?.SymbolProfile?.assetSubClass],
-      comment: [this.data.activity?.comment],
-      currency: [
-        this.data.activity?.SymbolProfile?.currency,
-        Validators.required
-      ],
-      currencyOfUnitPrice: [
-        this.data.activity?.currency ??
-          this.data.activity?.SymbolProfile?.currency,
-        Validators.required
-      ],
-      dataSource: [
-        this.data.activity?.SymbolProfile?.dataSource,
-        Validators.required
-      ],
-      date: [this.data.activity?.date, Validators.required],
-      fee: [this.data.activity?.fee, Validators.required],
-      name: [this.data.activity?.SymbolProfile?.name, Validators.required],
-      quantity: [this.data.activity?.quantity, Validators.required],
-      searchSymbol: [
-        this.data.activity?.SymbolProfile
-          ? {
-              dataSource: this.data.activity?.SymbolProfile?.dataSource,
-              symbol: this.data.activity?.SymbolProfile?.symbol
-            }
-          : null,
-        Validators.required
-      ],
-      tags: [
-        this.data.activity?.tags?.map(({ id, name }) => {
-          return {
-            id,
-            name: translate(name)
-          };
-        })
-      ],
-      type: [undefined, Validators.required], // Set after value changes subscription
-      unitPrice: [this.data.activity?.unitPrice, Validators.required],
-      updateAccountBalance: [false]
-    });
-
-    this.activityForm.valueChanges
-      .pipe(
-        // Slightly delay until the more specific form control value changes have
-        // completed
-        delay(300),
-        takeUntil(this.unsubscribeSubject)
-      )
-      .subscribe(async () => {
-        if (
-          ['BUY', 'FEE', 'VALUABLE'].includes(
-            this.activityForm.get('type').value
-          )
-        ) {
-          this.total =
-            this.activityForm.get('quantity').value *
-              this.activityForm.get('unitPrice').value +
-            (this.activityForm.get('fee').value ?? 0);
-        } else {
-          this.total =
-            this.activityForm.get('quantity').value *
-              this.activityForm.get('unitPrice').value -
-            (this.activityForm.get('fee').value ?? 0);
-        }
-
-        this.changeDetectorRef.markForCheck();
-      });
-
-    this.activityForm.get('accountId').valueChanges.subscribe((accountId) => {
-      const type = this.activityForm.get('type').value;
-
-      if (['FEE', 'INTEREST', 'LIABILITY', 'VALUABLE'].includes(type)) {
-        const currency =
-          this.data.accounts.find(({ id }) => {
-            return id === accountId;
-          })?.currency ?? this.data.user.settings.baseCurrency;
-
-        this.activityForm.get('currency').setValue(currency);
-        this.activityForm.get('currencyOfUnitPrice').setValue(currency);
-
-        if (['FEE', 'INTEREST'].includes(type)) {
-          if (this.activityForm.get('accountId').value) {
-            this.activityForm.get('updateAccountBalance').enable();
-          } else {
-            this.activityForm.get('updateAccountBalance').disable();
-            this.activityForm.get('updateAccountBalance').setValue(false);
-          }
-        }
-      }
-    });
-
-    this.activityForm
-      .get('assetClass')
-      .valueChanges.pipe(takeUntil(this.unsubscribeSubject))
-      .subscribe((assetClass) => {
-        const assetSubClasses = ASSET_CLASS_MAPPING.get(assetClass) ?? [];
-
-        this.assetSubClassOptions = assetSubClasses
-          .map((assetSubClass) => {
-            return {
-              id: assetSubClass,
-              label: translate(assetSubClass)
-            };
-          })
-          .sort((a, b) => a.label.localeCompare(b.label));
-
-        this.activityForm.get('assetSubClass').setValue(null);
-
-        this.changeDetectorRef.markForCheck();
-      });
-
-    this.activityForm.get('date').valueChanges.subscribe(() => {
-      if (isToday(this.activityForm.get('date').value)) {
-        this.activityForm.get('updateAccountBalance').enable();
-      } else {
-        this.activityForm.get('updateAccountBalance').disable();
-        this.activityForm.get('updateAccountBalance').setValue(false);
-      }
-
-      this.changeDetectorRef.markForCheck();
-    });
-
-    this.activityForm.get('searchSymbol').valueChanges.subscribe(() => {
-      if (this.activityForm.get('searchSymbol').invalid) {
-        this.data.activity.SymbolProfile = null;
-      } else if (
-        ['BUY', 'DIVIDEND', 'SELL'].includes(
-          this.activityForm.get('type').value
-        )
-      ) {
-        this.updateAssetProfile();
-      }
-
-      this.changeDetectorRef.markForCheck();
-    });
-
-    this.activityForm.get('tags').valueChanges.subscribe((tags: Tag[]) => {
-      const newTag = tags.find(({ id }) => {
-        return id === undefined;
-      });
-
-      if (newTag && this.hasPermissionToCreateOwnTag) {
-        this.dataService
-          .postTag({ ...newTag, userId: this.data.user.id })
-          .pipe(takeUntil(this.unsubscribeSubject))
-          .subscribe((tag) => {
-            this.activityForm.get('tags').setValue(
-              tags.map((currentTag) => {
-                if (currentTag.id === undefined) {
-                  return tag;
-                }
-
-                return currentTag;
-              })
-            );
-
-            this.userService
-              .get(true)
-              .pipe(takeUntil(this.unsubscribeSubject))
-              .subscribe();
-          });
-      }
-    });
-
-    this.activityForm
-      .get('type')
-      .valueChanges.pipe(takeUntil(this.unsubscribeSubject))
-      .subscribe((type: ActivityType) => {
-        if (
-          type === 'VALUABLE' ||
-          (this.activityForm.get('dataSource').value === 'MANUAL' &&
-            type === 'BUY')
-        ) {
-          this.activityForm
-            .get('accountId')
-            .removeValidators(Validators.required);
-          this.activityForm.get('accountId').updateValueAndValidity();
-
-          const currency =
-            this.data.accounts.find(({ id }) => {
-              return id === this.activityForm.get('accountId').value;
-            })?.currency ?? this.data.user.settings.baseCurrency;
-
-          this.activityForm.get('currency').setValue(currency);
-          this.activityForm.get('currencyOfUnitPrice').setValue(currency);
-
-          this.activityForm
-            .get('dataSource')
-            .removeValidators(Validators.required);
-          this.activityForm.get('dataSource').updateValueAndValidity();
-          this.activityForm.get('fee').setValue(0);
-          this.activityForm.get('name').setValidators(Validators.required);
-          this.activityForm.get('name').updateValueAndValidity();
-
-          if (type === 'VALUABLE') {
-            this.activityForm.get('quantity').setValue(1);
-          }
-
-          this.activityForm
-            .get('searchSymbol')
-            .removeValidators(Validators.required);
-          this.activityForm.get('searchSymbol').updateValueAndValidity();
-          this.activityForm.get('updateAccountBalance').disable();
-          this.activityForm.get('updateAccountBalance').setValue(false);
-        } else if (['FEE', 'INTEREST', 'LIABILITY'].includes(type)) {
-          this.activityForm
-            .get('accountId')
-            .removeValidators(Validators.required);
-          this.activityForm.get('accountId').updateValueAndValidity();
-
-          const currency =
-            this.data.accounts.find(({ id }) => {
-              return id === this.activityForm.get('accountId').value;
-            })?.currency ?? this.data.user.settings.baseCurrency;
-
-          this.activityForm.get('currency').setValue(currency);
-          this.activityForm.get('currencyOfUnitPrice').setValue(currency);
-
-          this.activityForm
-            .get('dataSource')
-            .removeValidators(Validators.required);
-          this.activityForm.get('dataSource').updateValueAndValidity();
-
-          if (['INTEREST', 'LIABILITY'].includes(type)) {
-            this.activityForm.get('fee').setValue(0);
-          }
-
-          this.activityForm.get('name').setValidators(Validators.required);
-          this.activityForm.get('name').updateValueAndValidity();
-
-          if (type === 'FEE') {
-            this.activityForm.get('quantity').setValue(0);
-          } else if (['INTEREST', 'LIABILITY'].includes(type)) {
-            this.activityForm.get('quantity').setValue(1);
-          }
-
-          this.activityForm
-            .get('searchSymbol')
-            .removeValidators(Validators.required);
-          this.activityForm.get('searchSymbol').updateValueAndValidity();
-
-          if (type === 'FEE') {
-            this.activityForm.get('unitPrice').setValue(0);
-          }
-
-          if (
-            ['FEE', 'INTEREST'].includes(type) &&
-            this.activityForm.get('accountId').value
-          ) {
-            this.activityForm.get('updateAccountBalance').enable();
-          } else {
-            this.activityForm.get('updateAccountBalance').disable();
-            this.activityForm.get('updateAccountBalance').setValue(false);
-          }
-        } else {
-          this.activityForm.get('accountId').setValidators(Validators.required);
-          this.activityForm.get('accountId').updateValueAndValidity();
-          this.activityForm
-            .get('dataSource')
-            .setValidators(Validators.required);
-          this.activityForm.get('dataSource').updateValueAndValidity();
-          this.activityForm.get('name').removeValidators(Validators.required);
-          this.activityForm.get('name').updateValueAndValidity();
-          this.activityForm
-            .get('searchSymbol')
-            .setValidators(Validators.required);
-          this.activityForm.get('searchSymbol').updateValueAndValidity();
-          this.activityForm.get('updateAccountBalance').enable();
-        }
-
-        this.changeDetectorRef.markForCheck();
-      });
-
-    this.activityForm.get('type').setValue(this.data.activity?.type);
-
-    if (this.data.activity?.id) {
-      this.activityForm.get('searchSymbol').disable();
-      this.activityForm.get('type').disable();
-    }
-
-    if (this.data.activity?.SymbolProfile?.symbol) {
-      this.dataService
-        .fetchSymbolItem({
-          dataSource: this.data.activity?.SymbolProfile?.dataSource,
-          symbol: this.data.activity?.SymbolProfile?.symbol
-        })
-        .pipe(takeUntil(this.unsubscribeSubject))
-        .subscribe(({ marketPrice }) => {
-          this.currentMarketPrice = marketPrice;
-
-          this.changeDetectorRef.markForCheck();
-        });
-    }
-  }
-
-  public applyCurrentMarketPrice() {
-    this.activityForm.patchValue({
-      currencyOfUnitPrice: this.activityForm.get('currency').value,
-      unitPrice: this.currentMarketPrice
-    });
-  }
-
-  public dateFilter(aDate: Date) {
-    if (!aDate) {
-      return true;
-    }
-
-    return isAfter(aDate, new Date(0));
-  }
-
-  public onCancel() {
-    this.dialogRef.close();
-  }
-
-  public async onSubmit() {
-    const activity: CreateOrderDto | UpdateOrderDto = {
-      accountId: this.activityForm.get('accountId').value,
-      assetClass: this.activityForm.get('assetClass').value,
-      assetSubClass: this.activityForm.get('assetSubClass').value,
-      comment: this.activityForm.get('comment').value || null,
-      currency: this.activityForm.get('currency').value,
-      customCurrency: this.activityForm.get('currencyOfUnitPrice').value,
-      date: this.activityForm.get('date').value,
-      dataSource:
-        this.activityForm.get('type').value === 'VALUABLE'
-          ? 'MANUAL'
-          : this.activityForm.get('dataSource').value,
-      fee: this.activityForm.get('fee').value,
-      quantity: this.activityForm.get('quantity').value,
-      symbol:
-        (['FEE', 'INTEREST', 'LIABILITY', 'VALUABLE'].includes(
-          this.activityForm.get('type').value
-        )
-          ? undefined
-          : this.activityForm.get('searchSymbol')?.value?.symbol) ??
-        this.activityForm.get('name')?.value,
-      tags: this.activityForm.get('tags').value?.map(({ id }) => {
-        return id;
-      }),
-      type:
-        this.activityForm.get('type').value === 'VALUABLE'
-          ? 'BUY'
-          : this.activityForm.get('type').value,
-      unitPrice: this.activityForm.get('unitPrice').value
-    };
-
-    try {
-      if (this.mode === 'create') {
-        activity.updateAccountBalance = this.activityForm.get(
-          'updateAccountBalance'
-        ).value;
-
-        await validateObjectForForm({
-          classDto: CreateOrderDto,
-          form: this.activityForm,
-          ignoreFields: ['dataSource', 'date'],
-          object: activity
-        });
-
-        this.dialogRef.close(activity);
-      } else {
-        (activity as UpdateOrderDto).id = this.data.activity?.id;
-
-        await validateObjectForForm({
-          classDto: UpdateOrderDto,
-          form: this.activityForm,
-          ignoreFields: ['dataSource', 'date'],
-          object: activity as UpdateOrderDto
-        });
-
-        this.dialogRef.close(activity as UpdateOrderDto);
-      }
-    } catch (error) {
-      console.error(error);
-    }
-  }
-
-  public ngOnDestroy() {
-    this.unsubscribeSubject.next();
-    this.unsubscribeSubject.complete();
-  }
-
-  private updateAssetProfile() {
-    this.isLoading = true;
-    this.changeDetectorRef.markForCheck();
-
-    this.dataService
-      .fetchSymbolItem({
-        dataSource: this.activityForm.get('searchSymbol').value.dataSource,
-        symbol: this.activityForm.get('searchSymbol').value.symbol
-      })
-      .pipe(
-        catchError(() => {
-          this.data.activity.SymbolProfile = null;
-
-          this.isLoading = false;
-
-          this.changeDetectorRef.markForCheck();
-
-          return EMPTY;
-        }),
-        takeUntil(this.unsubscribeSubject)
-      )
-      .subscribe(({ currency, dataSource, marketPrice }) => {
-        if (this.mode === 'create') {
-          this.activityForm.get('currency').setValue(currency);
-          this.activityForm.get('currencyOfUnitPrice').setValue(currency);
-          this.activityForm.get('dataSource').setValue(dataSource);
-        }
-
-        this.currencyOfAssetProfile = currency;
-        this.currentMarketPrice = marketPrice;
-
-        this.isLoading = false;
-
-        this.changeDetectorRef.markForCheck();
-      });
-  }
-}
->>>>>>> 973b7ee5
+import { UserService } from '@ghostfolio/client/services/user/user.service';
+import { ASSET_CLASS_MAPPING } from '@ghostfolio/common/config';
+import { CreateOrderDto, UpdateOrderDto } from '@ghostfolio/common/dtos';
+import { getDateFormatString } from '@ghostfolio/common/helper';
+import {
+  AssetClassSelectorOption,
+  LookupItem
+} from '@ghostfolio/common/interfaces';
+import { hasPermission, permissions } from '@ghostfolio/common/permissions';
+import { validateObjectForForm } from '@ghostfolio/common/utils';
+import { GfEntityLogoComponent } from '@ghostfolio/ui/entity-logo';
+import { translate } from '@ghostfolio/ui/i18n';
+import { GfSymbolAutocompleteComponent } from '@ghostfolio/ui/symbol-autocomplete';
+import { GfTagsSelectorComponent } from '@ghostfolio/ui/tags-selector';
+import { GfValueComponent } from '@ghostfolio/ui/value';
+
+import { NgClass } from '@angular/common';
+import {
+  ChangeDetectionStrategy,
+  ChangeDetectorRef,
+  Component,
+  Inject,
+  OnDestroy
+} from '@angular/core';
+import {
+  FormBuilder,
+  FormGroup,
+  ReactiveFormsModule,
+  Validators
+} from '@angular/forms';
+import { MatButtonModule } from '@angular/material/button';
+import { MatCheckboxModule } from '@angular/material/checkbox';
+import { DateAdapter, MAT_DATE_LOCALE } from '@angular/material/core';
+import { MatDatepickerModule } from '@angular/material/datepicker';
+import {
+  MAT_DIALOG_DATA,
+  MatDialogModule,
+  MatDialogRef
+} from '@angular/material/dialog';
+import { MatFormFieldModule } from '@angular/material/form-field';
+import { MatInputModule } from '@angular/material/input';
+import { MatSelectModule } from '@angular/material/select';
+import { IonIcon } from '@ionic/angular/standalone';
+import { AssetClass, Tag, Type } from '@prisma/client';
+import { isAfter, isToday } from 'date-fns';
+import { addIcons } from 'ionicons';
+import { calendarClearOutline, refreshOutline } from 'ionicons/icons';
+import { EMPTY, Subject } from 'rxjs';
+import { catchError, delay, takeUntil } from 'rxjs/operators';
+
+import { DataService } from '../../../../services/data.service';
+import { CreateOrUpdateActivityDialogParams } from './interfaces/interfaces';
+import { ActivityType } from './types/activity-type.type';
+
+@Component({
+  changeDetection: ChangeDetectionStrategy.OnPush,
+  host: { class: 'h-100' },
+  imports: [
+    GfEntityLogoComponent,
+    GfSymbolAutocompleteComponent,
+    GfTagsSelectorComponent,
+    GfValueComponent,
+    IonIcon,
+    MatButtonModule,
+    MatCheckboxModule,
+    MatDatepickerModule,
+    MatDialogModule,
+    MatFormFieldModule,
+    MatInputModule,
+    MatSelectModule,
+    NgClass,
+    ReactiveFormsModule
+  ],
+  selector: 'gf-create-or-update-activity-dialog',
+  styleUrls: ['./create-or-update-activity-dialog.scss'],
+  templateUrl: 'create-or-update-activity-dialog.html'
+})
+export class GfCreateOrUpdateActivityDialogComponent implements OnDestroy {
+  public activityForm: FormGroup;
+
+  public assetClassOptions: AssetClassSelectorOption[] = Object.keys(AssetClass)
+    .map((id) => {
+      return { id, label: translate(id) } as AssetClassSelectorOption;
+    })
+    .sort((a, b) => {
+      return a.label.localeCompare(b.label);
+    });
+
+  public assetSubClassOptions: AssetClassSelectorOption[] = [];
+  public currencies: string[] = [];
+  public currencyOfAssetProfile: string;
+  public currentMarketPrice = null;
+  public defaultDateFormat: string;
+  public defaultLookupItems: LookupItem[] = [];
+  public hasPermissionToCreateOwnTag: boolean;
+  public isLoading = false;
+  public isToday = isToday;
+  public mode: 'create' | 'update';
+  public tagsAvailable: Tag[] = [];
+  public total = 0;
+  public typesTranslationMap = new Map<Type, string>();
+  public Validators = Validators;
+
+  private unsubscribeSubject = new Subject<void>();
+
+  public constructor(
+    private changeDetectorRef: ChangeDetectorRef,
+    @Inject(MAT_DIALOG_DATA) public data: CreateOrUpdateActivityDialogParams,
+    private dataService: DataService,
+    private dateAdapter: DateAdapter<any>,
+    public dialogRef: MatDialogRef<GfCreateOrUpdateActivityDialogComponent>,
+    private formBuilder: FormBuilder,
+    @Inject(MAT_DATE_LOCALE) private locale: string,
+    private userService: UserService
+  ) {
+    addIcons({ calendarClearOutline, refreshOutline });
+  }
+
+  public ngOnInit() {
+    this.currencyOfAssetProfile = this.data.activity?.SymbolProfile?.currency;
+    this.hasPermissionToCreateOwnTag =
+      this.data.user?.settings?.isExperimentalFeatures &&
+      hasPermission(this.data.user?.permissions, permissions.createOwnTag);
+    this.locale = this.data.user?.settings?.locale;
+    this.mode = this.data.activity?.id ? 'update' : 'create';
+
+    this.dateAdapter.setLocale(this.locale);
+
+    const { currencies } = this.dataService.fetchInfo();
+
+    this.currencies = currencies;
+    this.defaultDateFormat = getDateFormatString(this.locale);
+
+    this.dataService
+      .fetchPortfolioHoldings()
+      .pipe(takeUntil(this.unsubscribeSubject))
+      .subscribe(({ holdings }) => {
+        this.defaultLookupItems = holdings
+          .filter(({ assetSubClass }) => {
+            return !['CASH'].includes(assetSubClass);
+          })
+          .sort((a, b) => {
+            return a.name?.localeCompare(b.name);
+          })
+          .map(
+            ({
+              assetClass,
+              assetSubClass,
+              currency,
+              dataSource,
+              name,
+              symbol
+            }) => {
+              return {
+                assetClass,
+                assetSubClass,
+                currency,
+                dataSource,
+                name,
+                symbol,
+                dataProviderInfo: {
+                  isPremium: false
+                }
+              };
+            }
+          );
+
+        this.changeDetectorRef.markForCheck();
+      });
+
+    this.tagsAvailable =
+      this.data.user?.tags?.map((tag) => {
+        return {
+          ...tag,
+          name: translate(tag.name)
+        };
+      }) ?? [];
+
+    for (const type of Object.keys(ActivityType)) {
+      this.typesTranslationMap[ActivityType[type]] = translate(
+        ActivityType[type]
+      );
+    }
+
+    this.activityForm = this.formBuilder.group({
+      accountId: [
+        this.data.accounts.length === 1 &&
+        !this.data.activity?.accountId &&
+        this.mode === 'create'
+          ? this.data.accounts[0].id
+          : this.data.activity?.accountId,
+        Validators.required
+      ],
+      assetClass: [this.data.activity?.SymbolProfile?.assetClass],
+      assetSubClass: [this.data.activity?.SymbolProfile?.assetSubClass],
+      comment: [this.data.activity?.comment],
+      currency: [
+        this.data.activity?.SymbolProfile?.currency,
+        Validators.required
+      ],
+      currencyOfUnitPrice: [
+        this.data.activity?.currency ??
+          this.data.activity?.SymbolProfile?.currency,
+        Validators.required
+      ],
+      dataSource: [
+        this.data.activity?.SymbolProfile?.dataSource,
+        Validators.required
+      ],
+      date: [this.data.activity?.date, Validators.required],
+      fee: [this.data.activity?.fee, Validators.required],
+      name: [this.data.activity?.SymbolProfile?.name, Validators.required],
+      quantity: [this.data.activity?.quantity, Validators.required],
+      searchSymbol: [
+        this.data.activity?.SymbolProfile
+          ? {
+              dataSource: this.data.activity?.SymbolProfile?.dataSource,
+              symbol: this.data.activity?.SymbolProfile?.symbol
+            }
+          : null,
+        Validators.required
+      ],
+      tags: [
+        this.data.activity?.tags?.map(({ id, name }) => {
+          return {
+            id,
+            name: translate(name)
+          };
+        })
+      ],
+      type: [undefined, Validators.required], // Set after value changes subscription
+      unitPrice: [this.data.activity?.unitPrice, Validators.required],
+      updateAccountBalance: [false]
+    });
+
+    this.activityForm.valueChanges
+      .pipe(
+        // Slightly delay until the more specific form control value changes have
+        // completed
+        delay(300),
+        takeUntil(this.unsubscribeSubject)
+      )
+      .subscribe(async () => {
+        if (
+          ['BUY', 'FEE', 'VALUABLE'].includes(
+            this.activityForm.get('type').value
+          )
+        ) {
+          this.total =
+            this.activityForm.get('quantity').value *
+              this.activityForm.get('unitPrice').value +
+            (this.activityForm.get('fee').value ?? 0);
+        } else if (this.activityForm.get('type').value === 'STAKE') {
+          this.total =
+            this.activityForm.get('quantity').value *
+            (this.currentMarketPrice ?? 0);
+        } else {
+          this.total =
+            this.activityForm.get('quantity').value *
+              this.activityForm.get('unitPrice').value -
+            (this.activityForm.get('fee').value ?? 0);
+        }
+
+        this.changeDetectorRef.markForCheck();
+      });
+
+    this.activityForm.get('accountId').valueChanges.subscribe((accountId) => {
+      const type = this.activityForm.get('type').value;
+
+      if (['FEE', 'INTEREST', 'LIABILITY', 'VALUABLE'].includes(type)) {
+        const currency =
+          this.data.accounts.find(({ id }) => {
+            return id === accountId;
+          })?.currency ?? this.data.user.settings.baseCurrency;
+
+        this.activityForm.get('currency').setValue(currency);
+        this.activityForm.get('currencyOfUnitPrice').setValue(currency);
+
+        if (['FEE', 'INTEREST'].includes(type)) {
+          if (this.activityForm.get('accountId').value) {
+            this.activityForm.get('updateAccountBalance').enable();
+          } else {
+            this.activityForm.get('updateAccountBalance').disable();
+            this.activityForm.get('updateAccountBalance').setValue(false);
+          }
+        }
+      }
+    });
+
+    this.activityForm
+      .get('assetClass')
+      .valueChanges.pipe(takeUntil(this.unsubscribeSubject))
+      .subscribe((assetClass) => {
+        const assetSubClasses = ASSET_CLASS_MAPPING.get(assetClass) ?? [];
+
+        this.assetSubClassOptions = assetSubClasses
+          .map((assetSubClass) => {
+            return {
+              id: assetSubClass,
+              label: translate(assetSubClass)
+            };
+          })
+          .sort((a, b) => a.label.localeCompare(b.label));
+
+        this.activityForm.get('assetSubClass').setValue(null);
+
+        this.changeDetectorRef.markForCheck();
+      });
+
+    this.activityForm.get('date').valueChanges.subscribe(() => {
+      if (isToday(this.activityForm.get('date').value)) {
+        this.activityForm.get('updateAccountBalance').enable();
+      } else {
+        this.activityForm.get('updateAccountBalance').disable();
+        this.activityForm.get('updateAccountBalance').setValue(false);
+      }
+
+      this.changeDetectorRef.markForCheck();
+    });
+
+    this.activityForm.get('searchSymbol').valueChanges.subscribe(() => {
+      if (this.activityForm.get('searchSymbol').invalid) {
+        this.data.activity.SymbolProfile = null;
+      } else if (
+        ['BUY', 'DIVIDEND', 'SELL', 'STAKE'].includes(
+          this.activityForm.get('type').value
+        )
+      ) {
+        this.updateAssetProfile();
+      }
+
+      this.changeDetectorRef.markForCheck();
+    });
+
+    this.activityForm.get('tags').valueChanges.subscribe((tags: Tag[]) => {
+      const newTag = tags.find(({ id }) => {
+        return id === undefined;
+      });
+
+      if (newTag && this.hasPermissionToCreateOwnTag) {
+        this.dataService
+          .postTag({ ...newTag, userId: this.data.user.id })
+          .pipe(takeUntil(this.unsubscribeSubject))
+          .subscribe((tag) => {
+            this.activityForm.get('tags').setValue(
+              tags.map((currentTag) => {
+                if (currentTag.id === undefined) {
+                  return tag;
+                }
+
+                return currentTag;
+              })
+            );
+
+            this.userService
+              .get(true)
+              .pipe(takeUntil(this.unsubscribeSubject))
+              .subscribe();
+          });
+      }
+    });
+
+    this.activityForm
+      .get('type')
+      .valueChanges.pipe(takeUntil(this.unsubscribeSubject))
+      .subscribe((type: ActivityType) => {
+        if (type === 'STAKE') {
+          this.activityForm.get('unitPrice').setValue(0);
+        }
+
+        if (
+          type === 'VALUABLE' ||
+          (this.activityForm.get('dataSource').value === 'MANUAL' &&
+            type === 'BUY')
+        ) {
+          this.activityForm
+            .get('accountId')
+            .removeValidators(Validators.required);
+          this.activityForm.get('accountId').updateValueAndValidity();
+
+          const currency =
+            this.data.accounts.find(({ id }) => {
+              return id === this.activityForm.get('accountId').value;
+            })?.currency ?? this.data.user.settings.baseCurrency;
+
+          this.activityForm.get('currency').setValue(currency);
+          this.activityForm.get('currencyOfUnitPrice').setValue(currency);
+
+          this.activityForm
+            .get('dataSource')
+            .removeValidators(Validators.required);
+          this.activityForm.get('dataSource').updateValueAndValidity();
+          this.activityForm.get('fee').setValue(0);
+          this.activityForm.get('name').setValidators(Validators.required);
+          this.activityForm.get('name').updateValueAndValidity();
+
+          if (type === 'VALUABLE') {
+            this.activityForm.get('quantity').setValue(1);
+          }
+
+          this.activityForm
+            .get('searchSymbol')
+            .removeValidators(Validators.required);
+          this.activityForm.get('searchSymbol').updateValueAndValidity();
+          this.activityForm.get('updateAccountBalance').disable();
+          this.activityForm.get('updateAccountBalance').setValue(false);
+        } else if (['FEE', 'INTEREST', 'LIABILITY'].includes(type)) {
+          this.activityForm
+            .get('accountId')
+            .removeValidators(Validators.required);
+          this.activityForm.get('accountId').updateValueAndValidity();
+
+          const currency =
+            this.data.accounts.find(({ id }) => {
+              return id === this.activityForm.get('accountId').value;
+            })?.currency ?? this.data.user.settings.baseCurrency;
+
+          this.activityForm.get('currency').setValue(currency);
+          this.activityForm.get('currencyOfUnitPrice').setValue(currency);
+
+          this.activityForm
+            .get('dataSource')
+            .removeValidators(Validators.required);
+          this.activityForm.get('dataSource').updateValueAndValidity();
+
+          if (['INTEREST', 'LIABILITY'].includes(type)) {
+            this.activityForm.get('fee').setValue(0);
+          }
+
+          this.activityForm.get('name').setValidators(Validators.required);
+          this.activityForm.get('name').updateValueAndValidity();
+
+          if (type === 'FEE') {
+            this.activityForm.get('quantity').setValue(0);
+          } else if (['INTEREST', 'LIABILITY'].includes(type)) {
+            this.activityForm.get('quantity').setValue(1);
+          }
+
+          this.activityForm
+            .get('searchSymbol')
+            .removeValidators(Validators.required);
+          this.activityForm.get('searchSymbol').updateValueAndValidity();
+
+          if (type === 'FEE') {
+            this.activityForm.get('unitPrice').setValue(0);
+          }
+
+          if (
+            ['FEE', 'INTEREST'].includes(type) &&
+            this.activityForm.get('accountId').value
+          ) {
+            this.activityForm.get('updateAccountBalance').enable();
+          } else {
+            this.activityForm.get('updateAccountBalance').disable();
+            this.activityForm.get('updateAccountBalance').setValue(false);
+          }
+        } else {
+          this.activityForm.get('accountId').setValidators(Validators.required);
+          this.activityForm.get('accountId').updateValueAndValidity();
+          this.activityForm
+            .get('dataSource')
+            .setValidators(Validators.required);
+          this.activityForm.get('dataSource').updateValueAndValidity();
+          this.activityForm.get('name').removeValidators(Validators.required);
+          this.activityForm.get('name').updateValueAndValidity();
+          this.activityForm
+            .get('searchSymbol')
+            .setValidators(Validators.required);
+          this.activityForm.get('searchSymbol').updateValueAndValidity();
+          this.activityForm.get('updateAccountBalance').enable();
+        }
+
+        this.changeDetectorRef.markForCheck();
+      });
+
+    this.activityForm.get('type').setValue(this.data.activity?.type);
+
+    if (this.data.activity?.id) {
+      this.activityForm.get('searchSymbol').disable();
+      this.activityForm.get('type').disable();
+    }
+
+    if (this.data.activity?.SymbolProfile?.symbol) {
+      this.dataService
+        .fetchSymbolItem({
+          dataSource: this.data.activity?.SymbolProfile?.dataSource,
+          symbol: this.data.activity?.SymbolProfile?.symbol
+        })
+        .pipe(takeUntil(this.unsubscribeSubject))
+        .subscribe(({ marketPrice }) => {
+          this.currentMarketPrice = marketPrice;
+
+          this.changeDetectorRef.markForCheck();
+        });
+    }
+  }
+
+  public applyCurrentMarketPrice() {
+    this.activityForm.patchValue({
+      currencyOfUnitPrice: this.activityForm.get('currency').value,
+      unitPrice: this.currentMarketPrice
+    });
+  }
+
+  public dateFilter(aDate: Date) {
+    if (!aDate) {
+      return true;
+    }
+
+    return isAfter(aDate, new Date(0));
+  }
+
+  public onCancel() {
+    this.dialogRef.close();
+  }
+
+  public async onSubmit() {
+    const activity: CreateOrderDto | UpdateOrderDto = {
+      accountId: this.activityForm.get('accountId').value,
+      assetClass: this.activityForm.get('assetClass').value,
+      assetSubClass: this.activityForm.get('assetSubClass').value,
+      comment: this.activityForm.get('comment').value || null,
+      currency: this.activityForm.get('currency').value,
+      customCurrency: this.activityForm.get('currencyOfUnitPrice').value,
+      date: this.activityForm.get('date').value,
+      dataSource:
+        this.activityForm.get('type').value === 'VALUABLE'
+          ? 'MANUAL'
+          : this.activityForm.get('dataSource').value,
+      fee: this.activityForm.get('fee').value,
+      quantity: this.activityForm.get('quantity').value,
+      symbol:
+        (['FEE', 'INTEREST', 'LIABILITY', 'VALUABLE'].includes(
+          this.activityForm.get('type').value
+        )
+          ? undefined
+          : this.activityForm.get('searchSymbol')?.value?.symbol) ??
+        this.activityForm.get('name')?.value,
+      tags: this.activityForm.get('tags').value?.map(({ id }) => {
+        return id;
+      }),
+      type:
+        this.activityForm.get('type').value === 'VALUABLE'
+          ? 'BUY'
+          : this.activityForm.get('type').value,
+      unitPrice: this.activityForm.get('unitPrice').value
+    };
+
+    try {
+      if (this.mode === 'create') {
+        activity.updateAccountBalance = this.activityForm.get(
+          'updateAccountBalance'
+        ).value;
+
+        await validateObjectForForm({
+          classDto: CreateOrderDto,
+          form: this.activityForm,
+          ignoreFields: ['dataSource', 'date'],
+          object: activity
+        });
+
+        this.dialogRef.close(activity);
+      } else {
+        (activity as UpdateOrderDto).id = this.data.activity?.id;
+
+        await validateObjectForForm({
+          classDto: UpdateOrderDto,
+          form: this.activityForm,
+          ignoreFields: ['dataSource', 'date'],
+          object: activity as UpdateOrderDto
+        });
+
+        this.dialogRef.close(activity as UpdateOrderDto);
+      }
+    } catch (error) {
+      console.error(error);
+    }
+  }
+
+  public ngOnDestroy() {
+    this.unsubscribeSubject.next();
+    this.unsubscribeSubject.complete();
+  }
+
+  private updateAssetProfile() {
+    this.isLoading = true;
+    this.changeDetectorRef.markForCheck();
+
+    this.dataService
+      .fetchSymbolItem({
+        dataSource: this.activityForm.get('searchSymbol').value.dataSource,
+        symbol: this.activityForm.get('searchSymbol').value.symbol
+      })
+      .pipe(
+        catchError(() => {
+          this.data.activity.SymbolProfile = null;
+
+          this.isLoading = false;
+
+          this.changeDetectorRef.markForCheck();
+
+          return EMPTY;
+        }),
+        takeUntil(this.unsubscribeSubject)
+      )
+      .subscribe(({ currency, dataSource, marketPrice }) => {
+        if (this.mode === 'create') {
+          this.activityForm.get('currency').setValue(currency);
+          this.activityForm.get('currencyOfUnitPrice').setValue(currency);
+          this.activityForm.get('dataSource').setValue(dataSource);
+        }
+
+        this.currencyOfAssetProfile = currency;
+        this.currentMarketPrice = marketPrice;
+
+        this.isLoading = false;
+
+        this.changeDetectorRef.markForCheck();
+      });
+  }
+}