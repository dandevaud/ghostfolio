import { CreateAccountDto } from '@ghostfolio/api/app/account/create-account.dto';
import { CreateOrderDto } from '@ghostfolio/api/app/order/create-order.dto';
import { Activity } from '@ghostfolio/api/app/order/interfaces/activities.interface';
import { parseDate as parseDateHelper } from '@ghostfolio/common/helper';

import { HttpClient } from '@angular/common/http';
import { Injectable } from '@angular/core';
import { Account, DataSource, Type as ActivityType } from '@prisma/client';
import { isFinite } from 'lodash';
import { parse as csvToJson } from 'papaparse';
import { EMPTY } from 'rxjs';
import { catchError } from 'rxjs/operators';

@Injectable({
  providedIn: 'root'
})
export class ImportActivitiesService {
  private static ACCOUNT_KEYS = ['account', 'accountid'];
  private static COMMENT_KEYS = ['comment', 'note'];
  private static CURRENCY_KEYS = ['ccy', 'currency', 'currencyprimary'];
  private static DATA_SOURCE_KEYS = ['datasource'];
  private static DATE_KEYS = ['date', 'tradedate'];
  private static FEE_KEYS = ['commission', 'fee', 'ibcommission'];
  private static QUANTITY_KEYS = ['qty', 'quantity', 'shares', 'units'];
  private static SYMBOL_KEYS = ['code', 'symbol', 'ticker'];
  private static TYPE_KEYS = ['action', 'buy/sell', 'type'];
  private static UNIT_PRICE_KEYS = [
    'price',
    'tradeprice',
    'unitprice',
    'value'
  ];

  public constructor(private http: HttpClient) {}

  public async importCsv({
    fileContent,
    isDryRun = false,
    userAccounts
  }: {
    fileContent: string;
    isDryRun?: boolean;
    userAccounts: Account[];
  }): Promise<{
    activities: Activity[];
  }> {
    const content = csvToJson(fileContent, {
      dynamicTyping: true,
      header: true,
      skipEmptyLines: true
    }).data;

    const activities: CreateOrderDto[] = [];
    for (const [index, item] of content.entries()) {
      activities.push({
        accountId: this.parseAccount({ item, userAccounts }),
        comment: this.parseComment({ item }),
        currency: this.parseCurrency({ content, index, item }),
        dataSource: this.parseDataSource({ item }),
        date: this.parseDate({ content, index, item }),
        fee: this.parseFee({ content, index, item }),
        quantity: this.parseQuantity({ content, index, item }),
        symbol: this.parseSymbol({ content, index, item }),
        type: this.parseType({ content, index, item }),
        unitPrice: this.parseUnitPrice({ content, index, item }),
        updateAccountBalance: false
      });
    }

    return await this.importJson({ activities, isDryRun });
  }

  public importJson({
    accounts,
    activities,
    isDryRun = false
  }: {
    activities: CreateOrderDto[];
    accounts?: CreateAccountDto[];
    isDryRun?: boolean;
  }): Promise<{
    activities: Activity[];
    accounts?: CreateAccountDto[];
  }> {
    return new Promise((resolve, reject) => {
      this.postImport(
        {
          accounts,
          activities
        },
        isDryRun
      )
        .pipe(
          catchError((error) => {
            reject(error);
            return EMPTY;
          })
        )
        .subscribe({
          next: (data) => {
            resolve(data);
          }
        });
    });
  }

  public importSelectedActivities({
    accounts,
    activities
  }: {
    accounts: CreateAccountDto[];
    activities: Activity[];
  }): Promise<{
    activities: Activity[];
    accounts?: CreateAccountDto[];
  }> {
    const importData: CreateOrderDto[] = [];

    for (const activity of activities) {
      importData.push(this.convertToCreateOrderDto(activity));
    }

    return this.importJson({ accounts, activities: importData });
  }

  private convertToCreateOrderDto({
    accountId,
    comment,
    date,
    fee,
    quantity,
    SymbolProfile,
    type,
    unitPrice,
    updateAccountBalance
  }: Activity): CreateOrderDto {
    return {
      accountId,
      comment,
      fee,
      quantity,
      type,
      unitPrice,
      updateAccountBalance,
      currency: SymbolProfile.currency,
      dataSource: SymbolProfile.dataSource,
      date: date.toString(),
      symbol: SymbolProfile.symbol
    };
  }

  private lowercaseKeys(aObject: any) {
    return Object.keys(aObject).reduce((acc, key) => {
      acc[key.toLowerCase()] = aObject[key];
      return acc;
    }, {});
  }

  private parseAccount({
    item,
    userAccounts
  }: {
    item: any;
    userAccounts: Account[];
  }) {
    item = this.lowercaseKeys(item);

    for (const key of ImportActivitiesService.ACCOUNT_KEYS) {
      if (item[key]) {
        return userAccounts.find((account) => {
          return (
            account.id === item[key] ||
            account.name.toLowerCase() === item[key].toLowerCase()
          );
        })?.id;
      }
    }

    return undefined;
  }

  private parseComment({ item }: { item: any }) {
    item = this.lowercaseKeys(item);

    for (const key of ImportActivitiesService.COMMENT_KEYS) {
      if (item[key]) {
        return item[key];
      }
    }

    return undefined;
  }

  private parseCurrency({
    content,
    index,
    item
  }: {
    content: any[];
    index: number;
    item: any;
  }) {
    item = this.lowercaseKeys(item);

    for (const key of ImportActivitiesService.CURRENCY_KEYS) {
      if (item[key]) {
        return item[key];
      }
    }

    throw {
      activities: content,
      message: `activities.${index}.currency is not valid`
    };
  }

  private parseDataSource({ item }: { item: any }) {
    item = this.lowercaseKeys(item);

    for (const key of ImportActivitiesService.DATA_SOURCE_KEYS) {
      if (item[key]) {
        return DataSource[item[key].toUpperCase()];
      }
    }

    return undefined;
  }

  private parseDate({
    content,
    index,
    item
  }: {
    content: any[];
    index: number;
    item: any;
  }) {
    item = this.lowercaseKeys(item);

    for (const key of ImportActivitiesService.DATE_KEYS) {
      if (item[key]) {
        try {
          return parseDateHelper(item[key].toString()).toISOString();
        } catch {}
      }
    }

    throw {
      activities: content,
      message: `activities.${index}.date is not valid`
    };
  }

  private parseFee({
    content,
    index,
    item
  }: {
    content: any[];
    index: number;
    item: any;
  }) {
    item = this.lowercaseKeys(item);

    for (const key of ImportActivitiesService.FEE_KEYS) {
      if (isFinite(item[key])) {
        return Math.abs(item[key]);
      }
    }

    throw {
      activities: content,
      message: `activities.${index}.fee is not valid`
    };
  }

  private parseQuantity({
    content,
    index,
    item
  }: {
    content: any[];
    index: number;
    item: any;
  }) {
    item = this.lowercaseKeys(item);

    for (const key of ImportActivitiesService.QUANTITY_KEYS) {
      if (isFinite(item[key])) {
        return Math.abs(item[key]);
      }
    }

    throw {
      activities: content,
      message: `activities.${index}.quantity is not valid`
    };
  }

  private parseSymbol({
    content,
    index,
    item
  }: {
    content: any[];
    index: number;
    item: any;
  }) {
    item = this.lowercaseKeys(item);

    for (const key of ImportActivitiesService.SYMBOL_KEYS) {
      if (item[key]) {
        return item[key];
      }
    }

    throw {
      activities: content,
      message: `activities.${index}.symbol is not valid`
    };
  }

  private parseType({
    content,
    index,
    item
  }: {
    content: any[];
    index: number;
    item: any;
  }): ActivityType {
    item = this.lowercaseKeys(item);

    for (const key of ImportActivitiesService.TYPE_KEYS) {
      if (item[key]) {
        switch (item[key].toLowerCase()) {
          case 'buy':
            return 'BUY';
          case 'dividend':
            return 'DIVIDEND';
          case 'fee':
            return 'FEE';
          case 'interest':
            return 'INTEREST';
          case 'item':
            return 'ITEM';
          case 'liability':
            return 'LIABILITY';
          case 'sell':
<<<<<<< HEAD
            return Type.SELL;
          case 'stake':
            return Type.STAKE;
=======
            return 'SELL';
>>>>>>> d9ba524d
          default:
            break;
        }
      }
    }

    throw {
      activities: content,
      message: `activities.${index}.type is not valid`
    };
  }

  private parseUnitPrice({
    content,
    index,
    item
  }: {
    content: any[];
    index: number;
    item: any;
  }) {
    item = this.lowercaseKeys(item);

    for (const key of ImportActivitiesService.UNIT_PRICE_KEYS) {
      if (isFinite(item[key])) {
        return Math.abs(item[key]);
      }
    }

    throw {
      activities: content,
      message: `activities.${index}.unitPrice is not valid`
    };
  }

  private postImport(
    aImportData: { accounts: CreateAccountDto[]; activities: CreateOrderDto[] },
    aIsDryRun = false
  ) {
    return this.http.post<{ activities: Activity[] }>(
      `/api/v1/import?dryRun=${aIsDryRun}`,
      aImportData
    );
  }
}<|MERGE_RESOLUTION|>--- conflicted
+++ resolved
@@ -347,13 +347,9 @@
           case 'liability':
             return 'LIABILITY';
           case 'sell':
-<<<<<<< HEAD
-            return Type.SELL;
+            return 'SELL';
           case 'stake':
-            return Type.STAKE;
-=======
-            return 'SELL';
->>>>>>> d9ba524d
+            return 'STAKE';
           default:
             break;
         }
