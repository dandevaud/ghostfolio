--- conflicted
+++ resolved
@@ -411,32 +411,19 @@
 
   public fetchPortfolioDetails({
     filters,
-<<<<<<< HEAD
-    parameters
-  }: {
-    filters?: Filter[];
-    parameters?: {
-      [param: string]:
-        | string
-        | number
-        | boolean
-        | readonly (string | number | boolean)[];
-    };
-  } = {}): Observable<PortfolioDetails> {
-    let params = this.buildFiltersAsQueryParams({ filters });
-    params = parameters ? params.appendAll(parameters) : params;
-=======
+    parameters,
     withMarkets = false
   }: {
     filters?: Filter[];
+    parameters?: any;
     withMarkets?: boolean;
   } = {}): Observable<PortfolioDetails> {
     let params = this.buildFiltersAsQueryParams({ filters });
 
     if (withMarkets) {
       params = params.append('withMarkets', withMarkets);
-    }
->>>>>>> d9ba524d
+      params = parameters ? params.appendAll(parameters) : params;
+    }
 
     return this.http
       .get<any>('/api/v1/portfolio/details', {
