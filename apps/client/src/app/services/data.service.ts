import { CreateAccessDto } from '@ghostfolio/api/app/access/create-access.dto';
import { CreateAccountDto } from '@ghostfolio/api/app/account/create-account.dto';
import { TransferBalanceDto } from '@ghostfolio/api/app/account/transfer-balance.dto';
import { UpdateAccountDto } from '@ghostfolio/api/app/account/update-account.dto';
import { CreateOrderDto } from '@ghostfolio/api/app/order/create-order.dto';
import { Activities } from '@ghostfolio/api/app/order/interfaces/activities.interface';
import { UpdateOrderDto } from '@ghostfolio/api/app/order/update-order.dto';
import { PortfolioPositionDetail } from '@ghostfolio/api/app/portfolio/interfaces/portfolio-position-detail.interface';
import { PortfolioPositions } from '@ghostfolio/api/app/portfolio/interfaces/portfolio-positions.interface';
import { LookupItem } from '@ghostfolio/api/app/symbol/interfaces/lookup-item.interface';
import { SymbolItem } from '@ghostfolio/api/app/symbol/interfaces/symbol-item.interface';
import { UserItem } from '@ghostfolio/api/app/user/interfaces/user-item.interface';
import { UpdateUserSettingDto } from '@ghostfolio/api/app/user/update-user-setting.dto';
import { IDataProviderHistoricalResponse } from '@ghostfolio/api/services/interfaces/interfaces';
import { PropertyDto } from '@ghostfolio/api/services/property/property.dto';
import { DATE_FORMAT } from '@ghostfolio/common/helper';
import {
  Access,
  AccountBalancesResponse,
  Accounts,
  BenchmarkMarketDataDetails,
  BenchmarkResponse,
  Export,
  Filter,
  ImportResponse,
  InfoItem,
  OAuthResponse,
  PortfolioDetails,
  PortfolioDividends,
  PortfolioInvestments,
  PortfolioPerformanceResponse,
  PortfolioPublicDetails,
  PortfolioReport,
  UniqueAsset,
  User
} from '@ghostfolio/common/interfaces';
import { filterGlobalPermissions } from '@ghostfolio/common/permissions';
import { AccountWithValue, DateRange, GroupBy } from '@ghostfolio/common/types';
import { translate } from '@ghostfolio/ui/i18n';

import { HttpClient, HttpParams } from '@angular/common/http';
import { Injectable } from '@angular/core';
import { SortDirection } from '@angular/material/sort';
import { DataSource, Order as OrderModel } from '@prisma/client';
import { format, parseISO } from 'date-fns';
import { cloneDeep, groupBy, isNumber } from 'lodash';
import { Observable } from 'rxjs';
import { map } from 'rxjs/operators';

@Injectable({
  providedIn: 'root'
})
export class DataService {
  public constructor(private http: HttpClient) {}

  public buildFiltersAsQueryParams({ filters }: { filters?: Filter[] }) {
    let params = new HttpParams();

    if (filters?.length > 0) {
      const {
        ACCOUNT: filtersByAccount,
        ASSET_CLASS: filtersByAssetClass,
        ASSET_SUB_CLASS: filtersByAssetSubClass,
        PRESET_ID: filtersByPresetId,
        SEARCH_QUERY: filtersBySearchQuery,
        TAG: filtersByTag
      } = groupBy(filters, (filter) => {
        return filter.type;
      });

      if (filtersByAccount) {
        params = params.append(
          'accounts',
          filtersByAccount
            .map(({ id }) => {
              return id;
            })
            .join(',')
        );
      }

      if (filtersByAssetClass) {
        params = params.append(
          'assetClasses',
          filtersByAssetClass
            .map(({ id }) => {
              return id;
            })
            .join(',')
        );
      }

      if (filtersByAssetSubClass) {
        params = params.append(
          'assetSubClasses',
          filtersByAssetSubClass
            .map(({ id }) => {
              return id;
            })
            .join(',')
        );
      }

      if (filtersByPresetId) {
        params = params.append('presetId', filtersByPresetId[0].id);
      }

      if (filtersBySearchQuery) {
        params = params.append('query', filtersBySearchQuery[0].id);
      }

      if (filtersByTag) {
        params = params.append(
          'tags',
          filtersByTag
            .map(({ id }) => {
              return id;
            })
            .join(',')
        );
      }
    }

    return params;
  }

  public createCheckoutSession({
    couponId,
    priceId
  }: {
    couponId?: string;
    priceId: string;
  }) {
    return this.http.post('/api/v1/subscription/stripe/checkout-session', {
      couponId,
      priceId
    });
  }

  public fetchAccount(aAccountId: string) {
    return this.http.get<AccountWithValue>(`/api/v1/account/${aAccountId}`);
  }

  public fetchAccountBalances(aAccountId: string) {
    return this.http.get<AccountBalancesResponse>(
      `/api/v1/account/${aAccountId}/balances`
    );
  }

  public fetchAccounts() {
    return this.http.get<Accounts>('/api/v1/account');
  }

  public fetchActivities({
    filters,
    skip,
    sortColumn,
    sortDirection,
    take
  }: {
    filters?: Filter[];
    skip?: number;
    sortColumn?: string;
    sortDirection?: SortDirection;
    take?: number;
  }): Observable<Activities> {
    let params = this.buildFiltersAsQueryParams({ filters });

    if (skip) {
      params = params.append('skip', skip);
    }

    if (sortColumn) {
      params = params.append('sortColumn', sortColumn);
    }

    if (sortDirection) {
      params = params.append('sortDirection', sortDirection);
    }

    if (take) {
      params = params.append('take', take);
    }

    return this.http.get<any>('/api/v1/order', { params }).pipe(
      map(({ activities, count }) => {
        for (const activity of activities) {
          activity.createdAt = parseISO(activity.createdAt);
          activity.date = parseISO(activity.date);
        }
        return { activities, count };
      })
    );
  }

  public fetchDividends({
    filters,
    groupBy = 'month',
    range
  }: {
    filters?: Filter[];
    groupBy?: GroupBy;
    range: DateRange;
  }) {
    let params = this.buildFiltersAsQueryParams({ filters });
    params = params.append('groupBy', groupBy);
    params = params.append('range', range);

    return this.http.get<PortfolioDividends>('/api/v1/portfolio/dividends', {
      params
    });
  }

  public fetchDividendsImport({ dataSource, symbol }: UniqueAsset) {
    return this.http.get<ImportResponse>(
      `/api/v1/import/dividends/${dataSource}/${symbol}`
    );
  }

  public fetchExchangeRateForDate({
    date,
    symbol
  }: {
    date: Date;
    symbol: string;
  }) {
    return this.http.get<IDataProviderHistoricalResponse>(
      `/api/v1/exchange-rate/${symbol}/${format(date, DATE_FORMAT)}`
    );
  }

  public deleteAccess(aId: string) {
    return this.http.delete<any>(`/api/v1/access/${aId}`);
  }

  public deleteAccount(aId: string) {
    return this.http.delete<any>(`/api/v1/account/${aId}`);
  }

  public deleteAccountBalance(aId: string) {
    return this.http.delete<any>(`/api/v1/account-balance/${aId}`);
  }

  public deleteAllOrders() {
    return this.http.delete<any>(`/api/v1/order/`);
  }

  public deleteBenchmark({ dataSource, symbol }: UniqueAsset) {
    return this.http.delete<any>(`/api/v1/benchmark/${dataSource}/${symbol}`);
  }

  public deleteOrder(aId: string) {
    return this.http.delete<any>(`/api/v1/order/${aId}`);
  }

  public deleteUser(aId: string) {
    return this.http.delete<any>(`/api/v1/user/${aId}`);
  }

  public fetchAccesses() {
    return this.http.get<Access[]>('/api/v1/access');
  }

  public fetchBenchmarkBySymbol({
    dataSource,
    startDate,
    symbol
  }: {
    startDate: Date;
  } & UniqueAsset): Observable<BenchmarkMarketDataDetails> {
    return this.http.get<BenchmarkMarketDataDetails>(
      `/api/v1/benchmark/${dataSource}/${symbol}/${format(
        startDate,
        DATE_FORMAT
      )}`
    );
  }

  public fetchBenchmarks() {
    return this.http.get<BenchmarkResponse>('/api/v1/benchmark');
  }

  public fetchExport({
    activityIds,
    filters
  }: {
    activityIds?: string[];
    filters?: Filter[];
  } = {}) {
    let params = this.buildFiltersAsQueryParams({ filters });

    if (activityIds) {
      params = params.append('activityIds', activityIds.join(','));
    }

    return this.http.get<Export>('/api/v1/export', {
      params
    });
  }

  public fetchInfo(): InfoItem {
    const info = cloneDeep((window as any).info);
    const utmSource = <'ios' | 'trusted-web-activity'>(
      window.localStorage.getItem('utm_source')
    );

    info.globalPermissions = filterGlobalPermissions(
      info.globalPermissions,
      utmSource
    );

    return info;
  }

  public fetchInvestments({
    filters,
    groupBy = 'month',
    range
  }: {
    filters?: Filter[];
    groupBy?: GroupBy;
    range: DateRange;
  }) {
    let params = this.buildFiltersAsQueryParams({ filters });
    params = params.append('groupBy', groupBy);
    params = params.append('range', range);

    return this.http.get<PortfolioInvestments>(
      '/api/v1/portfolio/investments',
      { params }
    );
  }

  public fetchSymbolItem({
    dataSource,
    includeHistoricalData,
    symbol
  }: {
    dataSource: DataSource | string;
    includeHistoricalData?: number;
    symbol: string;
  }) {
    let params = new HttpParams();

    if (includeHistoricalData) {
      params = params.append('includeHistoricalData', includeHistoricalData);
    }

    return this.http.get<SymbolItem>(`/api/v1/symbol/${dataSource}/${symbol}`, {
      params
    });
  }

  public fetchPositions({
    filters,
    range
  }: {
    filters?: Filter[];
    range: DateRange;
  }): Observable<PortfolioPositions> {
    let params = this.buildFiltersAsQueryParams({ filters });
    params = params.append('range', range);

    return this.http.get<PortfolioPositions>('/api/v1/portfolio/positions', {
      params
    });
  }

  public fetchSymbols({
    includeIndices = false,
    query
  }: {
    includeIndices?: boolean;
    query: string;
  }) {
    let params = new HttpParams().set('query', query);

    if (includeIndices) {
      params = params.append('includeIndices', includeIndices);
    }

    return this.http
      .get<{ items: LookupItem[] }>('/api/v1/symbol/lookup', { params })
      .pipe(
        map((respose) => {
          return respose.items;
        })
      );
  }

  public fetchPortfolioDetails({
    filters,
    parameters
  }: {
    filters?: Filter[];
    parameters?: {
      [param: string]:
        | string
        | number
        | boolean
        | readonly (string | number | boolean)[];
    };
  } = {}): Observable<PortfolioDetails> {
    let params = this.buildFiltersAsQueryParams({ filters }).appendAll(
      parameters
    );

    return this.http
      .get<any>('/api/v1/portfolio/details', {
        params
      })
      .pipe(
        map((response) => {
          if (response.summary?.firstOrderDate) {
            response.summary.firstOrderDate = parseISO(
              response.summary.firstOrderDate
            );
          }

          if (response.holdings) {
            for (const symbol of Object.keys(response.holdings)) {
              response.holdings[symbol].assetClassLabel = translate(
                response.holdings[symbol].assetClass
              );

              response.holdings[symbol].assetSubClassLabel = translate(
                response.holdings[symbol].assetSubClass
              );

              response.holdings[symbol].dateOfFirstActivity = response.holdings[
                symbol
              ].dateOfFirstActivity
                ? parseISO(response.holdings[symbol].dateOfFirstActivity)
                : undefined;

              response.holdings[symbol].value = isNumber(
                response.holdings[symbol].value
              )
                ? response.holdings[symbol].value
                : response.holdings[symbol].valueInPercentage;
            }
          }

          return response;
        })
      );
  }

  public fetchPortfolioPerformance({
    filters,
    range,
    withExcludedAccounts = false,
<<<<<<< HEAD
    timeWeightedPerformance = false
=======
    withItems = false
>>>>>>> e6dcc57b
  }: {
    filters?: Filter[];
    range: DateRange;
    withExcludedAccounts?: boolean;
<<<<<<< HEAD
    timeWeightedPerformance?: boolean;
=======
    withItems?: boolean;
>>>>>>> e6dcc57b
  }): Observable<PortfolioPerformanceResponse> {
    let params = this.buildFiltersAsQueryParams({ filters });
    params = params.append('range', range);

    if (withExcludedAccounts) {
      params = params.append('withExcludedAccounts', withExcludedAccounts);
    }
    if (timeWeightedPerformance) {
      params = params.append(
        'timeWeightedPerformance',
        timeWeightedPerformance
      );
    }

    if (withItems) {
      params = params.append('withItems', withItems);
    }

    return this.http
      .get<any>(`/api/v2/portfolio/performance`, {
        params
      })
      .pipe(
        map((response) => {
          if (response.firstOrderDate) {
            response.firstOrderDate = parseISO(response.firstOrderDate);
          }

          return response;
        })
      );
  }

  public fetchPortfolioPublic(aId: string) {
    return this.http
      .get<PortfolioPublicDetails>(`/api/v1/portfolio/public/${aId}`)
      .pipe(
        map((response) => {
          if (response.holdings) {
            for (const symbol of Object.keys(response.holdings)) {
              response.holdings[symbol].valueInBaseCurrency = isNumber(
                response.holdings[symbol].valueInBaseCurrency
              )
                ? response.holdings[symbol].valueInBaseCurrency
                : response.holdings[symbol].valueInPercentage;
            }
          }

          return response;
        })
      );
  }

  public fetchPortfolioReport() {
    return this.http.get<PortfolioReport>('/api/v1/portfolio/report');
  }

  public fetchPositionDetail({
    dataSource,
    symbol
  }: {
    dataSource: DataSource;
    symbol: string;
  }) {
    return this.http
      .get<PortfolioPositionDetail>(
        `/api/v1/portfolio/position/${dataSource}/${symbol}`
      )
      .pipe(
        map((data) => {
          if (data.orders) {
            for (const order of data.orders) {
              order.createdAt = parseISO(<string>(<unknown>order.createdAt));
              order.date = parseISO(<string>(<unknown>order.date));
            }
          }

          return data;
        })
      );
  }

  public loginAnonymous(accessToken: string) {
    return this.http.post<OAuthResponse>(`/api/v1/auth/anonymous`, {
      accessToken
    });
  }

  public postAccess(aAccess: CreateAccessDto) {
    return this.http.post<OrderModel>(`/api/v1/access`, aAccess);
  }

  public postAccount(aAccount: CreateAccountDto) {
    return this.http.post<OrderModel>(`/api/v1/account`, aAccount);
  }

  public postBenchmark(benchmark: UniqueAsset) {
    return this.http.post(`/api/v1/benchmark`, benchmark);
  }

  public postOrder(aOrder: CreateOrderDto) {
    return this.http.post<OrderModel>(`/api/v1/order`, aOrder);
  }

  public postUser() {
    return this.http.post<UserItem>(`/api/v1/user`, {});
  }

  public putAccount(aAccount: UpdateAccountDto) {
    return this.http.put<UserItem>(`/api/v1/account/${aAccount.id}`, aAccount);
  }

  public putAdminSetting(key: string, aData: PropertyDto) {
    return this.http.put<void>(`/api/v1/admin/settings/${key}`, aData);
  }

  public putOrder(aOrder: UpdateOrderDto) {
    return this.http.put<UserItem>(`/api/v1/order/${aOrder.id}`, aOrder);
  }

  public putUserSetting(aData: UpdateUserSettingDto) {
    return this.http.put<User>(`/api/v1/user/setting`, aData);
  }

  public redeemCoupon(couponCode: string) {
    return this.http.post('/api/v1/subscription/redeem-coupon', {
      couponCode
    });
  }

  public transferAccountBalance({
    accountIdFrom,
    accountIdTo,
    balance
  }: TransferBalanceDto) {
    return this.http.post('/api/v1/account/transfer-balance', {
      accountIdFrom,
      accountIdTo,
      balance
    });
  }

  public updateInfo() {
    this.http.get<InfoItem>('/api/v1/info').subscribe((info) => {
      const utmSource = <'ios' | 'trusted-web-activity'>(
        window.localStorage.getItem('utm_source')
      );

      info.globalPermissions = filterGlobalPermissions(
        info.globalPermissions,
        utmSource
      );

      (window as any).info = info;
    });
  }
}<|MERGE_RESOLUTION|>--- conflicted
+++ resolved
@@ -450,20 +450,14 @@
     filters,
     range,
     withExcludedAccounts = false,
-<<<<<<< HEAD
-    timeWeightedPerformance = false
-=======
+    timeWeightedPerformance = false,
     withItems = false
->>>>>>> e6dcc57b
   }: {
     filters?: Filter[];
     range: DateRange;
     withExcludedAccounts?: boolean;
-<<<<<<< HEAD
     timeWeightedPerformance?: boolean;
-=======
     withItems?: boolean;
->>>>>>> e6dcc57b
   }): Observable<PortfolioPerformanceResponse> {
     let params = this.buildFiltersAsQueryParams({ filters });
     params = params.append('range', range);
