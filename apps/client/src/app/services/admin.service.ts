import { UpdateAssetProfileDto } from '@ghostfolio/api/app/admin/update-asset-profile.dto';
import { UpdateBulkMarketDataDto } from '@ghostfolio/api/app/admin/update-bulk-market-data.dto';
import { CreatePlatformDto } from '@ghostfolio/api/app/platform/create-platform.dto';
import { UpdatePlatformDto } from '@ghostfolio/api/app/platform/update-platform.dto';
import { CreateTagDto } from '@ghostfolio/api/app/tag/create-tag.dto';
import { UpdateTagDto } from '@ghostfolio/api/app/tag/update-tag.dto';
import { IDataProviderHistoricalResponse } from '@ghostfolio/api/services/interfaces/interfaces';
import { DATE_FORMAT } from '@ghostfolio/common/helper';
import {
  AdminData,
  AdminJobs,
  AdminMarketData,
  AdminMarketDataDetails,
  EnhancedSymbolProfile,
  Filter,
  UniqueAsset
} from '@ghostfolio/common/interfaces';

import { HttpClient, HttpParams } from '@angular/common/http';
import { Injectable } from '@angular/core';
import { SortDirection } from '@angular/material/sort';
import { DataSource, MarketData, Platform, Tag } from '@prisma/client';
import { JobStatus } from 'bull';
import { format, parseISO } from 'date-fns';
import { Observable, map } from 'rxjs';

import { DataService } from './data.service';

@Injectable({
  providedIn: 'root'
})
export class AdminService {
  public constructor(
    private dataService: DataService,
    private http: HttpClient
  ) {}

  public addAssetProfile({ dataSource, symbol }: UniqueAsset) {
    return this.http.post<void>(
      `/api/v1/admin/profile-data/${dataSource}/${symbol}`,
      null
    );
  }

  public deleteJob(aId: string) {
    return this.http.delete<void>(`/api/v1/admin/queue/job/${aId}`);
  }

  public deleteJobs({ status }: { status: JobStatus[] }) {
    let params = new HttpParams();

    if (status?.length > 0) {
      params = params.append('status', status.join(','));
    }

    return this.http.delete<void>('/api/v1/admin/queue/job', {
      params
    });
  }

  public deletePlatform(aId: string) {
    return this.http.delete<void>(`/api/v1/platform/${aId}`);
  }

  public deleteProfileData({ dataSource, symbol }: UniqueAsset) {
    return this.http.delete<void>(
      `/api/v1/admin/profile-data/${dataSource}/${symbol}`
    );
  }

  public deleteTag(aId: string) {
    return this.http.delete<void>(`/api/v1/tag/${aId}`);
  }

  public executeJob(aId: string) {
    return this.http.get<void>(`/api/v1/admin/queue/job/${aId}/execute`);
  }

  public fetchAdminData() {
    return this.http.get<AdminData>('/api/v1/admin');
  }

  public fetchAdminMarketData({
    filters,
    skip,
    sortColumn,
    sortDirection,
    take
  }: {
    filters?: Filter[];
    skip?: number;
    sortColumn?: string;
    sortDirection?: SortDirection;
    take: number;
  }) {
    let params = this.dataService.buildFiltersAsQueryParams({ filters });

    if (skip) {
      params = params.append('skip', skip);
    }

    if (sortColumn) {
      params = params.append('sortColumn', sortColumn);
    }

    if (sortDirection) {
      params = params.append('sortDirection', sortDirection);
    }

    if (take) {
      params = params.append('take', take);
    }

    return this.http.get<AdminMarketData>('/api/v1/admin/market-data', {
      params
    });
  }

  public fetchAdminMarketDataBySymbol({
    dataSource,
    symbol
  }: {
    dataSource: DataSource;
    symbol: string;
  }): Observable<AdminMarketDataDetails> {
    return this.http
      .get<any>(`/api/v1/admin/market-data/${dataSource}/${symbol}`)
      .pipe(
        map((data) => {
          for (const item of data.marketData) {
            item.date = parseISO(item.date);
          }
          return data;
        })
      );
  }

  public fetchJobs({ status }: { status?: JobStatus[] }) {
    let params = new HttpParams();

    if (status?.length > 0) {
      params = params.append('status', status.join(','));
    }

    return this.http.get<AdminJobs>('/api/v1/admin/queue/job', {
      params
    });
  }

  public fetchPlatforms() {
    return this.http.get<Platform[]>('/api/v1/platform');
  }

  public fetchTags() {
    return this.http.get<Tag[]>('/api/v1/tag');
  }

  public gather7Days() {
    return this.http.post<void>('/api/v1/admin/gather', {});
  }

  public gatherMax() {
    return this.http.post<void>('/api/v1/admin/gather/max', {});
  }

  public gatherProfileData() {
    return this.http.post<void>('/api/v1/admin/gather/profile-data', {});
  }

  public gatherProfileDataBySymbol({ dataSource, symbol }: UniqueAsset) {
    return this.http.post<void>(
      `/api/v1/admin/gather/profile-data/${dataSource}/${symbol}`,
      {}
    );
  }

  public gatherSymbol({
    dataSource,
    date,
    symbol
  }: UniqueAsset & {
    date?: Date;
  }) {
    let url = `/api/v1/admin/gather/${dataSource}/${symbol}`;

    if (date) {
      url = `${url}/${format(date, DATE_FORMAT)}`;
    }

    return this.http.post<MarketData | void>(url, {});
  }

  public fetchSymbolForDate({
    dataSource,
    dateString,
    symbol
  }: {
    dataSource: DataSource;
    dateString: string;
    symbol: string;
  }) {
    const url = `/api/v1/symbol/${dataSource}/${symbol}/${dateString}`;

    return this.http.get<IDataProviderHistoricalResponse>(url);
  }

  public patchAssetProfile({
    assetClass,
    assetSubClass,
    comment,
    countries,
    currency,
    dataSource,
    name,
    scraperConfiguration,
    sectors,
    symbol,
    symbolMapping,
<<<<<<< HEAD
    tags
=======
    url
>>>>>>> d9ba524d
  }: UniqueAsset & UpdateAssetProfileDto) {
    return this.http.patch<EnhancedSymbolProfile>(
      `/api/v1/admin/profile-data/${dataSource}/${symbol}`,
      {
        assetClass,
        assetSubClass,
        comment,
        countries,
        currency,
        name,
        scraperConfiguration,
        sectors,
        symbolMapping,
<<<<<<< HEAD
        tags
=======
        url
>>>>>>> d9ba524d
      }
    );
  }

  public postMarketData({
    dataSource,
    marketData,
    symbol
  }: {
    dataSource: DataSource;
    marketData: UpdateBulkMarketDataDto;
    symbol: string;
  }) {
    const url = `/api/v1/admin/market-data/${dataSource}/${symbol}`;

    return this.http.post<MarketData>(url, marketData);
  }

  public postPlatform(aPlatform: CreatePlatformDto) {
    return this.http.post<Platform>(`/api/v1/platform`, aPlatform);
  }

  public postTag(aTag: CreateTagDto) {
    return this.http.post<Tag>(`/api/v1/tag`, aTag);
  }

  public putPlatform(aPlatform: UpdatePlatformDto) {
    return this.http.put<Platform>(
      `/api/v1/platform/${aPlatform.id}`,
      aPlatform
    );
  }

  public putTag(aTag: UpdateTagDto) {
    return this.http.put<Tag>(`/api/v1/tag/${aTag.id}`, aTag);
  }

  public testMarketData({
    dataSource,
    scraperConfiguration,
    symbol
  }: UniqueAsset & UpdateAssetProfileDto['scraperConfiguration']) {
    return this.http.post<any>(
      `/api/v1/admin/market-data/${dataSource}/${symbol}/test`,
      {
        scraperConfiguration
      }
    );
  }
}<|MERGE_RESOLUTION|>--- conflicted
+++ resolved
@@ -216,11 +216,8 @@
     sectors,
     symbol,
     symbolMapping,
-<<<<<<< HEAD
-    tags
-=======
+    tags,
     url
->>>>>>> d9ba524d
   }: UniqueAsset & UpdateAssetProfileDto) {
     return this.http.patch<EnhancedSymbolProfile>(
       `/api/v1/admin/profile-data/${dataSource}/${symbol}`,
@@ -234,11 +231,8 @@
         scraperConfiguration,
         sectors,
         symbolMapping,
-<<<<<<< HEAD
-        tags
-=======
+        tags,
         url
->>>>>>> d9ba524d
       }
     );
   }
