--- conflicted
+++ resolved
@@ -227,13 +227,9 @@
         currency,
         name,
         scraperConfiguration,
-<<<<<<< HEAD
+        sectors,
         symbolMapping,
         tags
-=======
-        sectors,
-        symbolMapping
->>>>>>> 29de237c
       }
     );
   }
