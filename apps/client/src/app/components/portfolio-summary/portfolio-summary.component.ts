--- conflicted
+++ resolved
@@ -1,250 +1,136 @@
-<<<<<<< HEAD
-import { NotificationService } from '@ghostfolio/client/core/notification/notification.service';
-import { NUMERICAL_PRECISION_THRESHOLD_6_FIGURES } from '@ghostfolio/common/config';
-import { getDateFnsLocale, getLocale } from '@ghostfolio/common/helper';
-import { PortfolioSummary, User } from '@ghostfolio/common/interfaces';
-import { PerformanceCalculationType } from '@ghostfolio/common/types/performance-calculation-type.type';
-import { translate } from '@ghostfolio/ui/i18n';
-import { GfValueComponent } from '@ghostfolio/ui/value';
-
-import { CommonModule } from '@angular/common';
-import {
-  ChangeDetectionStrategy,
-  Component,
-  EventEmitter,
-  Input,
-  OnChanges,
-  Output
-} from '@angular/core';
-import { MatTooltipModule } from '@angular/material/tooltip';
-import { IonIcon } from '@ionic/angular/standalone';
-import { formatDistanceToNow } from 'date-fns';
-import { addIcons } from 'ionicons';
-import {
-  ellipsisHorizontalCircleOutline,
-  informationCircleOutline
-} from 'ionicons/icons';
-
-@Component({
-  changeDetection: ChangeDetectionStrategy.OnPush,
-  imports: [CommonModule, GfValueComponent, IonIcon, MatTooltipModule],
-  selector: 'gf-portfolio-summary',
-  styleUrls: ['./portfolio-summary.component.scss'],
-  templateUrl: './portfolio-summary.component.html'
-})
-export class GfPortfolioSummaryComponent implements OnChanges {
-  @Input() baseCurrency: string;
-  @Input() deviceType: string;
-  @Input() hasImpersonationId: boolean;
-  @Input() hasPermissionToUpdateUserSettings: boolean;
-  @Input() isLoading: boolean;
-  @Input() language: string;
-  @Input() locale = getLocale();
-  @Input() summary: PortfolioSummary;
-  @Input() user: User;
-
-  @Output() emergencyFundChanged = new EventEmitter<number>();
-
-  public buyAndSellActivitiesTooltip = translate(
-    'BUY_AND_SELL_ACTIVITIES_TOOLTIP'
-  );
-
-  public precision = 2;
-  public timeInMarket: string;
-
-  protected calculationType: { title: string; value: string };
-
-  public get buyingPowerPercentage() {
-    return this.summary?.totalValueInBaseCurrency
-      ? this.summary.cash / this.summary.totalValueInBaseCurrency
-      : 0;
-  }
-
-  public get emergencyFundPercentage() {
-    return this.summary?.totalValueInBaseCurrency
-      ? (this.summary.emergencyFund?.total || 0) /
-          this.summary.totalValueInBaseCurrency
-      : 0;
-  }
-
-  public get excludedFromAnalysisPercentage() {
-    return this.summary?.totalValueInBaseCurrency
-      ? this.summary.excludedAccountsAndActivities /
-          this.summary.totalValueInBaseCurrency
-      : 0;
-  }
-
-  public constructor(private notificationService: NotificationService) {
-    addIcons({ ellipsisHorizontalCircleOutline, informationCircleOutline });
-  }
-
-  public ngOnChanges() {
-    if (this.summary) {
-      if (
-        this.deviceType === 'mobile' &&
-        this.summary.totalValueInBaseCurrency >=
-          NUMERICAL_PRECISION_THRESHOLD_6_FIGURES
-      ) {
-        this.precision = 0;
-      }
-
-      if (this.user.dateOfFirstActivity) {
-        this.timeInMarket = formatDistanceToNow(this.user.dateOfFirstActivity, {
-          locale: getDateFnsLocale(this.language)
-        });
-      } else {
-        this.timeInMarket = '-';
-      }
-    } else {
-      this.timeInMarket = undefined;
-    }
-    this.calculationType = this.getCalulationType();
-  }
-
-  public onEditEmergencyFund() {
-    this.notificationService.prompt({
-      confirmFn: (value) => {
-        const emergencyFund = parseFloat(value.trim()) || 0;
-
-        this.emergencyFundChanged.emit(emergencyFund);
-      },
-      confirmLabel: $localize`Save`,
-      defaultValue: this.summary.emergencyFund?.total?.toString() ?? '0',
-      title: $localize`Please set the amount of your emergency fund.`
-    });
-  }
-
-  private getCalulationType(): { title: string; value: string } {
-    switch (this.user?.settings?.performanceCalculationType) {
-      case PerformanceCalculationType.ROAI:
-        return {
-          title: 'Return on Average Investment',
-          value: PerformanceCalculationType.ROAI
-        };
-      case PerformanceCalculationType.ROI:
-        return {
-          title: 'Return on Investment',
-          value: PerformanceCalculationType.ROI
-        };
-
-      default:
-        return undefined;
-    }
-  }
-}
-=======
-import { NUMERICAL_PRECISION_THRESHOLD_6_FIGURES } from '@ghostfolio/common/config';
-import { getDateFnsLocale, getLocale } from '@ghostfolio/common/helper';
-import { PortfolioSummary, User } from '@ghostfolio/common/interfaces';
-import { translate } from '@ghostfolio/ui/i18n';
-import { NotificationService } from '@ghostfolio/ui/notifications';
-import { GfValueComponent } from '@ghostfolio/ui/value';
-
-import { CommonModule } from '@angular/common';
-import {
-  ChangeDetectionStrategy,
-  Component,
-  EventEmitter,
-  Input,
-  OnChanges,
-  Output
-} from '@angular/core';
-import { MatTooltipModule } from '@angular/material/tooltip';
-import { IonIcon } from '@ionic/angular/standalone';
-import { formatDistanceToNow } from 'date-fns';
-import { addIcons } from 'ionicons';
-import {
-  ellipsisHorizontalCircleOutline,
-  informationCircleOutline
-} from 'ionicons/icons';
-
-@Component({
-  changeDetection: ChangeDetectionStrategy.OnPush,
-  imports: [CommonModule, GfValueComponent, IonIcon, MatTooltipModule],
-  selector: 'gf-portfolio-summary',
-  styleUrls: ['./portfolio-summary.component.scss'],
-  templateUrl: './portfolio-summary.component.html'
-})
-export class GfPortfolioSummaryComponent implements OnChanges {
-  @Input() baseCurrency: string;
-  @Input() deviceType: string;
-  @Input() hasImpersonationId: boolean;
-  @Input() hasPermissionToUpdateUserSettings: boolean;
-  @Input() isLoading: boolean;
-  @Input() language: string;
-  @Input() locale = getLocale();
-  @Input() summary: PortfolioSummary;
-  @Input() user: User;
-
-  @Output() emergencyFundChanged = new EventEmitter<number>();
-
-  public buyAndSellActivitiesTooltip = translate(
-    'BUY_AND_SELL_ACTIVITIES_TOOLTIP'
-  );
-
-  public precision = 2;
-  public timeInMarket: string;
-
-  public get buyingPowerPercentage() {
-    return this.summary?.totalValueInBaseCurrency
-      ? this.summary.cash / this.summary.totalValueInBaseCurrency
-      : 0;
-  }
-
-  public get emergencyFundPercentage() {
-    return this.summary?.totalValueInBaseCurrency
-      ? (this.summary.emergencyFund?.total || 0) /
-          this.summary.totalValueInBaseCurrency
-      : 0;
-  }
-
-  public get excludedFromAnalysisPercentage() {
-    return this.summary?.totalValueInBaseCurrency
-      ? this.summary.excludedAccountsAndActivities /
-          this.summary.totalValueInBaseCurrency
-      : 0;
-  }
-
-  public constructor(private notificationService: NotificationService) {
-    addIcons({ ellipsisHorizontalCircleOutline, informationCircleOutline });
-  }
-
-  public ngOnChanges() {
-    if (this.summary) {
-      if (
-        this.deviceType === 'mobile' &&
-        this.summary.totalValueInBaseCurrency >=
-          NUMERICAL_PRECISION_THRESHOLD_6_FIGURES
-      ) {
-        this.precision = 0;
-      }
-
-      if (this.summary.dateOfFirstActivity) {
-        this.timeInMarket = formatDistanceToNow(
-          this.summary.dateOfFirstActivity,
-          {
-            locale: getDateFnsLocale(this.language)
-          }
-        );
-      } else {
-        this.timeInMarket = '-';
-      }
-    } else {
-      this.timeInMarket = undefined;
-    }
-  }
-
-  public onEditEmergencyFund() {
-    this.notificationService.prompt({
-      confirmFn: (value) => {
-        const emergencyFund = parseFloat(value.trim()) || 0;
-
-        this.emergencyFundChanged.emit(emergencyFund);
-      },
-      confirmLabel: $localize`Save`,
-      defaultValue: this.summary.emergencyFund?.total?.toString() ?? '0',
-      title: $localize`Please set the amount of your emergency fund.`
-    });
-  }
-}
->>>>>>> 973b7ee5
+import { NUMERICAL_PRECISION_THRESHOLD_6_FIGURES } from '@ghostfolio/common/config';
+import { getDateFnsLocale, getLocale } from '@ghostfolio/common/helper';
+import { PortfolioSummary, User } from '@ghostfolio/common/interfaces';
+import { PerformanceCalculationType } from '@ghostfolio/common/types/performance-calculation-type.type';
+import { translate } from '@ghostfolio/ui/i18n';
+import { NotificationService } from '@ghostfolio/ui/notifications';
+import { GfValueComponent } from '@ghostfolio/ui/value';
+
+import { CommonModule } from '@angular/common';
+import {
+  ChangeDetectionStrategy,
+  Component,
+  EventEmitter,
+  Input,
+  OnChanges,
+  Output
+} from '@angular/core';
+import { MatTooltipModule } from '@angular/material/tooltip';
+import { IonIcon } from '@ionic/angular/standalone';
+import { formatDistanceToNow } from 'date-fns';
+import { addIcons } from 'ionicons';
+import {
+  ellipsisHorizontalCircleOutline,
+  informationCircleOutline
+} from 'ionicons/icons';
+
+@Component({
+  changeDetection: ChangeDetectionStrategy.OnPush,
+  imports: [CommonModule, GfValueComponent, IonIcon, MatTooltipModule],
+  selector: 'gf-portfolio-summary',
+  styleUrls: ['./portfolio-summary.component.scss'],
+  templateUrl: './portfolio-summary.component.html'
+})
+export class GfPortfolioSummaryComponent implements OnChanges {
+  @Input() baseCurrency: string;
+  @Input() deviceType: string;
+  @Input() hasImpersonationId: boolean;
+  @Input() hasPermissionToUpdateUserSettings: boolean;
+  @Input() isLoading: boolean;
+  @Input() language: string;
+  @Input() locale = getLocale();
+  @Input() summary: PortfolioSummary;
+  @Input() user: User;
+
+  @Output() emergencyFundChanged = new EventEmitter<number>();
+
+  public buyAndSellActivitiesTooltip = translate(
+    'BUY_AND_SELL_ACTIVITIES_TOOLTIP'
+  );
+
+  public precision = 2;
+  public timeInMarket: string;
+
+  protected calculationType: { title: string; value: string };
+
+  public get buyingPowerPercentage() {
+    return this.summary?.totalValueInBaseCurrency
+      ? this.summary.cash / this.summary.totalValueInBaseCurrency
+      : 0;
+  }
+
+  public get emergencyFundPercentage() {
+    return this.summary?.totalValueInBaseCurrency
+      ? (this.summary.emergencyFund?.total || 0) /
+          this.summary.totalValueInBaseCurrency
+      : 0;
+  }
+
+  public get excludedFromAnalysisPercentage() {
+    return this.summary?.totalValueInBaseCurrency
+      ? this.summary.excludedAccountsAndActivities /
+          this.summary.totalValueInBaseCurrency
+      : 0;
+  }
+
+  public constructor(private notificationService: NotificationService) {
+    addIcons({ ellipsisHorizontalCircleOutline, informationCircleOutline });
+  }
+
+  public ngOnChanges() {
+    if (this.summary) {
+      if (
+        this.deviceType === 'mobile' &&
+        this.summary.totalValueInBaseCurrency >=
+          NUMERICAL_PRECISION_THRESHOLD_6_FIGURES
+      ) {
+        this.precision = 0;
+      }
+
+      if (this.summary.dateOfFirstActivity) {
+        this.timeInMarket = formatDistanceToNow(
+          this.summary.dateOfFirstActivity,
+          {
+            locale: getDateFnsLocale(this.language)
+          }
+        );
+      } else {
+        this.timeInMarket = '-';
+      }
+    } else {
+      this.timeInMarket = undefined;
+    }
+    this.calculationType = this.getCalulationType();
+  }
+
+  public onEditEmergencyFund() {
+    this.notificationService.prompt({
+      confirmFn: (value) => {
+        const emergencyFund = parseFloat(value.trim()) || 0;
+
+        this.emergencyFundChanged.emit(emergencyFund);
+      },
+      confirmLabel: $localize`Save`,
+      defaultValue: this.summary.emergencyFund?.total?.toString() ?? '0',
+      title: $localize`Please set the amount of your emergency fund.`
+    });
+  }
+
+  private getCalulationType(): { title: string; value: string } {
+    switch (this.user?.settings?.performanceCalculationType) {
+      case PerformanceCalculationType.ROAI:
+        return {
+          title: 'Return on Average Investment',
+          value: PerformanceCalculationType.ROAI
+        };
+      case PerformanceCalculationType.ROI:
+        return {
+          title: 'Return on Investment',
+          value: PerformanceCalculationType.ROI
+        };
+
+      default:
+        return undefined;
+    }
+  }
+}