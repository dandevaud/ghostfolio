<div class="container">
  <div class="row">
    <div class="col">
      <div class="d-flex justify-content-end">
        <a
          color="primary"
          i18n
          mat-flat-button
          [queryParams]="{ createTagDialog: true }"
          [routerLink]="[]"
        >
          Add Tag
        </a>
      </div>
      <table
        class="gf-table w-100"
        mat-table
        matSort
        matSortActive="name"
        matSortDirection="asc"
        [dataSource]="dataSource"
      >
        <ng-container matColumnDef="name">
          <th
            *matHeaderCellDef
            class="px-1"
            mat-header-cell
            mat-sort-header="name"
          >
            <ng-container i18n>Name</ng-container>
          </th>
          <td *matCellDef="let element" class="px-1" mat-cell>
            {{ element.name }}
          </td>
        </ng-container>

        <ng-container matColumnDef="activities">
          <th
            *matHeaderCellDef
            class="px-1"
            mat-header-cell
            mat-sort-header="activityCount"
          >
            <ng-container i18n>Activities</ng-container>
          </th>
          <td *matCellDef="let element" class="px-1" mat-cell>
            {{ element.activityCount }}
          </td>
        </ng-container>

<<<<<<< HEAD
        <ng-container matColumnDef="actions" stickyEnd>
=======
        <ng-container matColumnDef="holdings">
          <th
            *matHeaderCellDef
            class="px-1"
            mat-header-cell
            mat-sort-header="holdingCount"
          >
            <ng-container i18n>Holdings</ng-container>
          </th>
          <td *matCellDef="let element" class="px-1" mat-cell>
            {{ element.holdingCount }}
          </td>
        </ng-container>

        <ng-container matColumnDef="actions">
>>>>>>> c70506ae
          <th
            *matHeaderCellDef
            class="px-1 text-center"
            i18n
            mat-header-cell
          ></th>
          <td *matCellDef="let element" class="px-1 text-center" mat-cell>
            <button
              class="mx-1 no-min-width px-2"
              mat-button
              [matMenuTriggerFor]="tagMenu"
              (click)="$event.stopPropagation()"
            >
              <ion-icon name="ellipsis-horizontal"></ion-icon>
            </button>
            <mat-menu #tagMenu="matMenu" xPosition="before">
              <button mat-menu-item (click)="onUpdateTag(element)">
                <span class="align-items-center d-flex">
                  <ion-icon class="mr-2" name="create-outline"></ion-icon>
                  <span i18n>Edit</span>
                </span>
              </button>
              <button mat-menu-item (click)="onDeleteTag(element.id)">
                <span class="align-items-center d-flex">
                  <ion-icon class="mr-2" name="trash-outline"></ion-icon>
                  <span i18n>Delete</span>
                </span>
              </button>
            </mat-menu>
          </td>
        </ng-container>

        <tr *matHeaderRowDef="displayedColumns" mat-header-row></tr>
        <tr *matRowDef="let row; columns: displayedColumns" mat-row></tr>
      </table>
    </div>
  </div>
</div><|MERGE_RESOLUTION|>--- conflicted
+++ resolved
@@ -47,10 +47,6 @@
             {{ element.activityCount }}
           </td>
         </ng-container>
-
-<<<<<<< HEAD
-        <ng-container matColumnDef="actions" stickyEnd>
-=======
         <ng-container matColumnDef="holdings">
           <th
             *matHeaderCellDef
@@ -65,8 +61,7 @@
           </td>
         </ng-container>
 
-        <ng-container matColumnDef="actions">
->>>>>>> c70506ae
+        <ng-container matColumnDef="actions" stickyEnd>
           <th
             *matHeaderCellDef
             class="px-1 text-center"
