import { AdminMarketDataService } from '@ghostfolio/client/components/admin-market-data/admin-market-data.service';
import { GfAssetProfileIconComponent } from '@ghostfolio/client/components/asset-profile-icon/asset-profile-icon.component';
import { GfCurrencySelectorComponent } from '@ghostfolio/ui/currency-selector';
import { GfHistoricalMarketDataEditorComponent } from '@ghostfolio/ui/historical-market-data-editor';
import { GfLineChartComponent } from '@ghostfolio/ui/line-chart';
import { GfPortfolioProportionChartComponent } from '@ghostfolio/ui/portfolio-proportion-chart';
import { GfSymbolAutocompleteComponent } from '@ghostfolio/ui/symbol-autocomplete';
import { GfValueComponent } from '@ghostfolio/ui/value';

import { TextFieldModule } from '@angular/cdk/text-field';
import { CommonModule } from '@angular/common';
import { CUSTOM_ELEMENTS_SCHEMA, NgModule } from '@angular/core';
import { FormsModule, ReactiveFormsModule } from '@angular/forms';
import { MatAutocompleteModule } from '@angular/material/autocomplete';
import { MatButtonModule } from '@angular/material/button';
import { MatCheckboxModule } from '@angular/material/checkbox';
import { MatChipsModule } from '@angular/material/chips';
import { MatDialogModule } from '@angular/material/dialog';
import { MatExpansionModule } from '@angular/material/expansion';
import { MatInputModule } from '@angular/material/input';
import { MatMenuModule } from '@angular/material/menu';
import { MatSelectModule } from '@angular/material/select';
import { MatSnackBarModule } from '@angular/material/snack-bar';

import { AssetProfileDialog } from './asset-profile-dialog.component';

@NgModule({
  declarations: [AssetProfileDialog],
  imports: [
    CommonModule,
    FormsModule,
    GfAssetProfileIconComponent,
    GfCurrencySelectorComponent,
    GfHistoricalMarketDataEditorComponent,
    GfLineChartComponent,
    GfPortfolioProportionChartComponent,
<<<<<<< HEAD
    MatAutocompleteModule,
    MatChipsModule,
=======
    GfSymbolAutocompleteComponent,
>>>>>>> 476b287e
    GfValueComponent,
    MatButtonModule,
    MatCheckboxModule,
    MatDialogModule,
    MatExpansionModule,
    MatInputModule,
    MatMenuModule,
    MatSelectModule,
    MatSnackBarModule,
    ReactiveFormsModule,
    TextFieldModule
  ],
  providers: [AdminMarketDataService],
  schemas: [CUSTOM_ELEMENTS_SCHEMA]
})
export class GfAssetProfileDialogModule {}<|MERGE_RESOLUTION|>--- conflicted
+++ resolved
@@ -34,12 +34,9 @@
     GfHistoricalMarketDataEditorComponent,
     GfLineChartComponent,
     GfPortfolioProportionChartComponent,
-<<<<<<< HEAD
     MatAutocompleteModule,
     MatChipsModule,
-=======
     GfSymbolAutocompleteComponent,
->>>>>>> 476b287e
     GfValueComponent,
     MatButtonModule,
     MatCheckboxModule,
