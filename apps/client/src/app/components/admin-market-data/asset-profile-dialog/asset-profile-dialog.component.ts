--- conflicted
+++ resolved
@@ -35,11 +35,8 @@
   ValidationErrors,
   Validators
 } from '@angular/forms';
-<<<<<<< HEAD
 import { MatCheckboxChange } from '@angular/material/checkbox';
-=======
 import { MatAutocompleteSelectedEvent } from '@angular/material/autocomplete';
->>>>>>> 9c50d444
 import { MAT_DIALOG_DATA, MatDialogRef } from '@angular/material/dialog';
 import { MatSnackBar } from '@angular/material/snack-bar';
 import {
