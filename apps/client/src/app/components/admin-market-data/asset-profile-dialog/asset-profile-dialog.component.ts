--- conflicted
+++ resolved
@@ -1,3 +1,16 @@
+import {
+  ChangeDetectionStrategy,
+  ChangeDetectorRef,
+  Component,
+  ElementRef,
+  Inject,
+  OnDestroy,
+  OnInit,
+  ViewChild
+} from '@angular/core';
+import { FormBuilder, FormControl, Validators } from '@angular/forms';
+import { MAT_DIALOG_DATA, MatDialogRef } from '@angular/material/dialog';
+import { MatSnackBar } from '@angular/material/snack-bar';
 import { UpdateAssetProfileDto } from '@ghostfolio/api/app/admin/update-asset-profile.dto';
 import { AdminService } from '@ghostfolio/client/services/admin.service';
 import { DataService } from '@ghostfolio/client/services/data.service';
@@ -166,15 +179,12 @@
           assetClass: this.assetProfile.assetClass ?? null,
           assetSubClass: this.assetProfile.assetSubClass ?? null,
           comment: this.assetProfile?.comment ?? '',
-<<<<<<< HEAD
           tags: this.assetProfile?.tags,
-=======
           countries: JSON.stringify(
             this.assetProfile?.countries?.map(({ code, weight }) => {
               return { code, weight };
             }) ?? []
           ),
->>>>>>> 29de237c
           currency: this.assetProfile?.currency,
           historicalData: {
             csvString: AssetProfileDialog.HISTORICAL_DATA_TEMPLATE
