--- conflicted
+++ resolved
@@ -28,12 +28,9 @@
 import { GfSymbolAutocompleteComponent } from '@ghostfolio/ui/symbol-autocomplete';
 import { GfValueComponent } from '@ghostfolio/ui/value';
 
-<<<<<<< HEAD
+import { COMMA, ENTER } from '@angular/cdk/keycodes';
 import { TextFieldModule } from '@angular/cdk/text-field';
 import { CommonModule } from '@angular/common';
-=======
-import { COMMA, ENTER } from '@angular/cdk/keycodes';
->>>>>>> 4d8ed35d
 import { HttpErrorResponse } from '@angular/common/http';
 import {
   ChangeDetectionStrategy,
@@ -55,7 +52,7 @@
   ValidationErrors,
   Validators
 } from '@angular/forms';
-<<<<<<< HEAD
+import { MatAutocompleteSelectedEvent } from '@angular/material/autocomplete';
 import { MatButtonModule } from '@angular/material/button';
 import {
   MatCheckboxChange,
@@ -72,12 +69,6 @@
 import { MatSelectModule } from '@angular/material/select';
 import { MatSnackBar, MatSnackBarModule } from '@angular/material/snack-bar';
 import { IonIcon } from '@ionic/angular/standalone';
-=======
-import { MatAutocompleteSelectedEvent } from '@angular/material/autocomplete';
-import { MatCheckboxChange } from '@angular/material/checkbox';
-import { MAT_DIALOG_DATA, MatDialogRef } from '@angular/material/dialog';
-import { MatSnackBar } from '@angular/material/snack-bar';
->>>>>>> 4d8ed35d
 import {
   AssetClass,
   AssetSubClass,
@@ -127,13 +118,9 @@
   styleUrls: ['./asset-profile-dialog.component.scss'],
   templateUrl: 'asset-profile-dialog.html'
 })
-<<<<<<< HEAD
-export class GfAssetProfileDialogComponent implements OnDestroy, OnInit {
-=======
 export class AssetProfileDialog implements OnDestroy, OnInit {
   @ViewChild('tagInput') tagInput: ElementRef<HTMLInputElement>;
   public separatorKeysCodes: number[] = [ENTER, COMMA];
->>>>>>> 4d8ed35d
   private static readonly HISTORICAL_DATA_TEMPLATE = `date;marketPrice\n${format(
     new Date(),
     DATE_FORMAT
