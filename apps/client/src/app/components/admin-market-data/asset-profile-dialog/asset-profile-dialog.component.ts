import { UpdateAssetProfileDto } from '@ghostfolio/api/app/admin/update-asset-profile.dto';
import { AdminMarketDataService } from '@ghostfolio/client/components/admin-market-data/admin-market-data.service';
import { NotificationService } from '@ghostfolio/client/core/notification/notification.service';
import { AdminService } from '@ghostfolio/client/services/admin.service';
import { DataService } from '@ghostfolio/client/services/data.service';
import { UserService } from '@ghostfolio/client/services/user/user.service';
import { validateObjectForForm } from '@ghostfolio/client/util/form.util';
import { ghostfolioScraperApiSymbolPrefix } from '@ghostfolio/common/config';
import { DATE_FORMAT } from '@ghostfolio/common/helper';
import {
  AdminMarketDataDetails,
  AssetProfileIdentifier,
  LineChartItem,
  User
} from '@ghostfolio/common/interfaces';
import { translate } from '@ghostfolio/ui/i18n';

<<<<<<< HEAD
import { COMMA, ENTER } from '@angular/cdk/keycodes';
=======
import { HttpErrorResponse } from '@angular/common/http';
>>>>>>> 476b287e
import {
  ChangeDetectionStrategy,
  ChangeDetectorRef,
  Component,
  ElementRef,
  Inject,
  OnDestroy,
  OnInit,
  ViewChild,
  signal
} from '@angular/core';
<<<<<<< HEAD
import { FormBuilder, FormControl, Validators } from '@angular/forms';
import { MatAutocompleteSelectedEvent } from '@angular/material/autocomplete';
=======
import {
  AbstractControl,
  FormBuilder,
  FormControl,
  ValidationErrors,
  Validators
} from '@angular/forms';
>>>>>>> 476b287e
import { MAT_DIALOG_DATA, MatDialogRef } from '@angular/material/dialog';
import { MatSnackBar } from '@angular/material/snack-bar';
import {
  AssetClass,
  AssetSubClass,
  MarketData,
  SymbolProfile,
  Tag
} from '@prisma/client';
import { format } from 'date-fns';
import { StatusCodes } from 'http-status-codes';
import ms from 'ms';
import { EMPTY, Subject } from 'rxjs';
import { catchError, takeUntil } from 'rxjs/operators';

import { AssetProfileDialogParams } from './interfaces/interfaces';

@Component({
  host: { class: 'd-flex flex-column h-100' },
  selector: 'gf-asset-profile-dialog',
  changeDetection: ChangeDetectionStrategy.OnPush,
  templateUrl: 'asset-profile-dialog.html',
  styleUrls: ['./asset-profile-dialog.component.scss'],
  standalone: false
})
export class AssetProfileDialog implements OnDestroy, OnInit {
<<<<<<< HEAD
  @ViewChild('tagInput') tagInput: ElementRef<HTMLInputElement>;
  public separatorKeysCodes: number[] = [ENTER, COMMA];
=======
  private static readonly HISTORICAL_DATA_TEMPLATE = `date;marketPrice\n${format(
    new Date(),
    DATE_FORMAT
  )};123.45`;

  @ViewChild('assetProfileFormElement')
  assetProfileFormElement: ElementRef<HTMLFormElement>;

>>>>>>> 476b287e
  public assetProfileClass: string;

  public assetClasses = Object.keys(AssetClass).map((assetClass) => {
    return { id: assetClass, label: translate(assetClass) };
  });

  public assetSubClasses = Object.keys(AssetSubClass).map((assetSubClass) => {
    return { id: assetSubClass, label: translate(assetSubClass) };
  });

  public assetProfile: AdminMarketDataDetails['assetProfile'];

  public assetProfileForm = this.formBuilder.group({
    assetClass: new FormControl<AssetClass>(undefined),
    assetSubClass: new FormControl<AssetSubClass>(undefined),
    comment: '',
    countries: '',
    currency: '',
    historicalData: this.formBuilder.group({
      csvString: ''
    }),
    name: ['', Validators.required],
    tags: new FormControl<Tag[]>(undefined),
    tagsDisconnected: new FormControl<Tag[]>(undefined),
    scraperConfiguration: this.formBuilder.group({
      defaultMarketPrice: null,
      headers: JSON.stringify({}),
      locale: '',
      mode: '',
      selector: '',
      url: ''
    }),
    sectors: '',
    symbolMapping: '',
    url: ''
  });

  public assetProfileIdentifierForm = this.formBuilder.group(
    {
      assetProfileIdentifier: new FormControl<AssetProfileIdentifier>(
        { symbol: null, dataSource: null },
        [Validators.required]
      )
    },
    {
      validators: (control) => {
        return this.isNewSymbolValid(control);
      }
    }
  );

  public assetProfileSubClass: string;
  public benchmarks: Partial<SymbolProfile>[];

  public countries: {
    [code: string]: { name: string; value: number };
  };

  public currencies: string[] = [];
  public ghostfolioScraperApiSymbolPrefix = ghostfolioScraperApiSymbolPrefix;
  public historicalDataItems: LineChartItem[];
  public isBenchmark = false;
  public isEditAssetProfileIdentifierMode = false;
  public marketDataItems: MarketData[] = [];

  public modeValues = [
    {
      value: 'lazy',
      viewValue: $localize`Lazy` + ' (' + $localize`end of day` + ')'
    },
    {
      value: 'instant',
      viewValue: $localize`Instant` + ' (' + $localize`real-time` + ')'
    }
  ];

  public scraperConfiguationIsExpanded = signal(false);

  public sectors: {
    [name: string]: { name: string; value: number };
  };

<<<<<<< HEAD
  public HoldingTags: { id: string; name: string; userId: string }[];
=======
>>>>>>> 476b287e
  public user: User;

  private unsubscribeSubject = new Subject<void>();

  public constructor(
    public adminMarketDataService: AdminMarketDataService,
    private adminService: AdminService,
    private changeDetectorRef: ChangeDetectorRef,
    @Inject(MAT_DIALOG_DATA) public data: AssetProfileDialogParams,
    private dataService: DataService,
    public dialogRef: MatDialogRef<AssetProfileDialog>,
    private formBuilder: FormBuilder,
    private notificationService: NotificationService,
    private snackBar: MatSnackBar,
    private userService: UserService
  ) {}

  public get canEditAssetProfileIdentifier() {
    return (
      this.assetProfile?.assetClass &&
      !['MANUAL'].includes(this.assetProfile?.dataSource) &&
      this.user?.settings?.isExperimentalFeatures
    );
  }

  public get canSaveAssetProfileIdentifier() {
    return !this.assetProfileForm.dirty;
  }

  public ngOnInit() {
    const { benchmarks, currencies } = this.dataService.fetchInfo();

    this.benchmarks = benchmarks;
    this.currencies = currencies;

    this.initialize();
  }

  public initialize() {
    this.dataService
      .fetchTags()
      .pipe(takeUntil(this.unsubscribeSubject))
      .subscribe((tags) => {
        this.HoldingTags = tags.map(({ id, name, userId }) => {
          return { id, name, userId };
        });
        this.dataService.updateInfo();

        this.changeDetectorRef.markForCheck();
      });

    this.historicalDataItems = undefined;

    this.userService.stateChanged
      .pipe(takeUntil(this.unsubscribeSubject))
      .subscribe((state) => {
        if (state?.user) {
          this.user = state.user;
        }
      });

    this.dataService
      .fetchMarketDataBySymbol({
        dataSource: this.data.dataSource,
        symbol: this.data.symbol
      })
      .pipe(takeUntil(this.unsubscribeSubject))
      .subscribe(({ assetProfile, marketData }) => {
        this.assetProfile = assetProfile;

        this.assetProfileClass = translate(this.assetProfile?.assetClass);
        this.assetProfileSubClass = translate(this.assetProfile?.assetSubClass);
        this.countries = {};

        this.isBenchmark = this.benchmarks.some(({ id }) => {
          return id === this.assetProfile.id;
        });

        this.historicalDataItems = marketData.map(({ date, marketPrice }) => {
          return {
            date: format(date, DATE_FORMAT),
            value: marketPrice
          };
        });

        this.marketDataItems = marketData;
        this.sectors = {};

        if (this.assetProfile?.countries?.length > 0) {
          for (const { code, name, weight } of this.assetProfile.countries) {
            this.countries[code] = {
              name,
              value: weight
            };
          }
        }

        if (this.assetProfile?.sectors?.length > 0) {
          for (const { name, weight } of this.assetProfile.sectors) {
            this.sectors[name] = {
              name,
              value: weight
            };
          }
        }

        this.assetProfileForm.setValue({
          assetClass: this.assetProfile.assetClass ?? null,
          assetSubClass: this.assetProfile.assetSubClass ?? null,
          comment: this.assetProfile?.comment ?? '',
          tags: this.assetProfile?.tags ?? [],
          tagsDisconnected: [],
          countries: JSON.stringify(
            this.assetProfile?.countries?.map(({ code, weight }) => {
              return { code, weight };
            }) ?? []
          ),
          currency: this.assetProfile?.currency,
          historicalData: {
            csvString: AssetProfileDialog.HISTORICAL_DATA_TEMPLATE
          },
          name: this.assetProfile.name ?? this.assetProfile.symbol,
          scraperConfiguration: {
            defaultMarketPrice:
              this.assetProfile?.scraperConfiguration?.defaultMarketPrice ??
              null,
            headers: JSON.stringify(
              this.assetProfile?.scraperConfiguration?.headers ?? {}
            ),
            locale: this.assetProfile?.scraperConfiguration?.locale ?? '',
            mode: this.assetProfile?.scraperConfiguration?.mode ?? 'lazy',
            selector: this.assetProfile?.scraperConfiguration?.selector ?? '',
            url: this.assetProfile?.scraperConfiguration?.url ?? ''
          },
          sectors: JSON.stringify(this.assetProfile?.sectors ?? []),
          symbolMapping: JSON.stringify(this.assetProfile?.symbolMapping ?? {}),
          url: this.assetProfile?.url
        });

        this.assetProfileForm.markAsPristine();

        this.changeDetectorRef.markForCheck();
      });
  }

  public onCancelEditAssetProfileIdentifierMode() {
    this.isEditAssetProfileIdentifierMode = false;

    this.assetProfileForm.enable();

    this.assetProfileIdentifierForm.reset();
  }

  public onClose() {
    this.dialogRef.close();
  }

  public onDeleteProfileData({ dataSource, symbol }: AssetProfileIdentifier) {
    this.adminMarketDataService.deleteAssetProfile({ dataSource, symbol });

    this.dialogRef.close();
  }

  public onGatherProfileDataBySymbol({
    dataSource,
    symbol
  }: AssetProfileIdentifier) {
    this.adminService
      .gatherProfileDataBySymbol({ dataSource, symbol })
      .pipe(takeUntil(this.unsubscribeSubject))
      .subscribe();
  }

  public onGatherSymbol({ dataSource, symbol }: AssetProfileIdentifier) {
    this.adminService
      .gatherSymbol({ dataSource, symbol })
      .pipe(takeUntil(this.unsubscribeSubject))
      .subscribe();
  }

  public onGatherSymbolMissingOnly({
    dataSource,
    symbol
  }: AssetProfileIdentifier) {
    this.adminService
      .gatherSymbolMissingOnly({ dataSource, symbol })
      .pipe(takeUntil(this.unsubscribeSubject))
      .subscribe();
  }

  public onMarketDataChanged(withRefresh: boolean = false) {
    if (withRefresh) {
      this.initialize();
    }
  }

  public onSetBenchmark({ dataSource, symbol }: AssetProfileIdentifier) {
    this.dataService
      .postBenchmark({ dataSource, symbol })
      .pipe(takeUntil(this.unsubscribeSubject))
      .subscribe(() => {
        this.dataService.updateInfo();

        this.isBenchmark = true;

        this.changeDetectorRef.markForCheck();
      });
  }

  public onSetEditAssetProfileIdentifierMode() {
    this.isEditAssetProfileIdentifierMode = true;

    this.assetProfileForm.disable();
  }

  public async onSubmitAssetProfileForm() {
    let countries = [];
    let scraperConfiguration = {};
    let sectors = [];
    let symbolMapping = {};

    try {
      countries = JSON.parse(this.assetProfileForm.get('countries').value);
    } catch {}

    try {
      scraperConfiguration = {
        defaultMarketPrice:
          this.assetProfileForm.controls['scraperConfiguration'].controls[
            'defaultMarketPrice'
          ].value,
        headers: JSON.parse(
          this.assetProfileForm.controls['scraperConfiguration'].controls[
            'headers'
          ].value
        ),
        locale:
          this.assetProfileForm.controls['scraperConfiguration'].controls[
            'locale'
          ].value,
        mode: this.assetProfileForm.controls['scraperConfiguration'].controls[
          'mode'
        ].value,
        selector:
          this.assetProfileForm.controls['scraperConfiguration'].controls[
            'selector'
          ].value,
        url: this.assetProfileForm.controls['scraperConfiguration'].controls[
          'url'
        ].value
      };
    } catch {}

    try {
      sectors = JSON.parse(this.assetProfileForm.get('sectors').value);
    } catch {}

    try {
      symbolMapping = JSON.parse(
        this.assetProfileForm.get('symbolMapping').value
      );
    } catch {}

    const assetProfile: UpdateAssetProfileDto = {
      countries,
      scraperConfiguration,
      sectors,
      symbolMapping,
      assetClass: this.assetProfileForm.get('assetClass').value,
      assetSubClass: this.assetProfileForm.get('assetSubClass').value,
      comment: this.assetProfileForm.get('comment').value || null,
      tags: this.assetProfileForm.get('tags').value,
      tagsDisconnected: this.assetProfileForm.get('tagsDisconnected').value,
      currency: this.assetProfileForm.get('currency').value,
      name: this.assetProfileForm.get('name').value,
      url: this.assetProfileForm.get('url').value
    };

    try {
      await validateObjectForForm({
        classDto: UpdateAssetProfileDto,
        form: this.assetProfileForm,
        object: assetProfile
      });
    } catch (error) {
      console.error(error);
      return;
    }

    this.adminService
      .patchAssetProfile(
        {
          dataSource: this.data.dataSource,
          symbol: this.data.symbol
        },
        assetProfile
      )
      .subscribe(() => {
        this.initialize();
      });
  }

  public async onSubmitAssetProfileIdentifierForm() {
    const assetProfileIdentifier: UpdateAssetProfileDto = {
      dataSource: this.assetProfileIdentifierForm.get('assetProfileIdentifier')
        .value.dataSource,
      symbol: this.assetProfileIdentifierForm.get('assetProfileIdentifier')
        .value.symbol
    };

    try {
      await validateObjectForForm({
        classDto: UpdateAssetProfileDto,
        form: this.assetProfileIdentifierForm,
        object: assetProfileIdentifier
      });
    } catch (error) {
      console.error(error);

      return;
    }

    this.adminService
      .patchAssetProfile(
        {
          dataSource: this.data.dataSource,
          symbol: this.data.symbol
        },
        assetProfileIdentifier
      )
      .pipe(
        catchError((error: HttpErrorResponse) => {
          if (error.status === StatusCodes.CONFLICT) {
            this.snackBar.open(
              $localize`${assetProfileIdentifier.symbol} (${assetProfileIdentifier.dataSource}) is already in use.`,
              undefined,
              {
                duration: ms('3 seconds')
              }
            );
          } else {
            this.snackBar.open(
              $localize`An error occurred while updating to ${assetProfileIdentifier.symbol} (${assetProfileIdentifier.dataSource}).`,
              undefined,
              {
                duration: ms('3 seconds')
              }
            );
          }

          return EMPTY;
        }),
        takeUntil(this.unsubscribeSubject)
      )
      .subscribe(() => {
        const newAssetProfileIdentifier = {
          dataSource: assetProfileIdentifier.dataSource,
          symbol: assetProfileIdentifier.symbol
        };

        this.dialogRef.close(newAssetProfileIdentifier);
      });
  }

  public onTestMarketData() {
    this.adminService
      .testMarketData({
        dataSource: this.data.dataSource,
        scraperConfiguration: JSON.stringify({
          defaultMarketPrice:
            this.assetProfileForm.controls['scraperConfiguration'].controls[
              'defaultMarketPrice'
            ].value,
          headers: JSON.parse(
            this.assetProfileForm.controls['scraperConfiguration'].controls[
              'headers'
            ].value
          ),
          locale:
            this.assetProfileForm.controls['scraperConfiguration'].controls[
              'locale'
            ].value,
          mode: this.assetProfileForm.controls['scraperConfiguration'].controls[
            'mode'
          ].value,
          selector:
            this.assetProfileForm.controls['scraperConfiguration'].controls[
              'selector'
            ].value,
          url: this.assetProfileForm.controls['scraperConfiguration'].controls[
            'url'
          ].value
        }),
        symbol: this.data.symbol
      })
      .pipe(
        catchError(({ error }) => {
          this.notificationService.alert({
            message: error?.message,
            title: $localize`Error`
          });
          return EMPTY;
        }),
        takeUntil(this.unsubscribeSubject)
      )
      .subscribe(({ price }) => {
        this.notificationService.alert({
          title:
            $localize`The current market price is` +
            ' ' +
            price +
            ' ' +
            this.assetProfileForm.get('currency').value
        });
      });
  }

  public onUnsetBenchmark({ dataSource, symbol }: AssetProfileIdentifier) {
    this.dataService
      .deleteBenchmark({ dataSource, symbol })
      .pipe(takeUntil(this.unsubscribeSubject))
      .subscribe(() => {
        this.dataService.updateInfo();

        this.isBenchmark = false;

        this.changeDetectorRef.markForCheck();
      });
  }

  public onRemoveTag(aTag: Tag) {
    this.assetProfileForm.controls['tags'].setValue(
      this.assetProfileForm.controls['tags'].value.filter(({ id }) => {
        return id !== aTag.id;
      })
    );
    this.assetProfileForm.controls['tagsDisconnected'].setValue([
      ...(this.assetProfileForm.controls['tagsDisconnected'].value ?? []),
      aTag
    ]);
    this.assetProfileForm.markAsDirty();
  }

  public onAddTag(event: MatAutocompleteSelectedEvent) {
    this.assetProfileForm.controls['tags'].setValue([
      ...(this.assetProfileForm.controls['tags'].value ?? []),
      this.HoldingTags.find(({ id }) => {
        return id === event.option.value;
      })
    ]);
    this.tagInput.nativeElement.value = '';
    this.assetProfileForm.markAsDirty();
  }

  public ngOnDestroy() {
    this.unsubscribeSubject.next();
    this.unsubscribeSubject.complete();
  }

  public onTriggerSubmitAssetProfileForm() {
    if (this.assetProfileForm) {
      this.assetProfileFormElement.nativeElement.requestSubmit();
    }
  }

  private isNewSymbolValid(control: AbstractControl): ValidationErrors {
    const currentAssetProfileIdentifier: AssetProfileIdentifier | undefined =
      control.get('assetProfileIdentifier').value;

    if (
      currentAssetProfileIdentifier?.dataSource === this.data?.dataSource &&
      currentAssetProfileIdentifier?.symbol === this.data?.symbol
    ) {
      return {
        equalsPreviousProfileIdentifier: true
      };
    }
  }
}<|MERGE_RESOLUTION|>--- conflicted
+++ resolved
@@ -15,11 +15,8 @@
 } from '@ghostfolio/common/interfaces';
 import { translate } from '@ghostfolio/ui/i18n';
 
-<<<<<<< HEAD
 import { COMMA, ENTER } from '@angular/cdk/keycodes';
-=======
 import { HttpErrorResponse } from '@angular/common/http';
->>>>>>> 476b287e
 import {
   ChangeDetectionStrategy,
   ChangeDetectorRef,
@@ -31,10 +28,6 @@
   ViewChild,
   signal
 } from '@angular/core';
-<<<<<<< HEAD
-import { FormBuilder, FormControl, Validators } from '@angular/forms';
-import { MatAutocompleteSelectedEvent } from '@angular/material/autocomplete';
-=======
 import {
   AbstractControl,
   FormBuilder,
@@ -42,7 +35,7 @@
   ValidationErrors,
   Validators
 } from '@angular/forms';
->>>>>>> 476b287e
+import { MatAutocompleteSelectedEvent } from '@angular/material/autocomplete';
 import { MAT_DIALOG_DATA, MatDialogRef } from '@angular/material/dialog';
 import { MatSnackBar } from '@angular/material/snack-bar';
 import {
@@ -69,10 +62,8 @@
   standalone: false
 })
 export class AssetProfileDialog implements OnDestroy, OnInit {
-<<<<<<< HEAD
   @ViewChild('tagInput') tagInput: ElementRef<HTMLInputElement>;
   public separatorKeysCodes: number[] = [ENTER, COMMA];
-=======
   private static readonly HISTORICAL_DATA_TEMPLATE = `date;marketPrice\n${format(
     new Date(),
     DATE_FORMAT
@@ -81,7 +72,6 @@
   @ViewChild('assetProfileFormElement')
   assetProfileFormElement: ElementRef<HTMLFormElement>;
 
->>>>>>> 476b287e
   public assetProfileClass: string;
 
   public assetClasses = Object.keys(AssetClass).map((assetClass) => {
@@ -164,10 +154,8 @@
     [name: string]: { name: string; value: number };
   };
 
-<<<<<<< HEAD
   public HoldingTags: { id: string; name: string; userId: string }[];
-=======
->>>>>>> 476b287e
+
   public user: User;
 
   private unsubscribeSubject = new Subject<void>();
