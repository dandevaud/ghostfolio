import {
  ChangeDetectionStrategy,
  ChangeDetectorRef,
  Component,
  ElementRef,
  Inject,
  OnDestroy,
  OnInit,
  ViewChild
} from '@angular/core';
import { FormBuilder, FormControl, Validators } from '@angular/forms';
import { MAT_DIALOG_DATA, MatDialogRef } from '@angular/material/dialog';
import { UpdateAssetProfileDto } from '@ghostfolio/api/app/admin/update-asset-profile.dto';
import { AdminService } from '@ghostfolio/client/services/admin.service';
import { DataService } from '@ghostfolio/client/services/data.service';
import { DATE_FORMAT, parseDate } from '@ghostfolio/common/helper';
import {
  AdminMarketDataDetails,
  UniqueAsset
} from '@ghostfolio/common/interfaces';
import { translate } from '@ghostfolio/ui/i18n';
import {
  AssetClass,
  AssetSubClass,
  MarketData,
  SymbolProfile,
  Tag
} from '@prisma/client';
import { format } from 'date-fns';
import { parse as csvToJson } from 'papaparse';
import { Subject } from 'rxjs';
import { takeUntil } from 'rxjs/operators';

import { AssetProfileDialogParams } from './interfaces/interfaces';
import { MatAutocompleteSelectedEvent } from '@angular/material/autocomplete';
import { COMMA, ENTER } from '@angular/cdk/keycodes';

@Component({
  host: { class: 'd-flex flex-column h-100' },
  selector: 'gf-asset-profile-dialog',
  changeDetection: ChangeDetectionStrategy.OnPush,
  templateUrl: 'asset-profile-dialog.html',
  styleUrls: ['./asset-profile-dialog.component.scss']
})
export class AssetProfileDialog implements OnDestroy, OnInit {
  @ViewChild('tagInput') tagInput: ElementRef<HTMLInputElement>;
  public separatorKeysCodes: number[] = [ENTER, COMMA];
  public assetProfileClass: string;
  public assetClasses = Object.keys(AssetClass).map((assetClass) => {
    return { id: assetClass, label: translate(assetClass) };
  });
  public assetSubClasses = Object.keys(AssetSubClass).map((assetSubClass) => {
    return { id: assetSubClass, label: translate(assetSubClass) };
  });
  public assetProfile: AdminMarketDataDetails['assetProfile'];
  public assetProfileForm = this.formBuilder.group({
    assetClass: new FormControl<AssetClass>(undefined),
    assetSubClass: new FormControl<AssetSubClass>(undefined),
    comment: '',
    name: ['', Validators.required],
    tags: new FormControl<Tag[]>(undefined),
    scraperConfiguration: '',
    symbolMapping: ''
  });
  public assetProfileSubClass: string;
  public benchmarks: Partial<SymbolProfile>[];
  public countries: {
    [code: string]: { name: string; value: number };
  };
  public historicalDataAsCsvString: string;
  public isBenchmark = false;
  public marketDataDetails: MarketData[] = [];
  public sectors: {
    [name: string]: { name: string; value: number };
  };

  public HoldingTags: { id: string; name: string }[];

  private static readonly HISTORICAL_DATA_TEMPLATE = `date;marketPrice\n${format(
    new Date(),
    DATE_FORMAT
  )};123.45`;
  private unsubscribeSubject = new Subject<void>();

  public constructor(
    private adminService: AdminService,
    private changeDetectorRef: ChangeDetectorRef,
    @Inject(MAT_DIALOG_DATA) public data: AssetProfileDialogParams,
    private dataService: DataService,
    public dialogRef: MatDialogRef<AssetProfileDialog>,
    private formBuilder: FormBuilder
  ) {}

  public ngOnInit(): void {
    this.benchmarks = this.dataService.fetchInfo().benchmarks;

    this.initialize();
  }

  public initialize() {
    this.historicalDataAsCsvString =
      AssetProfileDialog.HISTORICAL_DATA_TEMPLATE;

    this.adminService
      .fetchTags()
      .pipe(takeUntil(this.unsubscribeSubject))
      .subscribe((tags) => {
        this.HoldingTags = tags.map(({ id, name }) => {
          return { id, name };
        });
        this.dataService.updateInfo();

        this.changeDetectorRef.markForCheck();
      });

    this.adminService
      .fetchAdminMarketDataBySymbol({
        dataSource: this.data.dataSource,
        symbol: this.data.symbol
      })
      .pipe(takeUntil(this.unsubscribeSubject))
      .subscribe(({ assetProfile, marketData }) => {
        this.assetProfile = assetProfile;

        this.assetProfileClass = translate(this.assetProfile?.assetClass);
        this.assetProfileSubClass = translate(this.assetProfile?.assetSubClass);
        this.countries = {};
        this.isBenchmark = this.benchmarks.some(({ id }) => {
          return id === this.assetProfile.id;
        });
        this.marketDataDetails = marketData;
        this.sectors = {};

        if (assetProfile?.countries?.length > 0) {
          for (const country of assetProfile.countries) {
            this.countries[country.code] = {
              name: country.name,
              value: country.weight
            };
          }
        }

        if (assetProfile?.sectors?.length > 0) {
          for (const sector of assetProfile.sectors) {
            this.sectors[sector.name] = {
              name: sector.name,
              value: sector.weight
            };
          }
        }

        this.assetProfileForm.setValue({
          assetClass: this.assetProfile.assetClass ?? null,
          assetSubClass: this.assetProfile.assetSubClass ?? null,
          comment: this.assetProfile?.comment ?? '',
<<<<<<< HEAD
          tags: this.assetProfile?.tags,
=======
          name: this.assetProfile.name ?? this.assetProfile.symbol,
>>>>>>> 78b8eb34
          scraperConfiguration: JSON.stringify(
            this.assetProfile?.scraperConfiguration ?? {}
          ),
          symbolMapping: JSON.stringify(this.assetProfile?.symbolMapping ?? {})
        });

        this.assetProfileForm.markAsPristine();

        this.changeDetectorRef.markForCheck();
      });
  }

  public onClose(): void {
    this.dialogRef.close();
  }

  public onGatherProfileDataBySymbol({ dataSource, symbol }: UniqueAsset) {
    this.adminService
      .gatherProfileDataBySymbol({ dataSource, symbol })
      .pipe(takeUntil(this.unsubscribeSubject))
      .subscribe(() => {});
  }

  public onGatherSymbol({ dataSource, symbol }: UniqueAsset) {
    this.adminService
      .gatherSymbol({ dataSource, symbol })
      .pipe(takeUntil(this.unsubscribeSubject))
      .subscribe(() => {});
  }

  public onImportHistoricalData() {
    const marketData = csvToJson(this.historicalDataAsCsvString, {
      dynamicTyping: true,
      header: true,
      skipEmptyLines: true
    }).data;

    this.adminService
      .postMarketData({
        dataSource: this.data.dataSource,
        marketData: {
          marketData: marketData.map(({ date, marketPrice }) => {
            return { marketPrice, date: parseDate(date).toISOString() };
          })
        },
        symbol: this.data.symbol
      })
      .pipe(takeUntil(this.unsubscribeSubject))
      .subscribe(() => {
        this.initialize();
      });
  }

  public onMarketDataChanged(withRefresh: boolean = false) {
    if (withRefresh) {
      this.initialize();
    }
  }

  public onSetBenchmark({ dataSource, symbol }: UniqueAsset) {
    this.dataService
      .postBenchmark({ dataSource, symbol })
      .pipe(takeUntil(this.unsubscribeSubject))
      .subscribe(() => {
        this.dataService.updateInfo();

        this.isBenchmark = true;

        this.changeDetectorRef.markForCheck();
      });
  }

  public onSubmit() {
    let scraperConfiguration = {};
    let symbolMapping = {};

    try {
      scraperConfiguration = JSON.parse(
        this.assetProfileForm.controls['scraperConfiguration'].value
      );
    } catch {}

    try {
      symbolMapping = JSON.parse(
        this.assetProfileForm.controls['symbolMapping'].value
      );
    } catch {}

    const assetProfileData: UpdateAssetProfileDto = {
      assetClass: this.assetProfileForm.controls['assetClass'].value,
      assetSubClass: this.assetProfileForm.controls['assetSubClass'].value,
      comment: this.assetProfileForm.controls['comment'].value ?? null,
      name: this.assetProfileForm.controls['name'].value,
      tags: this.assetProfileForm.controls['tags'].value,
      scraperConfiguration,
      symbolMapping
    };

    this.adminService
      .patchAssetProfile({
        ...assetProfileData,
        dataSource: this.data.dataSource,
        symbol: this.data.symbol
      })
      .subscribe(() => {
        this.initialize();
      });
  }

  public onUnsetBenchmark({ dataSource, symbol }: UniqueAsset) {
    this.dataService
      .deleteBenchmark({ dataSource, symbol })
      .pipe(takeUntil(this.unsubscribeSubject))
      .subscribe(() => {
        this.dataService.updateInfo();

        this.isBenchmark = false;

        this.changeDetectorRef.markForCheck();
      });
  }

  public onRemoveTag(aTag: Tag) {
    this.assetProfileForm.controls['tags'].setValue(
      this.assetProfileForm.controls['tags'].value.filter(({ id }) => {
        return id !== aTag.id;
      })
    );
  }

  public onAddTag(event: MatAutocompleteSelectedEvent) {
    this.assetProfileForm.controls['tags'].setValue([
      ...(this.assetProfileForm.controls['tags'].value ?? []),
      this.HoldingTags.find(({ id }) => {
        return id === event.option.value;
      })
    ]);
    this.tagInput.nativeElement.value = '';
  }

  public ngOnDestroy() {
    this.unsubscribeSubject.next();
    this.unsubscribeSubject.complete();
  }
}<|MERGE_RESOLUTION|>--- conflicted
+++ resolved
@@ -153,11 +153,8 @@
           assetClass: this.assetProfile.assetClass ?? null,
           assetSubClass: this.assetProfile.assetSubClass ?? null,
           comment: this.assetProfile?.comment ?? '',
-<<<<<<< HEAD
           tags: this.assetProfile?.tags,
-=======
           name: this.assetProfile.name ?? this.assetProfile.symbol,
->>>>>>> 78b8eb34
           scraperConfiguration: JSON.stringify(
             this.assetProfile?.scraperConfiguration ?? {}
           ),
