--- conflicted
+++ resolved
@@ -24,11 +24,8 @@
   Inject,
   OnDestroy,
   OnInit,
-<<<<<<< HEAD
-  ViewChild
-=======
+  ViewChild,
   signal
->>>>>>> f92c8777
 } from '@angular/core';
 import { FormBuilder, FormControl, Validators } from '@angular/forms';
 import { MatAutocompleteSelectedEvent } from '@angular/material/autocomplete';
@@ -75,11 +72,8 @@
       csvString: ''
     }),
     name: ['', Validators.required],
-<<<<<<< HEAD
     tags: new FormControl<Tag[]>(undefined),
     tagsDisconnected: new FormControl<Tag[]>(undefined),
-    scraperConfiguration: '',
-=======
     scraperConfiguration: this.formBuilder.group({
       defaultMarketPrice: null,
       headers: JSON.stringify({}),
@@ -88,7 +82,6 @@
       selector: '',
       url: ''
     }),
->>>>>>> f92c8777
     sectors: '',
     symbolMapping: '',
     url: ''
