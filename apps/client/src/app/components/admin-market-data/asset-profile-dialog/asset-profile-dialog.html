<<<<<<< HEAD
<div class="d-flex flex-column h-100">
  <div class="d-flex mb-3">
    <h1 class="flex-grow-1 m-0" mat-dialog-title>
      {{ assetProfile?.name ?? data.symbol }}
    </h1>
    <button
      class="mx-1 no-min-width px-2"
      mat-button
      type="button"
      [matMenuTriggerFor]="assetProfileActionsMenu"
      (click)="$event.stopPropagation()"
    >
      <ion-icon name="ellipsis-vertical" />
    </button>
    <mat-menu
      #assetProfileActionsMenu="matMenu"
      class="no-max-width"
      xPosition="before"
    >
      <button mat-menu-item type="button" (click)="initialize()">
        <ng-container i18n>Refresh</ng-container>
      </button>
      <button
        mat-menu-item
        type="button"
        [disabled]="
          assetProfileForm.dirty || !assetProfileForm.controls.isActive.value
        "
        [matMenuTriggerFor]="gatherHistoricalMarketDataMenu"
        (click)="
          onGatherSymbol({ dataSource: data.dataSource, symbol: data.symbol })
        "
      >
        <ng-container i18n>Gather Historical Market Data</ng-container>
      </button>
      <mat-menu #gatherHistoricalMarketDataMenu="matMenu">
        @for (dateRange of dateRangeOptions; track dateRange.value) {
          <button
            mat-menu-item
            type="button"
            (click)="
              onGatherSymbol({
                dataSource: data.dataSource,
                range: dateRange.value,
                symbol: data.symbol
              })
            "
          >
            {{ dateRange.label }}
          </button>
        }
      </mat-menu>
      <button
        mat-menu-item
        type="button"
        [disabled]="
          assetProfileForm.dirty || !assetProfileForm.controls.isActive.value
        "
        (click)="
          onGatherSymbolMissingOnly({
            dataSource: data.dataSource,
            symbol: data.symbol
          })
        "
      >
        <ng-container i18n>Gather Missing Historical Data</ng-container>
      </button>
      <button
        mat-menu-item
        type="button"
        [disabled]="assetProfileForm.dirty"
        (click)="
          onGatherProfileDataBySymbol({
            dataSource: data.dataSource,
            symbol: data.symbol
          })
        "
      >
        <ng-container i18n>Gather Profile Data</ng-container>
      </button>
      <hr class="m-0" />
      <button
        mat-menu-item
        type="button"
        [disabled]="
          !adminMarketDataService.hasPermissionToDeleteAssetProfile({
            activitiesCount: assetProfile?.activitiesCount,
            isBenchmark: isBenchmark,
            symbol: data.symbol
          })
        "
        (click)="
          onDeleteProfileData({
            dataSource: data.dataSource,
            symbol: data.symbol
          })
        "
      >
        <ng-container i18n>Delete</ng-container>
      </button>
    </mat-menu>
  </div>

  <div class="flex-grow-1" mat-dialog-content>
    <gf-line-chart
      class="mb-4"
      [colorScheme]="user?.settings?.colorScheme"
      [historicalDataItems]="historicalDataItems"
      [isAnimated]="true"
      [label]="
        isUUID(data.symbol) ? (assetProfile?.name ?? data.symbol) : data.symbol
      "
      [locale]="data.locale"
      [showXAxis]="true"
      [showYAxis]="true"
    />

    <mat-tab-group
      animationDuration="0ms"
      [dynamicHeight]="true"
      [mat-stretch-tabs]="false"
    >
      <mat-tab>
        <ng-template mat-tab-label>
          <ion-icon name="reader-outline" />
          <div class="d-none d-sm-block ml-2" i18n>Overview</div>
        </ng-template>
        <div class="container mt-3 p-0">
          <div class="row w-100">
            @if (isEditAssetProfileIdentifierMode) {
              <div class="col-12 mb-4">
                <form
                  class="align-items-center d-flex"
                  [formGroup]="assetProfileIdentifierForm"
                  (keyup.enter)="
                    assetProfileIdentifierForm.valid &&
                      onSubmitAssetProfileIdentifierForm()
                  "
                  (ngSubmit)="onSubmitAssetProfileIdentifierForm()"
                >
                  <mat-form-field
                    appearance="outline"
                    class="gf-spacer without-hint"
                  >
                    <mat-label i18n>Name, symbol or ISIN</mat-label>
                    <gf-symbol-autocomplete
                      formControlName="assetProfileIdentifier"
                      [includeIndices]="true"
                    />
                  </mat-form-field>
                  <button
                    class="ml-2 no-min-width px-2"
                    color="primary"
                    mat-flat-button
                    type="submit"
                    [disabled]="
                      assetProfileIdentifierForm.hasError(
                        'invalidData',
                        'assetProfileIdentifier'
                      ) ||
                      assetProfileIdentifierForm.hasError(
                        'equalsPreviousProfileIdentifier'
                      )
                    "
                  >
                    <ng-container i18n>Apply</ng-container>
                  </button>
                  <button
                    class="ml-2 no-min-width px-2"
                    mat-button
                    type="button"
                    (click)="onCancelEditAssetProfileIdentifierMode()"
                  >
                    <ng-container i18n>Cancel</ng-container>
                  </button>
                </form>
              </div>
            } @else {
              <div class="col-6 mb-3">
                <gf-value i18n size="medium" [value]="assetProfile?.symbol"
                  >Symbol</gf-value
                >
              </div>
              <div class="col-6 mb-3">
                <gf-value
                  i18n
                  size="medium"
                  [value]="
                    assetProfile?.dataProviderInfo?.name ??
                    assetProfile?.dataSource
                  "
                  >Data Source</gf-value
                >
                <div
                  class="edit-asset-profile-identifier-container position-absolute"
                >
                  <button
                    class="h-100 no-min-width px-2"
                    mat-button
                    type="button"
                    [disabled]="!canSaveAssetProfileIdentifier"
                    [ngClass]="{
                      'd-none': !canEditAssetProfileIdentifier
                    }"
                    (click)="onSetEditAssetProfileIdentifierMode()"
                  >
                    <ion-icon name="create-outline" />
                  </button>
                </div>
              </div>
            }
            <div class="col-6 mb-3">
              <gf-value i18n size="medium" [value]="assetProfile?.currency"
                >Currency</gf-value
              >
            </div>
            <div class="col-6 mb-3"></div>
            <div class="col-6 mb-3">
              <gf-value
                i18n
                size="medium"
                [isDate]="assetProfile?.dateOfFirstActivity ? true : false"
                [locale]="data.locale"
                [value]="assetProfile?.dateOfFirstActivity ?? '-'"
                >First Activity</gf-value
              >
            </div>
            <div class="col-6 mb-3">
              <gf-value
                i18n
                size="medium"
                [locale]="data.locale"
                [value]="assetProfile?.activitiesCount"
                >Activities</gf-value
              >
            </div>
            <div class="col-6 mb-3">
              <gf-value
                i18n
                size="medium"
                [hidden]="!assetClassLabel"
                [value]="assetClassLabel"
                >Asset Class</gf-value
              >
            </div>
            <div class="col-6 mb-3">
              <gf-value
                i18n
                size="medium"
                [hidden]="!assetSubClassLabel"
                [value]="assetSubClassLabel"
                >Asset Sub Class</gf-value
              >
            </div>
            @if (
              assetProfile?.countries?.length > 0 ||
              assetProfile?.sectors?.length > 0
            ) {
              @if (
                assetProfile?.countries?.length === 1 &&
                assetProfile?.sectors?.length === 1
              ) {
                @if (assetProfile?.sectors?.length === 1) {
                  <div class="col-6 mb-3">
                    <gf-value
                      i18n
                      size="medium"
                      [locale]="data.locale"
                      [value]="assetProfile?.sectors[0].name"
                      >Sector</gf-value
                    >
                  </div>
                }
                @if (assetProfile?.countries?.length === 1) {
                  <div class="col-6 mb-3">
                    <gf-value
                      i18n
                      size="medium"
                      [locale]="data.locale"
                      [value]="assetProfile?.countries[0].name"
                      >Country</gf-value
                    >
                  </div>
                }
              } @else {
                <div class="col-md-6 mb-3">
                  <div class="h5" i18n>Sectors</div>
                  <gf-portfolio-proportion-chart
                    [colorScheme]="data.colorScheme"
                    [data]="sectors"
                    [isInPercent]="true"
                    [keys]="['name']"
                    [maxItems]="10"
                  />
                </div>
                <div class="col-md-6 mb-3">
                  <div class="h5" i18n>Countries</div>
                  <gf-portfolio-proportion-chart
                    [colorScheme]="data.colorScheme"
                    [data]="countries"
                    [isInPercent]="true"
                    [keys]="['name']"
                    [maxItems]="10"
                  />
                </div>
              }
            }
          </div>
          <form
            #assetProfileFormElement
            [formGroup]="assetProfileForm"
            (keyup.enter)="assetProfileForm.valid && onSubmitAssetProfileForm()"
            (ngSubmit)="onSubmitAssetProfileForm()"
          >
            <div class="mt-3">
              <mat-form-field appearance="outline" class="w-100 without-hint">
                <mat-label i18n>Name</mat-label>
                <input formControlName="name" matInput type="text" />
              </mat-form-field>
            </div>
            @if (assetProfile?.dataSource === 'MANUAL') {
              <div class="mt-3">
                <mat-form-field appearance="outline" class="w-100 without-hint">
                  <mat-label i18n>Currency</mat-label>
                  <gf-currency-selector
                    formControlName="currency"
                    [currencies]="currencies"
                  />
                </mat-form-field>
              </div>
            }
            <div class="mt-3">
              <mat-form-field appearance="outline" class="w-100 without-hint">
                <mat-label i18n>Asset Class</mat-label>
                <mat-select formControlName="assetClass">
                  <mat-option [value]="null" />
                  @for (
                    assetClassOption of assetClassOptions;
                    track assetClassOption.id
                  ) {
                    <mat-option [value]="assetClassOption.id">{{
                      assetClassOption.label
                    }}</mat-option>
                  }
                </mat-select>
              </mat-form-field>
            </div>
            <div class="mt-3">
              <mat-form-field appearance="outline" class="w-100">
                <mat-label i18n>Tags</mat-label>
                <mat-chip-grid #tagsChipList>
                  <mat-chip-row
                    *ngFor="let tag of assetProfileForm.controls['tags']?.value"
                    matChipRemove
                    [removable]="true"
                    (removed)="onRemoveTag(tag)"
                  >
                    {{ tag.name }}
                    <ion-icon
                      class="ml-2"
                      matPrefix
                      name="close-outline"
                    ></ion-icon>
                  </mat-chip-row>
                  <input
                    #tagInput
                    name="close-outline"
                    [matAutocomplete]="autocompleteTags"
                    [matChipInputFor]="tagsChipList"
                    [matChipInputSeparatorKeyCodes]="separatorKeysCodes"
                  />
                </mat-chip-grid>
                <mat-autocomplete
                  #autocompleteTags="matAutocomplete"
                  (optionSelected)="onAddTag($event)"
                >
                  <mat-option *ngFor="let tag of HoldingTags" [value]="tag.id">
                    {{ tag.name }}
                  </mat-option>
                </mat-autocomplete>
              </mat-form-field>
            </div>
            <div class="mt-3">
              <mat-form-field appearance="outline" class="w-100 without-hint">
                <mat-label i18n>Asset Sub Class</mat-label>
                <mat-select formControlName="assetSubClass">
                  <mat-option [value]="null" />
                  @for (
                    assetSubClassOption of assetSubClassOptions;
                    track assetSubClassOption.id
                  ) {
                    <mat-option [value]="assetSubClassOption.id">{{
                      assetSubClassOption.label
                    }}</mat-option>
                  }
                </mat-select>
              </mat-form-field>
            </div>
            <div class="d-flex my-3">
              <div class="w-50">
                <mat-checkbox
                  color="primary"
                  [checked]="isBenchmark"
                  [disabled]="isEditAssetProfileIdentifierMode"
                  (change)="
                    isBenchmark
                      ? onUnsetBenchmark({
                          dataSource: data.dataSource,
                          symbol: data.symbol
                        })
                      : onSetBenchmark({
                          dataSource: data.dataSource,
                          symbol: data.symbol
                        })
                  "
                >
                  <ng-container i18n>Include in</ng-container>
                  <ng-container>&nbsp;</ng-container>
                  <ng-container i18n>Benchmark</ng-container>
                  <ng-container> / </ng-container>
                  <ng-container i18n>Markets</ng-container>
                </mat-checkbox>
              </div>
            </div>
            <div class="mt-3">
              <mat-form-field appearance="outline" class="w-100">
                <mat-label i18n>Symbol Mapping</mat-label>
                <textarea
                  cdkTextareaAutosize
                  formControlName="symbolMapping"
                  matInput
                  type="text"
                ></textarea>
              </mat-form-field>
            </div>
            @if (assetProfile?.dataSource === 'MANUAL') {
              <div class="mb-3">
                <mat-accordion class="my-3">
                  <mat-expansion-panel
                    class="shadow-none"
                    [expanded]="
                      assetProfileForm.controls.scraperConfiguration.controls
                        .selector.value !== '' &&
                      assetProfileForm.controls.scraperConfiguration.controls
                        .url.value !== ''
                    "
                    (closed)="scraperConfiguationIsExpanded.set(false)"
                    (opened)="scraperConfiguationIsExpanded.set(true)"
                  >
                    <mat-expansion-panel-header class="p-0 pr-3">
                      <mat-panel-title class="font-weight-bold" i18n
                        >Scraper Configuration</mat-panel-title
                      >
                    </mat-expansion-panel-header>
                    <div formGroupName="scraperConfiguration">
                      <div class="mt-3">
                        <mat-form-field
                          appearance="outline"
                          class="w-100 without-hint"
                        >
                          <mat-label i18n>Default Market Price</mat-label>
                          <input
                            formControlName="defaultMarketPrice"
                            matInput
                            type="number"
                          />
                        </mat-form-field>
                      </div>
                      <div class="mt-3">
                        <mat-form-field
                          appearance="outline"
                          class="w-100 without-hint"
                        >
                          <mat-label i18n>HTTP Request Headers</mat-label>
                          <textarea
                            cdkTextareaAutosize
                            formControlName="headers"
                            matInput
                            type="text"
                            [matAutocomplete]="auto"
                          ></textarea>
                        </mat-form-field>
                      </div>
                      <div class="mt-3">
                        <mat-form-field
                          appearance="outline"
                          class="w-100 without-hint"
                        >
                          <mat-label i18n>Locale</mat-label>
                          <input
                            formControlName="locale"
                            matInput
                            type="text"
                          />
                        </mat-form-field>
                      </div>
                      <div class="mt-3">
                        <mat-form-field
                          appearance="outline"
                          class="w-100 without-hint"
                        >
                          <mat-label i18n>Mode</mat-label>
                          <mat-select formControlName="mode">
                            @for (modeValue of modeValues; track modeValue) {
                              <mat-option [value]="modeValue.value">{{
                                modeValue.viewValue
                              }}</mat-option>
                            }
                          </mat-select>
                        </mat-form-field>
                      </div>
                      <div class="mt-3">
                        <mat-form-field
                          appearance="outline"
                          class="w-100 without-hint"
                        >
                          <mat-label>
                            <ng-container i18n>Selector</ng-container>*
                          </mat-label>
                          <textarea
                            cdkTextareaAutosize
                            formControlName="selector"
                            matInput
                            type="text"
                          ></textarea>
                        </mat-form-field>
                      </div>
                      <div class="mt-3">
                        <mat-form-field
                          appearance="outline"
                          class="w-100 without-hint"
                        >
                          <mat-label>
                            <ng-container i18n>Url</ng-container>*
                          </mat-label>
                          <input formControlName="url" matInput type="text" />
                        </mat-form-field>
                      </div>
                      <div class="my-3 text-right">
                        <button
                          color="accent"
                          mat-flat-button
                          type="button"
                          [disabled]="
                            assetProfileForm.controls.scraperConfiguration
                              .controls.selector.value === '' ||
                            assetProfileForm.controls.scraperConfiguration
                              .controls.url.value === ''
                          "
                          (click)="onTestMarketData()"
                        >
                          <ng-container i18n>Test</ng-container>
                        </button>
                      </div>
                    </div>
                  </mat-expansion-panel>
                </mat-accordion>
              </div>
            }
            @if (assetProfile?.dataSource === 'MANUAL') {
              <div>
                <mat-form-field appearance="outline" class="w-100">
                  <mat-label i18n>Sectors</mat-label>
                  <textarea
                    cdkTextareaAutosize
                    formControlName="sectors"
                    matInput
                    type="text"
                  ></textarea>
                </mat-form-field>
              </div>
              <div>
                <mat-form-field appearance="outline" class="w-100">
                  <mat-label i18n>Countries</mat-label>
                  <textarea
                    cdkTextareaAutosize
                    formControlName="countries"
                    matInput
                    type="text"
                  ></textarea>
                </mat-form-field>
              </div>
            }
            <div>
              <mat-form-field appearance="outline" class="w-100 without-hint">
                <mat-label i18n>Url</mat-label>
                <input formControlName="url" matInput type="text" />
                @if (assetProfileForm.get('url').value) {
                  <gf-entity-logo
                    class="mr-3"
                    matSuffix
                    [url]="assetProfileForm.get('url').value"
                  />
                }
              </mat-form-field>
            </div>
            <div class="mt-3">
              <mat-form-field appearance="outline" class="w-100">
                <mat-label i18n>Note</mat-label>
                <textarea
                  cdkAutosizeMinRows="2"
                  cdkTextareaAutosize
                  formControlName="comment"
                  matInput
                  (keyup.enter)="$event.stopPropagation()"
                ></textarea>
              </mat-form-field>
            </div>
          </form>
        </div>
      </mat-tab>
      <mat-tab>
        <ng-template mat-tab-label>
          <ion-icon name="server-outline" />
          <div class="d-none d-sm-block ml-2" i18n>Historical Market Data</div>
        </ng-template>
        <div class="container mt-3 p-0">
          <div class="no-gutters row w-100">
            <div class="col-12">
              <gf-historical-market-data-editor
                [currency]="assetProfile?.currency"
                [dataSource]="data.dataSource"
                [dateOfFirstActivity]="assetProfile?.dateOfFirstActivity"
                [locale]="data.locale"
                [marketData]="marketDataItems"
                [symbol]="data.symbol"
                [user]="user"
                (marketDataChanged)="onMarketDataChanged($event)"
              />
            </div>
          </div>
        </div>
      </mat-tab>
    </mat-tab-group>
  </div>

  <div class="d-flex" mat-dialog-actions>
    <div class="gf-spacer">
      <mat-checkbox
        color="primary"
        [checked]="isDataGatheringEnabled && (assetProfile?.isActive ?? false)"
        [disabled]="!isDataGatheringEnabled || isEditAssetProfileIdentifierMode"
        (change)="onToggleIsActive($event)"
      >
        <ng-container i18n>Data Gathering</ng-container>
      </mat-checkbox>
    </div>
    <button mat-button type="button" (click)="onClose()">
      @if (assetProfileForm.dirty) {
        <ng-container i18n>Cancel</ng-container>
      } @else {
        <ng-container i18n>Close</ng-container>
      }
    </button>
    <button
      color="primary"
      mat-flat-button
      [disabled]="!(assetProfileForm.dirty && assetProfileForm.valid)"
      (click)="onTriggerSubmitAssetProfileForm()"
    >
      <ng-container i18n>Save</ng-container>
    </button>
  </div>
</div>
=======
<div class="d-flex flex-column h-100">
  <div class="d-flex mb-3">
    <h1 class="flex-grow-1 m-0" mat-dialog-title>
      {{ assetProfile?.name ?? data.symbol }}
    </h1>
    <button
      class="mx-1 no-min-width px-2"
      mat-button
      type="button"
      [matMenuTriggerFor]="assetProfileActionsMenu"
      (click)="$event.stopPropagation()"
    >
      <ion-icon name="ellipsis-vertical" />
    </button>
    <mat-menu
      #assetProfileActionsMenu="matMenu"
      class="no-max-width"
      xPosition="before"
    >
      <button mat-menu-item type="button" (click)="initialize()">
        <ng-container i18n>Refresh</ng-container>
      </button>
      <button
        mat-menu-item
        type="button"
        [disabled]="
          assetProfileForm.dirty || !assetProfileForm.controls.isActive.value
        "
        [matMenuTriggerFor]="gatherHistoricalMarketDataMenu"
        (click)="
          onGatherSymbol({ dataSource: data.dataSource, symbol: data.symbol })
        "
      >
        <ng-container i18n>Gather Historical Market Data</ng-container>
      </button>
      <mat-menu #gatherHistoricalMarketDataMenu="matMenu">
        @for (dateRange of dateRangeOptions; track dateRange.value) {
          <button
            mat-menu-item
            type="button"
            (click)="
              onGatherSymbol({
                dataSource: data.dataSource,
                range: dateRange.value,
                symbol: data.symbol
              })
            "
          >
            {{ dateRange.label }}
          </button>
        }
      </mat-menu>
      <button
        mat-menu-item
        type="button"
        [disabled]="
          assetProfileForm.dirty || !assetProfileForm.controls.isActive.value
        "
        (click)="
          onGatherProfileDataBySymbol({
            dataSource: data.dataSource,
            symbol: data.symbol
          })
        "
      >
        <ng-container i18n>Gather Profile Data</ng-container>
      </button>
      <hr class="m-0" />
      <button
        mat-menu-item
        type="button"
        [disabled]="
          !adminMarketDataService.hasPermissionToDeleteAssetProfile({
            activitiesCount: assetProfile?.activitiesCount,
            isBenchmark: isBenchmark,
            symbol: data.symbol,
            watchedByCount: assetProfile?.watchedByCount
          })
        "
        (click)="
          onDeleteProfileData({
            dataSource: data.dataSource,
            symbol: data.symbol
          })
        "
      >
        <ng-container i18n>Delete</ng-container>
      </button>
    </mat-menu>
  </div>

  <div class="flex-grow-1" mat-dialog-content>
    <gf-line-chart
      class="mb-4"
      [colorScheme]="user?.settings?.colorScheme"
      [historicalDataItems]="historicalDataItems"
      [isAnimated]="true"
      [label]="
        isUUID(data.symbol) ? (assetProfile?.name ?? data.symbol) : data.symbol
      "
      [locale]="data.locale"
      [showXAxis]="true"
      [showYAxis]="true"
    />

    <mat-tab-group
      animationDuration="0ms"
      [dynamicHeight]="true"
      [mat-stretch-tabs]="false"
    >
      <mat-tab>
        <ng-template mat-tab-label>
          <ion-icon name="reader-outline" />
          <div class="d-none d-sm-block ml-2" i18n>Overview</div>
        </ng-template>
        <div class="container mt-3 p-0">
          <div class="row w-100">
            @if (isEditAssetProfileIdentifierMode) {
              <div class="col-12 mb-4">
                <form
                  class="align-items-center d-flex"
                  [formGroup]="assetProfileIdentifierForm"
                  (keyup.enter)="
                    assetProfileIdentifierForm.valid &&
                      onSubmitAssetProfileIdentifierForm()
                  "
                  (ngSubmit)="onSubmitAssetProfileIdentifierForm()"
                >
                  <mat-form-field
                    appearance="outline"
                    class="gf-spacer without-hint"
                  >
                    <mat-label i18n>Name, symbol or ISIN</mat-label>
                    <gf-symbol-autocomplete
                      formControlName="assetProfileIdentifier"
                      [includeIndices]="true"
                    />
                  </mat-form-field>
                  <button
                    class="ml-2 no-min-width px-2"
                    color="primary"
                    mat-flat-button
                    type="submit"
                    [disabled]="
                      assetProfileIdentifierForm.hasError(
                        'invalidData',
                        'assetProfileIdentifier'
                      ) ||
                      assetProfileIdentifierForm.hasError(
                        'equalsPreviousProfileIdentifier'
                      )
                    "
                  >
                    <ng-container i18n>Apply</ng-container>
                  </button>
                  <button
                    class="ml-2 no-min-width px-2"
                    mat-button
                    type="button"
                    (click)="onCancelEditAssetProfileIdentifierMode()"
                  >
                    <ng-container i18n>Cancel</ng-container>
                  </button>
                </form>
              </div>
            } @else {
              <div class="col-6 mb-3">
                <gf-value i18n size="medium" [value]="assetProfile?.symbol"
                  >Symbol</gf-value
                >
              </div>
              <div class="col-6 mb-3">
                <gf-value
                  i18n
                  size="medium"
                  [value]="
                    assetProfile?.dataProviderInfo?.name ??
                    assetProfile?.dataSource
                  "
                  >Data Source</gf-value
                >
                <div
                  class="edit-asset-profile-identifier-container position-absolute"
                >
                  <button
                    class="h-100 no-min-width px-2"
                    mat-button
                    type="button"
                    [disabled]="!canSaveAssetProfileIdentifier"
                    (click)="onSetEditAssetProfileIdentifierMode()"
                  >
                    <ion-icon name="create-outline" />
                  </button>
                </div>
              </div>
            }
            <div class="col-6 mb-3">
              <gf-value i18n size="medium" [value]="assetProfile?.currency"
                >Currency</gf-value
              >
            </div>
            <div class="col-6 mb-3">
              <gf-value
                size="medium"
                [hidden]="!assetProfile?.isin"
                [value]="assetProfile?.isin"
                >ISIN</gf-value
              >
            </div>
            <div class="col-6 mb-3">
              <gf-value
                i18n
                size="medium"
                [isDate]="assetProfile?.dateOfFirstActivity ? true : false"
                [locale]="data.locale"
                [value]="assetProfile?.dateOfFirstActivity ?? '-'"
                >First Activity</gf-value
              >
            </div>
            <div class="col-6 mb-3">
              <gf-value
                i18n
                size="medium"
                [locale]="data.locale"
                [value]="assetProfile?.activitiesCount"
                >Activities</gf-value
              >
            </div>
            <div class="col-6 mb-3">
              <gf-value
                i18n
                size="medium"
                [hidden]="!assetClassLabel"
                [value]="assetClassLabel"
                >Asset Class</gf-value
              >
            </div>
            <div class="col-6 mb-3">
              <gf-value
                i18n
                size="medium"
                [hidden]="!assetSubClassLabel"
                [value]="assetSubClassLabel"
                >Asset Sub Class</gf-value
              >
            </div>
            @if (
              assetProfile?.countries?.length > 0 ||
              assetProfile?.sectors?.length > 0
            ) {
              @if (
                assetProfile?.countries?.length === 1 &&
                assetProfile?.sectors?.length === 1
              ) {
                @if (assetProfile?.sectors?.length === 1) {
                  <div class="col-6 mb-3">
                    <gf-value
                      i18n
                      size="medium"
                      [locale]="data.locale"
                      [value]="assetProfile?.sectors[0].name"
                      >Sector</gf-value
                    >
                  </div>
                }
                @if (assetProfile?.countries?.length === 1) {
                  <div class="col-6 mb-3">
                    <gf-value
                      i18n
                      size="medium"
                      [locale]="data.locale"
                      [value]="assetProfile?.countries[0].name"
                      >Country</gf-value
                    >
                  </div>
                }
              } @else {
                <div class="col-md-6 mb-3">
                  <div class="h5" i18n>Sectors</div>
                  <gf-portfolio-proportion-chart
                    [colorScheme]="data.colorScheme"
                    [data]="sectors"
                    [isInPercent]="true"
                    [keys]="['name']"
                    [maxItems]="10"
                  />
                </div>
                <div class="col-md-6 mb-3">
                  <div class="h5" i18n>Countries</div>
                  <gf-portfolio-proportion-chart
                    [colorScheme]="data.colorScheme"
                    [data]="countries"
                    [isInPercent]="true"
                    [keys]="['name']"
                    [maxItems]="10"
                  />
                </div>
              }
            }
          </div>
          <form
            #assetProfileFormElement
            [formGroup]="assetProfileForm"
            (keyup.enter)="assetProfileForm.valid && onSubmitAssetProfileForm()"
            (ngSubmit)="onSubmitAssetProfileForm()"
          >
            <div class="mt-3">
              <mat-form-field appearance="outline" class="w-100 without-hint">
                <mat-label i18n>Name</mat-label>
                <input formControlName="name" matInput type="text" />
              </mat-form-field>
            </div>
            @if (assetProfile?.dataSource === 'MANUAL') {
              <div class="mt-3">
                <mat-form-field appearance="outline" class="w-100 without-hint">
                  <mat-label i18n>Currency</mat-label>
                  <gf-currency-selector
                    formControlName="currency"
                    [currencies]="currencies"
                  />
                </mat-form-field>
              </div>
            }
            <div class="mt-3">
              <mat-form-field appearance="outline" class="w-100 without-hint">
                <mat-label i18n>Asset Class</mat-label>
                <mat-select formControlName="assetClass">
                  <mat-option [value]="null" />
                  @for (
                    assetClassOption of assetClassOptions;
                    track assetClassOption.id
                  ) {
                    <mat-option [value]="assetClassOption.id">{{
                      assetClassOption.label
                    }}</mat-option>
                  }
                </mat-select>
              </mat-form-field>
            </div>
            <div class="mt-3">
              <mat-form-field appearance="outline" class="w-100 without-hint">
                <mat-label i18n>Asset Sub Class</mat-label>
                <mat-select formControlName="assetSubClass">
                  <mat-option [value]="null" />
                  @for (
                    assetSubClassOption of assetSubClassOptions;
                    track assetSubClassOption.id
                  ) {
                    <mat-option [value]="assetSubClassOption.id">{{
                      assetSubClassOption.label
                    }}</mat-option>
                  }
                </mat-select>
              </mat-form-field>
            </div>
            <div class="d-flex my-3">
              <div class="w-50">
                <mat-checkbox
                  color="primary"
                  [checked]="isBenchmark"
                  [disabled]="isEditAssetProfileIdentifierMode"
                  (change)="
                    isBenchmark
                      ? onUnsetBenchmark({
                          dataSource: data.dataSource,
                          symbol: data.symbol
                        })
                      : onSetBenchmark({
                          dataSource: data.dataSource,
                          symbol: data.symbol
                        })
                  "
                >
                  <ng-container i18n>Include in</ng-container>
                  <ng-container>&nbsp;</ng-container>
                  <ng-container i18n>Benchmark</ng-container>
                  <ng-container> / </ng-container>
                  <ng-container i18n>Markets</ng-container>
                </mat-checkbox>
              </div>
            </div>
            <div class="mt-3">
              <mat-form-field appearance="outline" class="w-100">
                <mat-label i18n>Symbol Mapping</mat-label>
                <textarea
                  cdkTextareaAutosize
                  formControlName="symbolMapping"
                  matInput
                  type="text"
                ></textarea>
              </mat-form-field>
            </div>
            @if (assetProfile?.dataSource === 'MANUAL') {
              <div class="mb-3">
                <mat-accordion class="my-3">
                  <mat-expansion-panel
                    class="shadow-none"
                    [expanded]="
                      assetProfileForm.controls.scraperConfiguration.controls
                        .selector.value !== '' &&
                      assetProfileForm.controls.scraperConfiguration.controls
                        .url.value !== ''
                    "
                    (closed)="scraperConfiguationIsExpanded.set(false)"
                    (opened)="scraperConfiguationIsExpanded.set(true)"
                  >
                    <mat-expansion-panel-header class="p-0 pr-3">
                      <mat-panel-title class="font-weight-bold" i18n
                        >Scraper Configuration</mat-panel-title
                      >
                    </mat-expansion-panel-header>
                    <div formGroupName="scraperConfiguration">
                      <div class="mt-3">
                        <mat-form-field
                          appearance="outline"
                          class="w-100 without-hint"
                        >
                          <mat-label i18n>Default Market Price</mat-label>
                          <input
                            formControlName="defaultMarketPrice"
                            matInput
                            type="number"
                          />
                        </mat-form-field>
                      </div>
                      <div class="mt-3">
                        <mat-form-field
                          appearance="outline"
                          class="w-100 without-hint"
                        >
                          <mat-label i18n>HTTP Request Headers</mat-label>
                          <textarea
                            cdkTextareaAutosize
                            formControlName="headers"
                            matInput
                            type="text"
                            [matAutocomplete]="auto"
                          ></textarea>
                        </mat-form-field>
                      </div>
                      <div class="mt-3">
                        <mat-form-field
                          appearance="outline"
                          class="w-100 without-hint"
                        >
                          <mat-label i18n>Locale</mat-label>
                          <input
                            formControlName="locale"
                            matInput
                            type="text"
                          />
                        </mat-form-field>
                      </div>
                      <div class="mt-3">
                        <mat-form-field
                          appearance="outline"
                          class="w-100 without-hint"
                        >
                          <mat-label i18n>Mode</mat-label>
                          <mat-select formControlName="mode">
                            @for (modeValue of modeValues; track modeValue) {
                              <mat-option [value]="modeValue.value">{{
                                modeValue.viewValue
                              }}</mat-option>
                            }
                          </mat-select>
                        </mat-form-field>
                      </div>
                      <div class="mt-3">
                        <mat-form-field
                          appearance="outline"
                          class="w-100 without-hint"
                        >
                          <mat-label>
                            <ng-container i18n>Selector</ng-container>*
                          </mat-label>
                          <textarea
                            cdkTextareaAutosize
                            formControlName="selector"
                            matInput
                            type="text"
                          ></textarea>
                        </mat-form-field>
                      </div>
                      <div class="mt-3">
                        <mat-form-field
                          appearance="outline"
                          class="w-100 without-hint"
                        >
                          <mat-label>
                            <ng-container i18n>Url</ng-container>*
                          </mat-label>
                          <input formControlName="url" matInput type="text" />
                        </mat-form-field>
                      </div>
                      <div class="my-3 text-right">
                        <button
                          color="accent"
                          mat-flat-button
                          type="button"
                          [disabled]="
                            assetProfileForm.controls.scraperConfiguration
                              .controls.selector.value === '' ||
                            assetProfileForm.controls.scraperConfiguration
                              .controls.url.value === ''
                          "
                          (click)="onTestMarketData()"
                        >
                          <ng-container i18n>Test</ng-container>
                        </button>
                      </div>
                    </div>
                  </mat-expansion-panel>
                </mat-accordion>
              </div>
            }
            @if (assetProfile?.dataSource === 'MANUAL') {
              <div>
                <mat-form-field appearance="outline" class="w-100">
                  <mat-label i18n>Sectors</mat-label>
                  <textarea
                    cdkTextareaAutosize
                    formControlName="sectors"
                    matInput
                    type="text"
                  ></textarea>
                </mat-form-field>
              </div>
              <div>
                <mat-form-field appearance="outline" class="w-100">
                  <mat-label i18n>Countries</mat-label>
                  <textarea
                    cdkTextareaAutosize
                    formControlName="countries"
                    matInput
                    type="text"
                  ></textarea>
                </mat-form-field>
              </div>
            }
            <div>
              <mat-form-field appearance="outline" class="w-100 without-hint">
                <mat-label i18n>Url</mat-label>
                <input formControlName="url" matInput type="text" />
                @if (assetProfileForm.get('url').value) {
                  <gf-entity-logo
                    class="mr-3"
                    matSuffix
                    [url]="assetProfileForm.get('url').value"
                  />
                }
              </mat-form-field>
            </div>
            <div class="mt-3">
              <mat-form-field appearance="outline" class="w-100">
                <mat-label i18n>Note</mat-label>
                <textarea
                  cdkAutosizeMinRows="2"
                  cdkTextareaAutosize
                  formControlName="comment"
                  matInput
                  (keyup.enter)="$event.stopPropagation()"
                ></textarea>
              </mat-form-field>
            </div>
          </form>
        </div>
      </mat-tab>
      <mat-tab>
        <ng-template mat-tab-label>
          <ion-icon name="server-outline" />
          <div class="d-none d-sm-block ml-2" i18n>Historical Market Data</div>
        </ng-template>
        <div class="container mt-3 p-0">
          <div class="no-gutters row w-100">
            <div class="col-12">
              <gf-historical-market-data-editor
                [currency]="assetProfile?.currency"
                [dataSource]="data.dataSource"
                [dateOfFirstActivity]="assetProfile?.dateOfFirstActivity"
                [locale]="data.locale"
                [marketData]="marketDataItems"
                [symbol]="data.symbol"
                [user]="user"
                (marketDataChanged)="onMarketDataChanged($event)"
              />
            </div>
          </div>
        </div>
      </mat-tab>
    </mat-tab-group>
  </div>

  <div class="d-flex" mat-dialog-actions>
    <div class="gf-spacer">
      <mat-checkbox
        color="primary"
        [checked]="isDataGatheringEnabled && (assetProfile?.isActive ?? false)"
        [disabled]="!isDataGatheringEnabled || isEditAssetProfileIdentifierMode"
        (change)="onToggleIsActive($event)"
      >
        <ng-container i18n>Data Gathering</ng-container>
      </mat-checkbox>
    </div>
    <button mat-button type="button" (click)="onClose()">
      @if (assetProfileForm.dirty) {
        <ng-container i18n>Cancel</ng-container>
      } @else {
        <ng-container i18n>Close</ng-container>
      }
    </button>
    <button
      color="primary"
      mat-flat-button
      [disabled]="!(assetProfileForm.dirty && assetProfileForm.valid)"
      (click)="onTriggerSubmitAssetProfileForm()"
    >
      <ng-container i18n>Save</ng-container>
    </button>
  </div>
</div>
>>>>>>> 973b7ee5
<|MERGE_RESOLUTION|>--- conflicted
+++ resolved
@@ -1,1288 +1,669 @@
-<<<<<<< HEAD
-<div class="d-flex flex-column h-100">
-  <div class="d-flex mb-3">
-    <h1 class="flex-grow-1 m-0" mat-dialog-title>
-      {{ assetProfile?.name ?? data.symbol }}
-    </h1>
-    <button
-      class="mx-1 no-min-width px-2"
-      mat-button
-      type="button"
-      [matMenuTriggerFor]="assetProfileActionsMenu"
-      (click)="$event.stopPropagation()"
-    >
-      <ion-icon name="ellipsis-vertical" />
-    </button>
-    <mat-menu
-      #assetProfileActionsMenu="matMenu"
-      class="no-max-width"
-      xPosition="before"
-    >
-      <button mat-menu-item type="button" (click)="initialize()">
-        <ng-container i18n>Refresh</ng-container>
-      </button>
-      <button
-        mat-menu-item
-        type="button"
-        [disabled]="
-          assetProfileForm.dirty || !assetProfileForm.controls.isActive.value
-        "
-        [matMenuTriggerFor]="gatherHistoricalMarketDataMenu"
-        (click)="
-          onGatherSymbol({ dataSource: data.dataSource, symbol: data.symbol })
-        "
-      >
-        <ng-container i18n>Gather Historical Market Data</ng-container>
-      </button>
-      <mat-menu #gatherHistoricalMarketDataMenu="matMenu">
-        @for (dateRange of dateRangeOptions; track dateRange.value) {
-          <button
-            mat-menu-item
-            type="button"
-            (click)="
-              onGatherSymbol({
-                dataSource: data.dataSource,
-                range: dateRange.value,
-                symbol: data.symbol
-              })
-            "
-          >
-            {{ dateRange.label }}
-          </button>
-        }
-      </mat-menu>
-      <button
-        mat-menu-item
-        type="button"
-        [disabled]="
-          assetProfileForm.dirty || !assetProfileForm.controls.isActive.value
-        "
-        (click)="
-          onGatherSymbolMissingOnly({
-            dataSource: data.dataSource,
-            symbol: data.symbol
-          })
-        "
-      >
-        <ng-container i18n>Gather Missing Historical Data</ng-container>
-      </button>
-      <button
-        mat-menu-item
-        type="button"
-        [disabled]="assetProfileForm.dirty"
-        (click)="
-          onGatherProfileDataBySymbol({
-            dataSource: data.dataSource,
-            symbol: data.symbol
-          })
-        "
-      >
-        <ng-container i18n>Gather Profile Data</ng-container>
-      </button>
-      <hr class="m-0" />
-      <button
-        mat-menu-item
-        type="button"
-        [disabled]="
-          !adminMarketDataService.hasPermissionToDeleteAssetProfile({
-            activitiesCount: assetProfile?.activitiesCount,
-            isBenchmark: isBenchmark,
-            symbol: data.symbol
-          })
-        "
-        (click)="
-          onDeleteProfileData({
-            dataSource: data.dataSource,
-            symbol: data.symbol
-          })
-        "
-      >
-        <ng-container i18n>Delete</ng-container>
-      </button>
-    </mat-menu>
-  </div>
-
-  <div class="flex-grow-1" mat-dialog-content>
-    <gf-line-chart
-      class="mb-4"
-      [colorScheme]="user?.settings?.colorScheme"
-      [historicalDataItems]="historicalDataItems"
-      [isAnimated]="true"
-      [label]="
-        isUUID(data.symbol) ? (assetProfile?.name ?? data.symbol) : data.symbol
-      "
-      [locale]="data.locale"
-      [showXAxis]="true"
-      [showYAxis]="true"
-    />
-
-    <mat-tab-group
-      animationDuration="0ms"
-      [dynamicHeight]="true"
-      [mat-stretch-tabs]="false"
-    >
-      <mat-tab>
-        <ng-template mat-tab-label>
-          <ion-icon name="reader-outline" />
-          <div class="d-none d-sm-block ml-2" i18n>Overview</div>
-        </ng-template>
-        <div class="container mt-3 p-0">
-          <div class="row w-100">
-            @if (isEditAssetProfileIdentifierMode) {
-              <div class="col-12 mb-4">
-                <form
-                  class="align-items-center d-flex"
-                  [formGroup]="assetProfileIdentifierForm"
-                  (keyup.enter)="
-                    assetProfileIdentifierForm.valid &&
-                      onSubmitAssetProfileIdentifierForm()
-                  "
-                  (ngSubmit)="onSubmitAssetProfileIdentifierForm()"
-                >
-                  <mat-form-field
-                    appearance="outline"
-                    class="gf-spacer without-hint"
-                  >
-                    <mat-label i18n>Name, symbol or ISIN</mat-label>
-                    <gf-symbol-autocomplete
-                      formControlName="assetProfileIdentifier"
-                      [includeIndices]="true"
-                    />
-                  </mat-form-field>
-                  <button
-                    class="ml-2 no-min-width px-2"
-                    color="primary"
-                    mat-flat-button
-                    type="submit"
-                    [disabled]="
-                      assetProfileIdentifierForm.hasError(
-                        'invalidData',
-                        'assetProfileIdentifier'
-                      ) ||
-                      assetProfileIdentifierForm.hasError(
-                        'equalsPreviousProfileIdentifier'
-                      )
-                    "
-                  >
-                    <ng-container i18n>Apply</ng-container>
-                  </button>
-                  <button
-                    class="ml-2 no-min-width px-2"
-                    mat-button
-                    type="button"
-                    (click)="onCancelEditAssetProfileIdentifierMode()"
-                  >
-                    <ng-container i18n>Cancel</ng-container>
-                  </button>
-                </form>
-              </div>
-            } @else {
-              <div class="col-6 mb-3">
-                <gf-value i18n size="medium" [value]="assetProfile?.symbol"
-                  >Symbol</gf-value
-                >
-              </div>
-              <div class="col-6 mb-3">
-                <gf-value
-                  i18n
-                  size="medium"
-                  [value]="
-                    assetProfile?.dataProviderInfo?.name ??
-                    assetProfile?.dataSource
-                  "
-                  >Data Source</gf-value
-                >
-                <div
-                  class="edit-asset-profile-identifier-container position-absolute"
-                >
-                  <button
-                    class="h-100 no-min-width px-2"
-                    mat-button
-                    type="button"
-                    [disabled]="!canSaveAssetProfileIdentifier"
-                    [ngClass]="{
-                      'd-none': !canEditAssetProfileIdentifier
-                    }"
-                    (click)="onSetEditAssetProfileIdentifierMode()"
-                  >
-                    <ion-icon name="create-outline" />
-                  </button>
-                </div>
-              </div>
-            }
-            <div class="col-6 mb-3">
-              <gf-value i18n size="medium" [value]="assetProfile?.currency"
-                >Currency</gf-value
-              >
-            </div>
-            <div class="col-6 mb-3"></div>
-            <div class="col-6 mb-3">
-              <gf-value
-                i18n
-                size="medium"
-                [isDate]="assetProfile?.dateOfFirstActivity ? true : false"
-                [locale]="data.locale"
-                [value]="assetProfile?.dateOfFirstActivity ?? '-'"
-                >First Activity</gf-value
-              >
-            </div>
-            <div class="col-6 mb-3">
-              <gf-value
-                i18n
-                size="medium"
-                [locale]="data.locale"
-                [value]="assetProfile?.activitiesCount"
-                >Activities</gf-value
-              >
-            </div>
-            <div class="col-6 mb-3">
-              <gf-value
-                i18n
-                size="medium"
-                [hidden]="!assetClassLabel"
-                [value]="assetClassLabel"
-                >Asset Class</gf-value
-              >
-            </div>
-            <div class="col-6 mb-3">
-              <gf-value
-                i18n
-                size="medium"
-                [hidden]="!assetSubClassLabel"
-                [value]="assetSubClassLabel"
-                >Asset Sub Class</gf-value
-              >
-            </div>
-            @if (
-              assetProfile?.countries?.length > 0 ||
-              assetProfile?.sectors?.length > 0
-            ) {
-              @if (
-                assetProfile?.countries?.length === 1 &&
-                assetProfile?.sectors?.length === 1
-              ) {
-                @if (assetProfile?.sectors?.length === 1) {
-                  <div class="col-6 mb-3">
-                    <gf-value
-                      i18n
-                      size="medium"
-                      [locale]="data.locale"
-                      [value]="assetProfile?.sectors[0].name"
-                      >Sector</gf-value
-                    >
-                  </div>
-                }
-                @if (assetProfile?.countries?.length === 1) {
-                  <div class="col-6 mb-3">
-                    <gf-value
-                      i18n
-                      size="medium"
-                      [locale]="data.locale"
-                      [value]="assetProfile?.countries[0].name"
-                      >Country</gf-value
-                    >
-                  </div>
-                }
-              } @else {
-                <div class="col-md-6 mb-3">
-                  <div class="h5" i18n>Sectors</div>
-                  <gf-portfolio-proportion-chart
-                    [colorScheme]="data.colorScheme"
-                    [data]="sectors"
-                    [isInPercent]="true"
-                    [keys]="['name']"
-                    [maxItems]="10"
-                  />
-                </div>
-                <div class="col-md-6 mb-3">
-                  <div class="h5" i18n>Countries</div>
-                  <gf-portfolio-proportion-chart
-                    [colorScheme]="data.colorScheme"
-                    [data]="countries"
-                    [isInPercent]="true"
-                    [keys]="['name']"
-                    [maxItems]="10"
-                  />
-                </div>
-              }
-            }
-          </div>
-          <form
-            #assetProfileFormElement
-            [formGroup]="assetProfileForm"
-            (keyup.enter)="assetProfileForm.valid && onSubmitAssetProfileForm()"
-            (ngSubmit)="onSubmitAssetProfileForm()"
-          >
-            <div class="mt-3">
-              <mat-form-field appearance="outline" class="w-100 without-hint">
-                <mat-label i18n>Name</mat-label>
-                <input formControlName="name" matInput type="text" />
-              </mat-form-field>
-            </div>
-            @if (assetProfile?.dataSource === 'MANUAL') {
-              <div class="mt-3">
-                <mat-form-field appearance="outline" class="w-100 without-hint">
-                  <mat-label i18n>Currency</mat-label>
-                  <gf-currency-selector
-                    formControlName="currency"
-                    [currencies]="currencies"
-                  />
-                </mat-form-field>
-              </div>
-            }
-            <div class="mt-3">
-              <mat-form-field appearance="outline" class="w-100 without-hint">
-                <mat-label i18n>Asset Class</mat-label>
-                <mat-select formControlName="assetClass">
-                  <mat-option [value]="null" />
-                  @for (
-                    assetClassOption of assetClassOptions;
-                    track assetClassOption.id
-                  ) {
-                    <mat-option [value]="assetClassOption.id">{{
-                      assetClassOption.label
-                    }}</mat-option>
-                  }
-                </mat-select>
-              </mat-form-field>
-            </div>
-            <div class="mt-3">
-              <mat-form-field appearance="outline" class="w-100">
-                <mat-label i18n>Tags</mat-label>
-                <mat-chip-grid #tagsChipList>
-                  <mat-chip-row
-                    *ngFor="let tag of assetProfileForm.controls['tags']?.value"
-                    matChipRemove
-                    [removable]="true"
-                    (removed)="onRemoveTag(tag)"
-                  >
-                    {{ tag.name }}
-                    <ion-icon
-                      class="ml-2"
-                      matPrefix
-                      name="close-outline"
-                    ></ion-icon>
-                  </mat-chip-row>
-                  <input
-                    #tagInput
-                    name="close-outline"
-                    [matAutocomplete]="autocompleteTags"
-                    [matChipInputFor]="tagsChipList"
-                    [matChipInputSeparatorKeyCodes]="separatorKeysCodes"
-                  />
-                </mat-chip-grid>
-                <mat-autocomplete
-                  #autocompleteTags="matAutocomplete"
-                  (optionSelected)="onAddTag($event)"
-                >
-                  <mat-option *ngFor="let tag of HoldingTags" [value]="tag.id">
-                    {{ tag.name }}
-                  </mat-option>
-                </mat-autocomplete>
-              </mat-form-field>
-            </div>
-            <div class="mt-3">
-              <mat-form-field appearance="outline" class="w-100 without-hint">
-                <mat-label i18n>Asset Sub Class</mat-label>
-                <mat-select formControlName="assetSubClass">
-                  <mat-option [value]="null" />
-                  @for (
-                    assetSubClassOption of assetSubClassOptions;
-                    track assetSubClassOption.id
-                  ) {
-                    <mat-option [value]="assetSubClassOption.id">{{
-                      assetSubClassOption.label
-                    }}</mat-option>
-                  }
-                </mat-select>
-              </mat-form-field>
-            </div>
-            <div class="d-flex my-3">
-              <div class="w-50">
-                <mat-checkbox
-                  color="primary"
-                  [checked]="isBenchmark"
-                  [disabled]="isEditAssetProfileIdentifierMode"
-                  (change)="
-                    isBenchmark
-                      ? onUnsetBenchmark({
-                          dataSource: data.dataSource,
-                          symbol: data.symbol
-                        })
-                      : onSetBenchmark({
-                          dataSource: data.dataSource,
-                          symbol: data.symbol
-                        })
-                  "
-                >
-                  <ng-container i18n>Include in</ng-container>
-                  <ng-container>&nbsp;</ng-container>
-                  <ng-container i18n>Benchmark</ng-container>
-                  <ng-container> / </ng-container>
-                  <ng-container i18n>Markets</ng-container>
-                </mat-checkbox>
-              </div>
-            </div>
-            <div class="mt-3">
-              <mat-form-field appearance="outline" class="w-100">
-                <mat-label i18n>Symbol Mapping</mat-label>
-                <textarea
-                  cdkTextareaAutosize
-                  formControlName="symbolMapping"
-                  matInput
-                  type="text"
-                ></textarea>
-              </mat-form-field>
-            </div>
-            @if (assetProfile?.dataSource === 'MANUAL') {
-              <div class="mb-3">
-                <mat-accordion class="my-3">
-                  <mat-expansion-panel
-                    class="shadow-none"
-                    [expanded]="
-                      assetProfileForm.controls.scraperConfiguration.controls
-                        .selector.value !== '' &&
-                      assetProfileForm.controls.scraperConfiguration.controls
-                        .url.value !== ''
-                    "
-                    (closed)="scraperConfiguationIsExpanded.set(false)"
-                    (opened)="scraperConfiguationIsExpanded.set(true)"
-                  >
-                    <mat-expansion-panel-header class="p-0 pr-3">
-                      <mat-panel-title class="font-weight-bold" i18n
-                        >Scraper Configuration</mat-panel-title
-                      >
-                    </mat-expansion-panel-header>
-                    <div formGroupName="scraperConfiguration">
-                      <div class="mt-3">
-                        <mat-form-field
-                          appearance="outline"
-                          class="w-100 without-hint"
-                        >
-                          <mat-label i18n>Default Market Price</mat-label>
-                          <input
-                            formControlName="defaultMarketPrice"
-                            matInput
-                            type="number"
-                          />
-                        </mat-form-field>
-                      </div>
-                      <div class="mt-3">
-                        <mat-form-field
-                          appearance="outline"
-                          class="w-100 without-hint"
-                        >
-                          <mat-label i18n>HTTP Request Headers</mat-label>
-                          <textarea
-                            cdkTextareaAutosize
-                            formControlName="headers"
-                            matInput
-                            type="text"
-                            [matAutocomplete]="auto"
-                          ></textarea>
-                        </mat-form-field>
-                      </div>
-                      <div class="mt-3">
-                        <mat-form-field
-                          appearance="outline"
-                          class="w-100 without-hint"
-                        >
-                          <mat-label i18n>Locale</mat-label>
-                          <input
-                            formControlName="locale"
-                            matInput
-                            type="text"
-                          />
-                        </mat-form-field>
-                      </div>
-                      <div class="mt-3">
-                        <mat-form-field
-                          appearance="outline"
-                          class="w-100 without-hint"
-                        >
-                          <mat-label i18n>Mode</mat-label>
-                          <mat-select formControlName="mode">
-                            @for (modeValue of modeValues; track modeValue) {
-                              <mat-option [value]="modeValue.value">{{
-                                modeValue.viewValue
-                              }}</mat-option>
-                            }
-                          </mat-select>
-                        </mat-form-field>
-                      </div>
-                      <div class="mt-3">
-                        <mat-form-field
-                          appearance="outline"
-                          class="w-100 without-hint"
-                        >
-                          <mat-label>
-                            <ng-container i18n>Selector</ng-container>*
-                          </mat-label>
-                          <textarea
-                            cdkTextareaAutosize
-                            formControlName="selector"
-                            matInput
-                            type="text"
-                          ></textarea>
-                        </mat-form-field>
-                      </div>
-                      <div class="mt-3">
-                        <mat-form-field
-                          appearance="outline"
-                          class="w-100 without-hint"
-                        >
-                          <mat-label>
-                            <ng-container i18n>Url</ng-container>*
-                          </mat-label>
-                          <input formControlName="url" matInput type="text" />
-                        </mat-form-field>
-                      </div>
-                      <div class="my-3 text-right">
-                        <button
-                          color="accent"
-                          mat-flat-button
-                          type="button"
-                          [disabled]="
-                            assetProfileForm.controls.scraperConfiguration
-                              .controls.selector.value === '' ||
-                            assetProfileForm.controls.scraperConfiguration
-                              .controls.url.value === ''
-                          "
-                          (click)="onTestMarketData()"
-                        >
-                          <ng-container i18n>Test</ng-container>
-                        </button>
-                      </div>
-                    </div>
-                  </mat-expansion-panel>
-                </mat-accordion>
-              </div>
-            }
-            @if (assetProfile?.dataSource === 'MANUAL') {
-              <div>
-                <mat-form-field appearance="outline" class="w-100">
-                  <mat-label i18n>Sectors</mat-label>
-                  <textarea
-                    cdkTextareaAutosize
-                    formControlName="sectors"
-                    matInput
-                    type="text"
-                  ></textarea>
-                </mat-form-field>
-              </div>
-              <div>
-                <mat-form-field appearance="outline" class="w-100">
-                  <mat-label i18n>Countries</mat-label>
-                  <textarea
-                    cdkTextareaAutosize
-                    formControlName="countries"
-                    matInput
-                    type="text"
-                  ></textarea>
-                </mat-form-field>
-              </div>
-            }
-            <div>
-              <mat-form-field appearance="outline" class="w-100 without-hint">
-                <mat-label i18n>Url</mat-label>
-                <input formControlName="url" matInput type="text" />
-                @if (assetProfileForm.get('url').value) {
-                  <gf-entity-logo
-                    class="mr-3"
-                    matSuffix
-                    [url]="assetProfileForm.get('url').value"
-                  />
-                }
-              </mat-form-field>
-            </div>
-            <div class="mt-3">
-              <mat-form-field appearance="outline" class="w-100">
-                <mat-label i18n>Note</mat-label>
-                <textarea
-                  cdkAutosizeMinRows="2"
-                  cdkTextareaAutosize
-                  formControlName="comment"
-                  matInput
-                  (keyup.enter)="$event.stopPropagation()"
-                ></textarea>
-              </mat-form-field>
-            </div>
-          </form>
-        </div>
-      </mat-tab>
-      <mat-tab>
-        <ng-template mat-tab-label>
-          <ion-icon name="server-outline" />
-          <div class="d-none d-sm-block ml-2" i18n>Historical Market Data</div>
-        </ng-template>
-        <div class="container mt-3 p-0">
-          <div class="no-gutters row w-100">
-            <div class="col-12">
-              <gf-historical-market-data-editor
-                [currency]="assetProfile?.currency"
-                [dataSource]="data.dataSource"
-                [dateOfFirstActivity]="assetProfile?.dateOfFirstActivity"
-                [locale]="data.locale"
-                [marketData]="marketDataItems"
-                [symbol]="data.symbol"
-                [user]="user"
-                (marketDataChanged)="onMarketDataChanged($event)"
-              />
-            </div>
-          </div>
-        </div>
-      </mat-tab>
-    </mat-tab-group>
-  </div>
-
-  <div class="d-flex" mat-dialog-actions>
-    <div class="gf-spacer">
-      <mat-checkbox
-        color="primary"
-        [checked]="isDataGatheringEnabled && (assetProfile?.isActive ?? false)"
-        [disabled]="!isDataGatheringEnabled || isEditAssetProfileIdentifierMode"
-        (change)="onToggleIsActive($event)"
-      >
-        <ng-container i18n>Data Gathering</ng-container>
-      </mat-checkbox>
-    </div>
-    <button mat-button type="button" (click)="onClose()">
-      @if (assetProfileForm.dirty) {
-        <ng-container i18n>Cancel</ng-container>
-      } @else {
-        <ng-container i18n>Close</ng-container>
-      }
-    </button>
-    <button
-      color="primary"
-      mat-flat-button
-      [disabled]="!(assetProfileForm.dirty && assetProfileForm.valid)"
-      (click)="onTriggerSubmitAssetProfileForm()"
-    >
-      <ng-container i18n>Save</ng-container>
-    </button>
-  </div>
-</div>
-=======
-<div class="d-flex flex-column h-100">
-  <div class="d-flex mb-3">
-    <h1 class="flex-grow-1 m-0" mat-dialog-title>
-      {{ assetProfile?.name ?? data.symbol }}
-    </h1>
-    <button
-      class="mx-1 no-min-width px-2"
-      mat-button
-      type="button"
-      [matMenuTriggerFor]="assetProfileActionsMenu"
-      (click)="$event.stopPropagation()"
-    >
-      <ion-icon name="ellipsis-vertical" />
-    </button>
-    <mat-menu
-      #assetProfileActionsMenu="matMenu"
-      class="no-max-width"
-      xPosition="before"
-    >
-      <button mat-menu-item type="button" (click)="initialize()">
-        <ng-container i18n>Refresh</ng-container>
-      </button>
-      <button
-        mat-menu-item
-        type="button"
-        [disabled]="
-          assetProfileForm.dirty || !assetProfileForm.controls.isActive.value
-        "
-        [matMenuTriggerFor]="gatherHistoricalMarketDataMenu"
-        (click)="
-          onGatherSymbol({ dataSource: data.dataSource, symbol: data.symbol })
-        "
-      >
-        <ng-container i18n>Gather Historical Market Data</ng-container>
-      </button>
-      <mat-menu #gatherHistoricalMarketDataMenu="matMenu">
-        @for (dateRange of dateRangeOptions; track dateRange.value) {
-          <button
-            mat-menu-item
-            type="button"
-            (click)="
-              onGatherSymbol({
-                dataSource: data.dataSource,
-                range: dateRange.value,
-                symbol: data.symbol
-              })
-            "
-          >
-            {{ dateRange.label }}
-          </button>
-        }
-      </mat-menu>
-      <button
-        mat-menu-item
-        type="button"
-        [disabled]="
-          assetProfileForm.dirty || !assetProfileForm.controls.isActive.value
-        "
-        (click)="
-          onGatherProfileDataBySymbol({
-            dataSource: data.dataSource,
-            symbol: data.symbol
-          })
-        "
-      >
-        <ng-container i18n>Gather Profile Data</ng-container>
-      </button>
-      <hr class="m-0" />
-      <button
-        mat-menu-item
-        type="button"
-        [disabled]="
-          !adminMarketDataService.hasPermissionToDeleteAssetProfile({
-            activitiesCount: assetProfile?.activitiesCount,
-            isBenchmark: isBenchmark,
-            symbol: data.symbol,
-            watchedByCount: assetProfile?.watchedByCount
-          })
-        "
-        (click)="
-          onDeleteProfileData({
-            dataSource: data.dataSource,
-            symbol: data.symbol
-          })
-        "
-      >
-        <ng-container i18n>Delete</ng-container>
-      </button>
-    </mat-menu>
-  </div>
-
-  <div class="flex-grow-1" mat-dialog-content>
-    <gf-line-chart
-      class="mb-4"
-      [colorScheme]="user?.settings?.colorScheme"
-      [historicalDataItems]="historicalDataItems"
-      [isAnimated]="true"
-      [label]="
-        isUUID(data.symbol) ? (assetProfile?.name ?? data.symbol) : data.symbol
-      "
-      [locale]="data.locale"
-      [showXAxis]="true"
-      [showYAxis]="true"
-    />
-
-    <mat-tab-group
-      animationDuration="0ms"
-      [dynamicHeight]="true"
-      [mat-stretch-tabs]="false"
-    >
-      <mat-tab>
-        <ng-template mat-tab-label>
-          <ion-icon name="reader-outline" />
-          <div class="d-none d-sm-block ml-2" i18n>Overview</div>
-        </ng-template>
-        <div class="container mt-3 p-0">
-          <div class="row w-100">
-            @if (isEditAssetProfileIdentifierMode) {
-              <div class="col-12 mb-4">
-                <form
-                  class="align-items-center d-flex"
-                  [formGroup]="assetProfileIdentifierForm"
-                  (keyup.enter)="
-                    assetProfileIdentifierForm.valid &&
-                      onSubmitAssetProfileIdentifierForm()
-                  "
-                  (ngSubmit)="onSubmitAssetProfileIdentifierForm()"
-                >
-                  <mat-form-field
-                    appearance="outline"
-                    class="gf-spacer without-hint"
-                  >
-                    <mat-label i18n>Name, symbol or ISIN</mat-label>
-                    <gf-symbol-autocomplete
-                      formControlName="assetProfileIdentifier"
-                      [includeIndices]="true"
-                    />
-                  </mat-form-field>
-                  <button
-                    class="ml-2 no-min-width px-2"
-                    color="primary"
-                    mat-flat-button
-                    type="submit"
-                    [disabled]="
-                      assetProfileIdentifierForm.hasError(
-                        'invalidData',
-                        'assetProfileIdentifier'
-                      ) ||
-                      assetProfileIdentifierForm.hasError(
-                        'equalsPreviousProfileIdentifier'
-                      )
-                    "
-                  >
-                    <ng-container i18n>Apply</ng-container>
-                  </button>
-                  <button
-                    class="ml-2 no-min-width px-2"
-                    mat-button
-                    type="button"
-                    (click)="onCancelEditAssetProfileIdentifierMode()"
-                  >
-                    <ng-container i18n>Cancel</ng-container>
-                  </button>
-                </form>
-              </div>
-            } @else {
-              <div class="col-6 mb-3">
-                <gf-value i18n size="medium" [value]="assetProfile?.symbol"
-                  >Symbol</gf-value
-                >
-              </div>
-              <div class="col-6 mb-3">
-                <gf-value
-                  i18n
-                  size="medium"
-                  [value]="
-                    assetProfile?.dataProviderInfo?.name ??
-                    assetProfile?.dataSource
-                  "
-                  >Data Source</gf-value
-                >
-                <div
-                  class="edit-asset-profile-identifier-container position-absolute"
-                >
-                  <button
-                    class="h-100 no-min-width px-2"
-                    mat-button
-                    type="button"
-                    [disabled]="!canSaveAssetProfileIdentifier"
-                    (click)="onSetEditAssetProfileIdentifierMode()"
-                  >
-                    <ion-icon name="create-outline" />
-                  </button>
-                </div>
-              </div>
-            }
-            <div class="col-6 mb-3">
-              <gf-value i18n size="medium" [value]="assetProfile?.currency"
-                >Currency</gf-value
-              >
-            </div>
-            <div class="col-6 mb-3">
-              <gf-value
-                size="medium"
-                [hidden]="!assetProfile?.isin"
-                [value]="assetProfile?.isin"
-                >ISIN</gf-value
-              >
-            </div>
-            <div class="col-6 mb-3">
-              <gf-value
-                i18n
-                size="medium"
-                [isDate]="assetProfile?.dateOfFirstActivity ? true : false"
-                [locale]="data.locale"
-                [value]="assetProfile?.dateOfFirstActivity ?? '-'"
-                >First Activity</gf-value
-              >
-            </div>
-            <div class="col-6 mb-3">
-              <gf-value
-                i18n
-                size="medium"
-                [locale]="data.locale"
-                [value]="assetProfile?.activitiesCount"
-                >Activities</gf-value
-              >
-            </div>
-            <div class="col-6 mb-3">
-              <gf-value
-                i18n
-                size="medium"
-                [hidden]="!assetClassLabel"
-                [value]="assetClassLabel"
-                >Asset Class</gf-value
-              >
-            </div>
-            <div class="col-6 mb-3">
-              <gf-value
-                i18n
-                size="medium"
-                [hidden]="!assetSubClassLabel"
-                [value]="assetSubClassLabel"
-                >Asset Sub Class</gf-value
-              >
-            </div>
-            @if (
-              assetProfile?.countries?.length > 0 ||
-              assetProfile?.sectors?.length > 0
-            ) {
-              @if (
-                assetProfile?.countries?.length === 1 &&
-                assetProfile?.sectors?.length === 1
-              ) {
-                @if (assetProfile?.sectors?.length === 1) {
-                  <div class="col-6 mb-3">
-                    <gf-value
-                      i18n
-                      size="medium"
-                      [locale]="data.locale"
-                      [value]="assetProfile?.sectors[0].name"
-                      >Sector</gf-value
-                    >
-                  </div>
-                }
-                @if (assetProfile?.countries?.length === 1) {
-                  <div class="col-6 mb-3">
-                    <gf-value
-                      i18n
-                      size="medium"
-                      [locale]="data.locale"
-                      [value]="assetProfile?.countries[0].name"
-                      >Country</gf-value
-                    >
-                  </div>
-                }
-              } @else {
-                <div class="col-md-6 mb-3">
-                  <div class="h5" i18n>Sectors</div>
-                  <gf-portfolio-proportion-chart
-                    [colorScheme]="data.colorScheme"
-                    [data]="sectors"
-                    [isInPercent]="true"
-                    [keys]="['name']"
-                    [maxItems]="10"
-                  />
-                </div>
-                <div class="col-md-6 mb-3">
-                  <div class="h5" i18n>Countries</div>
-                  <gf-portfolio-proportion-chart
-                    [colorScheme]="data.colorScheme"
-                    [data]="countries"
-                    [isInPercent]="true"
-                    [keys]="['name']"
-                    [maxItems]="10"
-                  />
-                </div>
-              }
-            }
-          </div>
-          <form
-            #assetProfileFormElement
-            [formGroup]="assetProfileForm"
-            (keyup.enter)="assetProfileForm.valid && onSubmitAssetProfileForm()"
-            (ngSubmit)="onSubmitAssetProfileForm()"
-          >
-            <div class="mt-3">
-              <mat-form-field appearance="outline" class="w-100 without-hint">
-                <mat-label i18n>Name</mat-label>
-                <input formControlName="name" matInput type="text" />
-              </mat-form-field>
-            </div>
-            @if (assetProfile?.dataSource === 'MANUAL') {
-              <div class="mt-3">
-                <mat-form-field appearance="outline" class="w-100 without-hint">
-                  <mat-label i18n>Currency</mat-label>
-                  <gf-currency-selector
-                    formControlName="currency"
-                    [currencies]="currencies"
-                  />
-                </mat-form-field>
-              </div>
-            }
-            <div class="mt-3">
-              <mat-form-field appearance="outline" class="w-100 without-hint">
-                <mat-label i18n>Asset Class</mat-label>
-                <mat-select formControlName="assetClass">
-                  <mat-option [value]="null" />
-                  @for (
-                    assetClassOption of assetClassOptions;
-                    track assetClassOption.id
-                  ) {
-                    <mat-option [value]="assetClassOption.id">{{
-                      assetClassOption.label
-                    }}</mat-option>
-                  }
-                </mat-select>
-              </mat-form-field>
-            </div>
-            <div class="mt-3">
-              <mat-form-field appearance="outline" class="w-100 without-hint">
-                <mat-label i18n>Asset Sub Class</mat-label>
-                <mat-select formControlName="assetSubClass">
-                  <mat-option [value]="null" />
-                  @for (
-                    assetSubClassOption of assetSubClassOptions;
-                    track assetSubClassOption.id
-                  ) {
-                    <mat-option [value]="assetSubClassOption.id">{{
-                      assetSubClassOption.label
-                    }}</mat-option>
-                  }
-                </mat-select>
-              </mat-form-field>
-            </div>
-            <div class="d-flex my-3">
-              <div class="w-50">
-                <mat-checkbox
-                  color="primary"
-                  [checked]="isBenchmark"
-                  [disabled]="isEditAssetProfileIdentifierMode"
-                  (change)="
-                    isBenchmark
-                      ? onUnsetBenchmark({
-                          dataSource: data.dataSource,
-                          symbol: data.symbol
-                        })
-                      : onSetBenchmark({
-                          dataSource: data.dataSource,
-                          symbol: data.symbol
-                        })
-                  "
-                >
-                  <ng-container i18n>Include in</ng-container>
-                  <ng-container>&nbsp;</ng-container>
-                  <ng-container i18n>Benchmark</ng-container>
-                  <ng-container> / </ng-container>
-                  <ng-container i18n>Markets</ng-container>
-                </mat-checkbox>
-              </div>
-            </div>
-            <div class="mt-3">
-              <mat-form-field appearance="outline" class="w-100">
-                <mat-label i18n>Symbol Mapping</mat-label>
-                <textarea
-                  cdkTextareaAutosize
-                  formControlName="symbolMapping"
-                  matInput
-                  type="text"
-                ></textarea>
-              </mat-form-field>
-            </div>
-            @if (assetProfile?.dataSource === 'MANUAL') {
-              <div class="mb-3">
-                <mat-accordion class="my-3">
-                  <mat-expansion-panel
-                    class="shadow-none"
-                    [expanded]="
-                      assetProfileForm.controls.scraperConfiguration.controls
-                        .selector.value !== '' &&
-                      assetProfileForm.controls.scraperConfiguration.controls
-                        .url.value !== ''
-                    "
-                    (closed)="scraperConfiguationIsExpanded.set(false)"
-                    (opened)="scraperConfiguationIsExpanded.set(true)"
-                  >
-                    <mat-expansion-panel-header class="p-0 pr-3">
-                      <mat-panel-title class="font-weight-bold" i18n
-                        >Scraper Configuration</mat-panel-title
-                      >
-                    </mat-expansion-panel-header>
-                    <div formGroupName="scraperConfiguration">
-                      <div class="mt-3">
-                        <mat-form-field
-                          appearance="outline"
-                          class="w-100 without-hint"
-                        >
-                          <mat-label i18n>Default Market Price</mat-label>
-                          <input
-                            formControlName="defaultMarketPrice"
-                            matInput
-                            type="number"
-                          />
-                        </mat-form-field>
-                      </div>
-                      <div class="mt-3">
-                        <mat-form-field
-                          appearance="outline"
-                          class="w-100 without-hint"
-                        >
-                          <mat-label i18n>HTTP Request Headers</mat-label>
-                          <textarea
-                            cdkTextareaAutosize
-                            formControlName="headers"
-                            matInput
-                            type="text"
-                            [matAutocomplete]="auto"
-                          ></textarea>
-                        </mat-form-field>
-                      </div>
-                      <div class="mt-3">
-                        <mat-form-field
-                          appearance="outline"
-                          class="w-100 without-hint"
-                        >
-                          <mat-label i18n>Locale</mat-label>
-                          <input
-                            formControlName="locale"
-                            matInput
-                            type="text"
-                          />
-                        </mat-form-field>
-                      </div>
-                      <div class="mt-3">
-                        <mat-form-field
-                          appearance="outline"
-                          class="w-100 without-hint"
-                        >
-                          <mat-label i18n>Mode</mat-label>
-                          <mat-select formControlName="mode">
-                            @for (modeValue of modeValues; track modeValue) {
-                              <mat-option [value]="modeValue.value">{{
-                                modeValue.viewValue
-                              }}</mat-option>
-                            }
-                          </mat-select>
-                        </mat-form-field>
-                      </div>
-                      <div class="mt-3">
-                        <mat-form-field
-                          appearance="outline"
-                          class="w-100 without-hint"
-                        >
-                          <mat-label>
-                            <ng-container i18n>Selector</ng-container>*
-                          </mat-label>
-                          <textarea
-                            cdkTextareaAutosize
-                            formControlName="selector"
-                            matInput
-                            type="text"
-                          ></textarea>
-                        </mat-form-field>
-                      </div>
-                      <div class="mt-3">
-                        <mat-form-field
-                          appearance="outline"
-                          class="w-100 without-hint"
-                        >
-                          <mat-label>
-                            <ng-container i18n>Url</ng-container>*
-                          </mat-label>
-                          <input formControlName="url" matInput type="text" />
-                        </mat-form-field>
-                      </div>
-                      <div class="my-3 text-right">
-                        <button
-                          color="accent"
-                          mat-flat-button
-                          type="button"
-                          [disabled]="
-                            assetProfileForm.controls.scraperConfiguration
-                              .controls.selector.value === '' ||
-                            assetProfileForm.controls.scraperConfiguration
-                              .controls.url.value === ''
-                          "
-                          (click)="onTestMarketData()"
-                        >
-                          <ng-container i18n>Test</ng-container>
-                        </button>
-                      </div>
-                    </div>
-                  </mat-expansion-panel>
-                </mat-accordion>
-              </div>
-            }
-            @if (assetProfile?.dataSource === 'MANUAL') {
-              <div>
-                <mat-form-field appearance="outline" class="w-100">
-                  <mat-label i18n>Sectors</mat-label>
-                  <textarea
-                    cdkTextareaAutosize
-                    formControlName="sectors"
-                    matInput
-                    type="text"
-                  ></textarea>
-                </mat-form-field>
-              </div>
-              <div>
-                <mat-form-field appearance="outline" class="w-100">
-                  <mat-label i18n>Countries</mat-label>
-                  <textarea
-                    cdkTextareaAutosize
-                    formControlName="countries"
-                    matInput
-                    type="text"
-                  ></textarea>
-                </mat-form-field>
-              </div>
-            }
-            <div>
-              <mat-form-field appearance="outline" class="w-100 without-hint">
-                <mat-label i18n>Url</mat-label>
-                <input formControlName="url" matInput type="text" />
-                @if (assetProfileForm.get('url').value) {
-                  <gf-entity-logo
-                    class="mr-3"
-                    matSuffix
-                    [url]="assetProfileForm.get('url').value"
-                  />
-                }
-              </mat-form-field>
-            </div>
-            <div class="mt-3">
-              <mat-form-field appearance="outline" class="w-100">
-                <mat-label i18n>Note</mat-label>
-                <textarea
-                  cdkAutosizeMinRows="2"
-                  cdkTextareaAutosize
-                  formControlName="comment"
-                  matInput
-                  (keyup.enter)="$event.stopPropagation()"
-                ></textarea>
-              </mat-form-field>
-            </div>
-          </form>
-        </div>
-      </mat-tab>
-      <mat-tab>
-        <ng-template mat-tab-label>
-          <ion-icon name="server-outline" />
-          <div class="d-none d-sm-block ml-2" i18n>Historical Market Data</div>
-        </ng-template>
-        <div class="container mt-3 p-0">
-          <div class="no-gutters row w-100">
-            <div class="col-12">
-              <gf-historical-market-data-editor
-                [currency]="assetProfile?.currency"
-                [dataSource]="data.dataSource"
-                [dateOfFirstActivity]="assetProfile?.dateOfFirstActivity"
-                [locale]="data.locale"
-                [marketData]="marketDataItems"
-                [symbol]="data.symbol"
-                [user]="user"
-                (marketDataChanged)="onMarketDataChanged($event)"
-              />
-            </div>
-          </div>
-        </div>
-      </mat-tab>
-    </mat-tab-group>
-  </div>
-
-  <div class="d-flex" mat-dialog-actions>
-    <div class="gf-spacer">
-      <mat-checkbox
-        color="primary"
-        [checked]="isDataGatheringEnabled && (assetProfile?.isActive ?? false)"
-        [disabled]="!isDataGatheringEnabled || isEditAssetProfileIdentifierMode"
-        (change)="onToggleIsActive($event)"
-      >
-        <ng-container i18n>Data Gathering</ng-container>
-      </mat-checkbox>
-    </div>
-    <button mat-button type="button" (click)="onClose()">
-      @if (assetProfileForm.dirty) {
-        <ng-container i18n>Cancel</ng-container>
-      } @else {
-        <ng-container i18n>Close</ng-container>
-      }
-    </button>
-    <button
-      color="primary"
-      mat-flat-button
-      [disabled]="!(assetProfileForm.dirty && assetProfileForm.valid)"
-      (click)="onTriggerSubmitAssetProfileForm()"
-    >
-      <ng-container i18n>Save</ng-container>
-    </button>
-  </div>
-</div>
->>>>>>> 973b7ee5
+<div class="d-flex flex-column h-100">
+  <div class="d-flex mb-3">
+    <h1 class="flex-grow-1 m-0" mat-dialog-title>
+      {{ assetProfile?.name ?? data.symbol }}
+    </h1>
+    <button
+      class="mx-1 no-min-width px-2"
+      mat-button
+      type="button"
+      [matMenuTriggerFor]="assetProfileActionsMenu"
+      (click)="$event.stopPropagation()"
+    >
+      <ion-icon name="ellipsis-vertical" />
+    </button>
+    <mat-menu
+      #assetProfileActionsMenu="matMenu"
+      class="no-max-width"
+      xPosition="before"
+    >
+      <button mat-menu-item type="button" (click)="initialize()">
+        <ng-container i18n>Refresh</ng-container>
+      </button>
+      <button
+        mat-menu-item
+        type="button"
+        [disabled]="
+          assetProfileForm.dirty || !assetProfileForm.controls.isActive.value
+        "
+        [matMenuTriggerFor]="gatherHistoricalMarketDataMenu"
+        (click)="
+          onGatherSymbol({ dataSource: data.dataSource, symbol: data.symbol })
+        "
+      >
+        <ng-container i18n>Gather Historical Market Data</ng-container>
+      </button>
+      <mat-menu #gatherHistoricalMarketDataMenu="matMenu">
+        @for (dateRange of dateRangeOptions; track dateRange.value) {
+          <button
+            mat-menu-item
+            type="button"
+            (click)="
+              onGatherSymbol({
+                dataSource: data.dataSource,
+                range: dateRange.value,
+                symbol: data.symbol
+              })
+            "
+          >
+            {{ dateRange.label }}
+          </button>
+        }
+      </mat-menu>
+      <button
+        mat-menu-item
+        type="button"
+        [disabled]="
+          assetProfileForm.dirty || !assetProfileForm.controls.isActive.value
+        "
+        (click)="
+          onGatherSymbolMissingOnly({
+            dataSource: data.dataSource,
+            symbol: data.symbol
+          })
+        "
+      >
+        <ng-container i18n>Gather Missing Historical Data</ng-container>
+      </button>
+      <button
+        mat-menu-item
+        type="button"
+        [disabled]="assetProfileForm.dirty"
+        (click)="
+          onGatherProfileDataBySymbol({
+            dataSource: data.dataSource,
+            symbol: data.symbol
+          })
+        "
+      >
+        <ng-container i18n>Gather Profile Data</ng-container>
+      </button>
+      <hr class="m-0" />
+      <button
+        mat-menu-item
+        type="button"
+        [disabled]="
+          !adminMarketDataService.hasPermissionToDeleteAssetProfile({
+            activitiesCount: assetProfile?.activitiesCount,
+            isBenchmark: isBenchmark,
+            symbol: data.symbol,
+            watchedByCount: assetProfile?.watchedByCount
+          })
+        "
+        (click)="
+          onDeleteProfileData({
+            dataSource: data.dataSource,
+            symbol: data.symbol
+          })
+        "
+      >
+        <ng-container i18n>Delete</ng-container>
+      </button>
+    </mat-menu>
+  </div>
+
+  <div class="flex-grow-1" mat-dialog-content>
+    <gf-line-chart
+      class="mb-4"
+      [colorScheme]="user?.settings?.colorScheme"
+      [historicalDataItems]="historicalDataItems"
+      [isAnimated]="true"
+      [label]="
+        isUUID(data.symbol) ? (assetProfile?.name ?? data.symbol) : data.symbol
+      "
+      [locale]="data.locale"
+      [showXAxis]="true"
+      [showYAxis]="true"
+    />
+
+    <mat-tab-group
+      animationDuration="0ms"
+      [dynamicHeight]="true"
+      [mat-stretch-tabs]="false"
+    >
+      <mat-tab>
+        <ng-template mat-tab-label>
+          <ion-icon name="reader-outline" />
+          <div class="d-none d-sm-block ml-2" i18n>Overview</div>
+        </ng-template>
+        <div class="container mt-3 p-0">
+          <div class="row w-100">
+            @if (isEditAssetProfileIdentifierMode) {
+              <div class="col-12 mb-4">
+                <form
+                  class="align-items-center d-flex"
+                  [formGroup]="assetProfileIdentifierForm"
+                  (keyup.enter)="
+                    assetProfileIdentifierForm.valid &&
+                      onSubmitAssetProfileIdentifierForm()
+                  "
+                  (ngSubmit)="onSubmitAssetProfileIdentifierForm()"
+                >
+                  <mat-form-field
+                    appearance="outline"
+                    class="gf-spacer without-hint"
+                  >
+                    <mat-label i18n>Name, symbol or ISIN</mat-label>
+                    <gf-symbol-autocomplete
+                      formControlName="assetProfileIdentifier"
+                      [includeIndices]="true"
+                    />
+                  </mat-form-field>
+                  <button
+                    class="ml-2 no-min-width px-2"
+                    color="primary"
+                    mat-flat-button
+                    type="submit"
+                    [disabled]="
+                      assetProfileIdentifierForm.hasError(
+                        'invalidData',
+                        'assetProfileIdentifier'
+                      ) ||
+                      assetProfileIdentifierForm.hasError(
+                        'equalsPreviousProfileIdentifier'
+                      )
+                    "
+                  >
+                    <ng-container i18n>Apply</ng-container>
+                  </button>
+                  <button
+                    class="ml-2 no-min-width px-2"
+                    mat-button
+                    type="button"
+                    (click)="onCancelEditAssetProfileIdentifierMode()"
+                  >
+                    <ng-container i18n>Cancel</ng-container>
+                  </button>
+                </form>
+              </div>
+            } @else {
+              <div class="col-6 mb-3">
+                <gf-value i18n size="medium" [value]="assetProfile?.symbol"
+                  >Symbol</gf-value
+                >
+              </div>
+              <div class="col-6 mb-3">
+                <gf-value
+                  i18n
+                  size="medium"
+                  [value]="
+                    assetProfile?.dataProviderInfo?.name ??
+                    assetProfile?.dataSource
+                  "
+                  >Data Source</gf-value
+                >
+                <div
+                  class="edit-asset-profile-identifier-container position-absolute"
+                >
+                  <button
+                    class="h-100 no-min-width px-2"
+                    mat-button
+                    type="button"
+                    [disabled]="!canSaveAssetProfileIdentifier"
+                    (click)="onSetEditAssetProfileIdentifierMode()"
+                  >
+                    <ion-icon name="create-outline" />
+                  </button>
+                </div>
+              </div>
+            }
+            <div class="col-6 mb-3">
+              <gf-value i18n size="medium" [value]="assetProfile?.currency"
+                >Currency</gf-value
+              >
+            </div>
+            <div class="col-6 mb-3">
+              <gf-value
+                size="medium"
+                [hidden]="!assetProfile?.isin"
+                [value]="assetProfile?.isin"
+                >ISIN</gf-value
+              >
+            </div>
+            <div class="col-6 mb-3">
+              <gf-value
+                i18n
+                size="medium"
+                [isDate]="assetProfile?.dateOfFirstActivity ? true : false"
+                [locale]="data.locale"
+                [value]="assetProfile?.dateOfFirstActivity ?? '-'"
+                >First Activity</gf-value
+              >
+            </div>
+            <div class="col-6 mb-3">
+              <gf-value
+                i18n
+                size="medium"
+                [locale]="data.locale"
+                [value]="assetProfile?.activitiesCount"
+                >Activities</gf-value
+              >
+            </div>
+            <div class="col-6 mb-3">
+              <gf-value
+                i18n
+                size="medium"
+                [hidden]="!assetClassLabel"
+                [value]="assetClassLabel"
+                >Asset Class</gf-value
+              >
+            </div>
+            <div class="col-6 mb-3">
+              <gf-value
+                i18n
+                size="medium"
+                [hidden]="!assetSubClassLabel"
+                [value]="assetSubClassLabel"
+                >Asset Sub Class</gf-value
+              >
+            </div>
+            @if (
+              assetProfile?.countries?.length > 0 ||
+              assetProfile?.sectors?.length > 0
+            ) {
+              @if (
+                assetProfile?.countries?.length === 1 &&
+                assetProfile?.sectors?.length === 1
+              ) {
+                @if (assetProfile?.sectors?.length === 1) {
+                  <div class="col-6 mb-3">
+                    <gf-value
+                      i18n
+                      size="medium"
+                      [locale]="data.locale"
+                      [value]="assetProfile?.sectors[0].name"
+                      >Sector</gf-value
+                    >
+                  </div>
+                }
+                @if (assetProfile?.countries?.length === 1) {
+                  <div class="col-6 mb-3">
+                    <gf-value
+                      i18n
+                      size="medium"
+                      [locale]="data.locale"
+                      [value]="assetProfile?.countries[0].name"
+                      >Country</gf-value
+                    >
+                  </div>
+                }
+              } @else {
+                <div class="col-md-6 mb-3">
+                  <div class="h5" i18n>Sectors</div>
+                  <gf-portfolio-proportion-chart
+                    [colorScheme]="data.colorScheme"
+                    [data]="sectors"
+                    [isInPercent]="true"
+                    [keys]="['name']"
+                    [maxItems]="10"
+                  />
+                </div>
+                <div class="col-md-6 mb-3">
+                  <div class="h5" i18n>Countries</div>
+                  <gf-portfolio-proportion-chart
+                    [colorScheme]="data.colorScheme"
+                    [data]="countries"
+                    [isInPercent]="true"
+                    [keys]="['name']"
+                    [maxItems]="10"
+                  />
+                </div>
+              }
+            }
+          </div>
+          <form
+            #assetProfileFormElement
+            [formGroup]="assetProfileForm"
+            (keyup.enter)="assetProfileForm.valid && onSubmitAssetProfileForm()"
+            (ngSubmit)="onSubmitAssetProfileForm()"
+          >
+            <div class="mt-3">
+              <mat-form-field appearance="outline" class="w-100 without-hint">
+                <mat-label i18n>Name</mat-label>
+                <input formControlName="name" matInput type="text" />
+              </mat-form-field>
+            </div>
+            @if (assetProfile?.dataSource === 'MANUAL') {
+              <div class="mt-3">
+                <mat-form-field appearance="outline" class="w-100 without-hint">
+                  <mat-label i18n>Currency</mat-label>
+                  <gf-currency-selector
+                    formControlName="currency"
+                    [currencies]="currencies"
+                  />
+                </mat-form-field>
+              </div>
+            }
+            <div class="mt-3">
+              <mat-form-field appearance="outline" class="w-100 without-hint">
+                <mat-label i18n>Asset Class</mat-label>
+                <mat-select formControlName="assetClass">
+                  <mat-option [value]="null" />
+                  @for (
+                    assetClassOption of assetClassOptions;
+                    track assetClassOption.id
+                  ) {
+                    <mat-option [value]="assetClassOption.id">{{
+                      assetClassOption.label
+                    }}</mat-option>
+                  }
+                </mat-select>
+              </mat-form-field>
+            </div>
+            <div class="mt-3">
+              <mat-form-field appearance="outline" class="w-100">
+                <mat-label i18n>Tags</mat-label>
+                <mat-chip-grid #tagsChipList>
+                  <mat-chip-row
+                    *ngFor="let tag of assetProfileForm.controls['tags']?.value"
+                    matChipRemove
+                    [removable]="true"
+                    (removed)="onRemoveTag(tag)"
+                  >
+                    {{ tag.name }}
+                    <ion-icon
+                      class="ml-2"
+                      matPrefix
+                      name="close-outline"
+                    ></ion-icon>
+                  </mat-chip-row>
+                  <input
+                    #tagInput
+                    name="close-outline"
+                    [matAutocomplete]="autocompleteTags"
+                    [matChipInputFor]="tagsChipList"
+                    [matChipInputSeparatorKeyCodes]="separatorKeysCodes"
+                  />
+                </mat-chip-grid>
+                <mat-autocomplete
+                  #autocompleteTags="matAutocomplete"
+                  (optionSelected)="onAddTag($event)"
+                >
+                  <mat-option *ngFor="let tag of HoldingTags" [value]="tag.id">
+                    {{ tag.name }}
+                  </mat-option>
+                </mat-autocomplete>
+              </mat-form-field>
+            </div>
+            <div class="mt-3">
+              <mat-form-field appearance="outline" class="w-100 without-hint">
+                <mat-label i18n>Asset Sub Class</mat-label>
+                <mat-select formControlName="assetSubClass">
+                  <mat-option [value]="null" />
+                  @for (
+                    assetSubClassOption of assetSubClassOptions;
+                    track assetSubClassOption.id
+                  ) {
+                    <mat-option [value]="assetSubClassOption.id">{{
+                      assetSubClassOption.label
+                    }}</mat-option>
+                  }
+                </mat-select>
+              </mat-form-field>
+            </div>
+            <div class="d-flex my-3">
+              <div class="w-50">
+                <mat-checkbox
+                  color="primary"
+                  [checked]="isBenchmark"
+                  [disabled]="isEditAssetProfileIdentifierMode"
+                  (change)="
+                    isBenchmark
+                      ? onUnsetBenchmark({
+                          dataSource: data.dataSource,
+                          symbol: data.symbol
+                        })
+                      : onSetBenchmark({
+                          dataSource: data.dataSource,
+                          symbol: data.symbol
+                        })
+                  "
+                >
+                  <ng-container i18n>Include in</ng-container>
+                  <ng-container>&nbsp;</ng-container>
+                  <ng-container i18n>Benchmark</ng-container>
+                  <ng-container> / </ng-container>
+                  <ng-container i18n>Markets</ng-container>
+                </mat-checkbox>
+              </div>
+            </div>
+            <div class="mt-3">
+              <mat-form-field appearance="outline" class="w-100">
+                <mat-label i18n>Symbol Mapping</mat-label>
+                <textarea
+                  cdkTextareaAutosize
+                  formControlName="symbolMapping"
+                  matInput
+                  type="text"
+                ></textarea>
+              </mat-form-field>
+            </div>
+            @if (assetProfile?.dataSource === 'MANUAL') {
+              <div class="mb-3">
+                <mat-accordion class="my-3">
+                  <mat-expansion-panel
+                    class="shadow-none"
+                    [expanded]="
+                      assetProfileForm.controls.scraperConfiguration.controls
+                        .selector.value !== '' &&
+                      assetProfileForm.controls.scraperConfiguration.controls
+                        .url.value !== ''
+                    "
+                    (closed)="scraperConfiguationIsExpanded.set(false)"
+                    (opened)="scraperConfiguationIsExpanded.set(true)"
+                  >
+                    <mat-expansion-panel-header class="p-0 pr-3">
+                      <mat-panel-title class="font-weight-bold" i18n
+                        >Scraper Configuration</mat-panel-title
+                      >
+                    </mat-expansion-panel-header>
+                    <div formGroupName="scraperConfiguration">
+                      <div class="mt-3">
+                        <mat-form-field
+                          appearance="outline"
+                          class="w-100 without-hint"
+                        >
+                          <mat-label i18n>Default Market Price</mat-label>
+                          <input
+                            formControlName="defaultMarketPrice"
+                            matInput
+                            type="number"
+                          />
+                        </mat-form-field>
+                      </div>
+                      <div class="mt-3">
+                        <mat-form-field
+                          appearance="outline"
+                          class="w-100 without-hint"
+                        >
+                          <mat-label i18n>HTTP Request Headers</mat-label>
+                          <textarea
+                            cdkTextareaAutosize
+                            formControlName="headers"
+                            matInput
+                            type="text"
+                            [matAutocomplete]="auto"
+                          ></textarea>
+                        </mat-form-field>
+                      </div>
+                      <div class="mt-3">
+                        <mat-form-field
+                          appearance="outline"
+                          class="w-100 without-hint"
+                        >
+                          <mat-label i18n>Locale</mat-label>
+                          <input
+                            formControlName="locale"
+                            matInput
+                            type="text"
+                          />
+                        </mat-form-field>
+                      </div>
+                      <div class="mt-3">
+                        <mat-form-field
+                          appearance="outline"
+                          class="w-100 without-hint"
+                        >
+                          <mat-label i18n>Mode</mat-label>
+                          <mat-select formControlName="mode">
+                            @for (modeValue of modeValues; track modeValue) {
+                              <mat-option [value]="modeValue.value">{{
+                                modeValue.viewValue
+                              }}</mat-option>
+                            }
+                          </mat-select>
+                        </mat-form-field>
+                      </div>
+                      <div class="mt-3">
+                        <mat-form-field
+                          appearance="outline"
+                          class="w-100 without-hint"
+                        >
+                          <mat-label>
+                            <ng-container i18n>Selector</ng-container>*
+                          </mat-label>
+                          <textarea
+                            cdkTextareaAutosize
+                            formControlName="selector"
+                            matInput
+                            type="text"
+                          ></textarea>
+                        </mat-form-field>
+                      </div>
+                      <div class="mt-3">
+                        <mat-form-field
+                          appearance="outline"
+                          class="w-100 without-hint"
+                        >
+                          <mat-label>
+                            <ng-container i18n>Url</ng-container>*
+                          </mat-label>
+                          <input formControlName="url" matInput type="text" />
+                        </mat-form-field>
+                      </div>
+                      <div class="my-3 text-right">
+                        <button
+                          color="accent"
+                          mat-flat-button
+                          type="button"
+                          [disabled]="
+                            assetProfileForm.controls.scraperConfiguration
+                              .controls.selector.value === '' ||
+                            assetProfileForm.controls.scraperConfiguration
+                              .controls.url.value === ''
+                          "
+                          (click)="onTestMarketData()"
+                        >
+                          <ng-container i18n>Test</ng-container>
+                        </button>
+                      </div>
+                    </div>
+                  </mat-expansion-panel>
+                </mat-accordion>
+              </div>
+            }
+            @if (assetProfile?.dataSource === 'MANUAL') {
+              <div>
+                <mat-form-field appearance="outline" class="w-100">
+                  <mat-label i18n>Sectors</mat-label>
+                  <textarea
+                    cdkTextareaAutosize
+                    formControlName="sectors"
+                    matInput
+                    type="text"
+                  ></textarea>
+                </mat-form-field>
+              </div>
+              <div>
+                <mat-form-field appearance="outline" class="w-100">
+                  <mat-label i18n>Countries</mat-label>
+                  <textarea
+                    cdkTextareaAutosize
+                    formControlName="countries"
+                    matInput
+                    type="text"
+                  ></textarea>
+                </mat-form-field>
+              </div>
+            }
+            <div>
+              <mat-form-field appearance="outline" class="w-100 without-hint">
+                <mat-label i18n>Url</mat-label>
+                <input formControlName="url" matInput type="text" />
+                @if (assetProfileForm.get('url').value) {
+                  <gf-entity-logo
+                    class="mr-3"
+                    matSuffix
+                    [url]="assetProfileForm.get('url').value"
+                  />
+                }
+              </mat-form-field>
+            </div>
+            <div class="mt-3">
+              <mat-form-field appearance="outline" class="w-100">
+                <mat-label i18n>Note</mat-label>
+                <textarea
+                  cdkAutosizeMinRows="2"
+                  cdkTextareaAutosize
+                  formControlName="comment"
+                  matInput
+                  (keyup.enter)="$event.stopPropagation()"
+                ></textarea>
+              </mat-form-field>
+            </div>
+          </form>
+        </div>
+      </mat-tab>
+      <mat-tab>
+        <ng-template mat-tab-label>
+          <ion-icon name="server-outline" />
+          <div class="d-none d-sm-block ml-2" i18n>Historical Market Data</div>
+        </ng-template>
+        <div class="container mt-3 p-0">
+          <div class="no-gutters row w-100">
+            <div class="col-12">
+              <gf-historical-market-data-editor
+                [currency]="assetProfile?.currency"
+                [dataSource]="data.dataSource"
+                [dateOfFirstActivity]="assetProfile?.dateOfFirstActivity"
+                [locale]="data.locale"
+                [marketData]="marketDataItems"
+                [symbol]="data.symbol"
+                [user]="user"
+                (marketDataChanged)="onMarketDataChanged($event)"
+              />
+            </div>
+          </div>
+        </div>
+      </mat-tab>
+    </mat-tab-group>
+  </div>
+
+  <div class="d-flex" mat-dialog-actions>
+    <div class="gf-spacer">
+      <mat-checkbox
+        color="primary"
+        [checked]="isDataGatheringEnabled && (assetProfile?.isActive ?? false)"
+        [disabled]="!isDataGatheringEnabled || isEditAssetProfileIdentifierMode"
+        (change)="onToggleIsActive($event)"
+      >
+        <ng-container i18n>Data Gathering</ng-container>
+      </mat-checkbox>
+    </div>
+    <button mat-button type="button" (click)="onClose()">
+      @if (assetProfileForm.dirty) {
+        <ng-container i18n>Cancel</ng-container>
+      } @else {
+        <ng-container i18n>Close</ng-container>
+      }
+    </button>
+    <button
+      color="primary"
+      mat-flat-button
+      [disabled]="!(assetProfileForm.dirty && assetProfileForm.valid)"
+      (click)="onTriggerSubmitAssetProfileForm()"
+    >
+      <ng-container i18n>Save</ng-container>
+    </button>
+  </div>
+</div>