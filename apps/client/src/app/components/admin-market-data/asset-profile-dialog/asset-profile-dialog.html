<form
  class="d-flex flex-column h-100"
  [formGroup]="assetProfileForm"
  (keyup.enter)="assetProfileForm.valid && onSubmit()"
  (ngSubmit)="onSubmit()"
>
  <div class="d-flex mb-3">
    <h1 class="flex-grow-1 m-0" mat-dialog-title>
      {{ assetProfile?.name ?? data.symbol }}
    </h1>
    <button
      class="mx-1 no-min-width px-2"
      mat-button
      type="button"
      [matMenuTriggerFor]="assetProfileActionsMenu"
      (click)="$event.stopPropagation()"
    >
      <ion-icon name="ellipsis-vertical"></ion-icon>
    </button>
    <mat-menu #assetProfileActionsMenu="matMenu" xPosition="before">
      <button mat-menu-item type="button" (click)="initialize()">
        <ng-container i18n>Refresh</ng-container>
      </button>
      <button
        mat-menu-item
        type="button"
        [disabled]="assetProfileForm.dirty"
        (click)="onGatherSymbol({dataSource: data.dataSource, symbol: data.symbol})"
      >
        <ng-container i18n>Gather Historical Data</ng-container>
      </button>
      <button
        mat-menu-item
        type="button"
        [disabled]="assetProfileForm.dirty"
        (click)="onGatherProfileDataBySymbol({dataSource: data.dataSource, symbol: data.symbol})"
      >
        <ng-container i18n>Gather Profile Data</ng-container>
      </button>
    </mat-menu>
  </div>

  <div class="flex-grow-1" mat-dialog-content>
    <gf-admin-market-data-detail
      class="mb-3"
      [currency]="assetProfile?.currency"
      [dataSource]="data.dataSource"
      [dateOfFirstActivity]="assetProfile?.dateOfFirstActivity"
      [locale]="data.locale"
      [marketData]="marketDataDetails"
      [symbol]="data.symbol"
      (marketDataChanged)="onMarketDataChanged($event)"
    ></gf-admin-market-data-detail>

    <div class="mt-3" formGroupName="historicalData">
      <mat-form-field appearance="outline" class="w-100 without-hint">
        <mat-label>
          <ng-container i18n>Historical Data</ng-container> (CSV)
        </mat-label>
        <textarea
          cdkAutosizeMaxRows="5"
          cdkTextareaAutosize
          formControlName="csvString"
          matInput
          type="text"
          (keyup.enter)="$event.stopPropagation()"
        ></textarea>
      </mat-form-field>
    </div>

    <div class="d-flex justify-content-end mt-2">
      <button
        color="accent"
        mat-flat-button
        type="button"
        [disabled]="!assetProfileForm.controls['historicalData']?.controls['csvString'].touched || assetProfileForm.controls['historicalData']?.controls['csvString']?.value === ''"
        (click)="onImportHistoricalData()"
      >
        <ng-container i18n>Import</ng-container>
      </button>
    </div>

    <div class="row">
      <div class="col-6 mb-3">
        <gf-value i18n size="medium" [value]="assetProfile?.symbol"
          >Symbol</gf-value
        >
      </div>
      <div class="col-6 mb-3">
        <gf-value i18n size="medium" [value]="assetProfile?.currency"
          >Currency</gf-value
        >
      </div>
      <div class="col-6 mb-3">
        <gf-value
          i18n
          size="medium"
          [isDate]="assetProfile?.dateOfFirstActivity ? true : false"
          [locale]="data.locale"
          [value]="assetProfile?.dateOfFirstActivity ?? '-'"
          >First Activity</gf-value
        >
      </div>
      <div class="col-6 mb-3">
        <gf-value
          i18n
          size="medium"
          [locale]="data.locale"
          [value]="assetProfile?.activitiesCount ?? 0"
          >Activities</gf-value
        >
      </div>
      <div class="col-6 mb-3">
        <gf-value
          i18n
          size="medium"
          [hidden]="!assetProfileClass"
          [value]="assetProfileClass"
          >Asset Class</gf-value
        >
      </div>
      <div class="col-6 mb-3">
        <gf-value
          i18n
          size="medium"
          [hidden]="!assetProfileSubClass"
          [value]="assetProfileSubClass"
          >Asset Sub Class</gf-value
        >
      </div>
      <ng-container
        *ngIf="assetProfile?.countries?.length > 0 || assetProfile?.sectors?.length > 0"
      >
        <ng-container
          *ngIf="assetProfile?.countries?.length === 1 && assetProfile?.sectors?.length === 1; else charts"
        >
          <div *ngIf="assetProfile?.sectors?.length === 1" class="col-6 mb-3">
            <gf-value
              i18n
              size="medium"
              [locale]="data.locale"
              [value]="assetProfile?.sectors[0].name"
              >Sector</gf-value
            >
          </div>
          <div *ngIf="assetProfile?.countries?.length === 1" class="col-6 mb-3">
            <gf-value
              i18n
              size="medium"
              [locale]="data.locale"
              [value]="assetProfile?.countries[0].name"
              >Country</gf-value
            >
          </div>
        </ng-container>
        <ng-template #charts>
          <div class="col-md-6 mb-3">
            <div class="h5" i18n>Sectors</div>
            <gf-portfolio-proportion-chart
              [colorScheme]="data.colorScheme"
              [isInPercent]="true"
              [keys]="['name']"
              [maxItems]="10"
              [positions]="sectors"
            ></gf-portfolio-proportion-chart>
          </div>
          <div class="col-md-6 mb-3">
            <div class="h5" i18n>Countries</div>
            <gf-portfolio-proportion-chart
              [colorScheme]="data.colorScheme"
              [isInPercent]="true"
              [keys]="['name']"
              [maxItems]="10"
              [positions]="countries"
            ></gf-portfolio-proportion-chart>
          </div>
        </ng-template>
      </ng-container>
    </div>
    <div *ngIf="assetProfile?.dataSource === 'MANUAL'" class="mt-3">
      <mat-form-field appearance="outline" class="w-100 without-hint">
        <mat-label i18n>Name</mat-label>
        <input formControlName="name" matInput type="text" />
      </mat-form-field>
    </div>
<<<<<<< HEAD
    <div class="mt-3">
      <mat-form-field appearance="outline" class="w-100">
=======
    <div *ngIf="assetProfile?.dataSource === 'MANUAL'" class="mt-3">
      <mat-form-field appearance="outline" class="w-100 without-hint">
>>>>>>> ae1968aa
        <mat-label i18n>Asset Class</mat-label>
        <mat-select formControlName="assetClass">
          <mat-option [value]="null"></mat-option>
          <mat-option
            *ngFor="let assetClass of assetClasses"
            [value]="assetClass.id"
            >{{ assetClass.label }}</mat-option
          >
        </mat-select>
      </mat-form-field>
    </div>
<<<<<<< HEAD
    <div class="mt-3">
      <mat-form-field appearance="outline" class="w-100">
=======
    <div *ngIf="assetProfile?.dataSource === 'MANUAL'" class="mt-3">
      <mat-form-field appearance="outline" class="w-100 without-hint">
>>>>>>> ae1968aa
        <mat-label i18n>Asset Sub Class</mat-label>
        <mat-select formControlName="assetSubClass">
          <mat-option [value]="null"></mat-option>
          <mat-option
            *ngFor="let assetSubClass of assetSubClasses"
            [value]="assetSubClass.id"
            >{{ assetSubClass.label }}</mat-option
          >
        </mat-select>
      </mat-form-field>
    </div>
    <div class="mt-3">
      <mat-form-field appearance="outline" class="w-100">
        <mat-label i18n>Tags</mat-label>
        <mat-chip-grid #tagsChipList>
          <mat-chip-row
            *ngFor="let tag of assetProfileForm.controls['tags']?.value"
            matChipRemove
            [removable]="true"
            (removed)="onRemoveTag(tag)"
          >
            {{ tag.name }}
            <ion-icon class="ml-2" matPrefix name="close-outline"></ion-icon>
          </mat-chip-row>
          <input
            #tagInput
            name="close-outline"
            [matAutocomplete]="autocompleteTags"
            [matChipInputFor]="tagsChipList"
            [matChipInputSeparatorKeyCodes]="separatorKeysCodes"
          />
        </mat-chip-grid>
        <mat-autocomplete
          #autocompleteTags="matAutocomplete"
          (optionSelected)="onAddTag($event)"
        >
          <mat-option *ngFor="let tag of HoldingTags" [value]="tag.id">
            {{ tag.name }}
          </mat-option>
        </mat-autocomplete>
      </mat-form-field>
    </div>
    <div class="d-flex my-3">
      <div class="w-50">
        <mat-checkbox
          color="primary"
          i18n
          [checked]="isBenchmark"
          (change)="isBenchmark ? onUnsetBenchmark({dataSource: data.dataSource, symbol: data.symbol}) : onSetBenchmark({dataSource: data.dataSource, symbol: data.symbol})"
          >Benchmark</mat-checkbox
        >
      </div>
    </div>
    <div class="mt-3">
      <mat-form-field appearance="outline" class="w-100">
        <mat-label i18n>Symbol Mapping</mat-label>
        <textarea
          cdkTextareaAutosize
          formControlName="symbolMapping"
          matInput
          type="text"
        ></textarea>
      </mat-form-field>
    </div>
    <div *ngIf="assetProfile?.dataSource === 'MANUAL'">
      <mat-form-field appearance="outline" class="w-100">
        <mat-label i18n>Scraper Configuration</mat-label>
        <textarea
          cdkTextareaAutosize
          formControlName="scraperConfiguration"
          matInput
          type="text"
        ></textarea>
      </mat-form-field>
    </div>
    <div>
      <mat-form-field appearance="outline" class="w-100">
        <mat-label i18n>Note</mat-label>
        <textarea
          cdkAutosizeMinRows="2"
          cdkTextareaAutosize
          formControlName="comment"
          matInput
          (keyup.enter)="$event.stopPropagation()"
        ></textarea>
      </mat-form-field>
    </div>
  </div>

  <div class="d-flex justify-content-end" mat-dialog-actions>
    <button i18n mat-button type="button" (click)="onClose()">Cancel</button>
    <button
      color="primary"
      mat-flat-button
      type="submit"
      [disabled]="!(assetProfileForm.dirty && assetProfileForm.valid)"
    >
      <ng-container i18n>Save</ng-container>
    </button>
  </div>
</form><|MERGE_RESOLUTION|>--- conflicted
+++ resolved
@@ -183,13 +183,8 @@
         <input formControlName="name" matInput type="text" />
       </mat-form-field>
     </div>
-<<<<<<< HEAD
     <div class="mt-3">
-      <mat-form-field appearance="outline" class="w-100">
-=======
-    <div *ngIf="assetProfile?.dataSource === 'MANUAL'" class="mt-3">
       <mat-form-field appearance="outline" class="w-100 without-hint">
->>>>>>> ae1968aa
         <mat-label i18n>Asset Class</mat-label>
         <mat-select formControlName="assetClass">
           <mat-option [value]="null"></mat-option>
@@ -201,13 +196,8 @@
         </mat-select>
       </mat-form-field>
     </div>
-<<<<<<< HEAD
     <div class="mt-3">
-      <mat-form-field appearance="outline" class="w-100">
-=======
-    <div *ngIf="assetProfile?.dataSource === 'MANUAL'" class="mt-3">
       <mat-form-field appearance="outline" class="w-100 without-hint">
->>>>>>> ae1968aa
         <mat-label i18n>Asset Sub Class</mat-label>
         <mat-select formControlName="assetSubClass">
           <mat-option [value]="null"></mat-option>
