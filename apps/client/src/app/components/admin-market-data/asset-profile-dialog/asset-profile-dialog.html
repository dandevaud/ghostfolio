<div class="d-flex flex-column h-100">
  <div class="d-flex mb-3">
    <h1 class="flex-grow-1 m-0" mat-dialog-title>
      {{ assetProfile?.name ?? data.symbol }}
    </h1>
    <button
      class="mx-1 no-min-width px-2"
      mat-button
      type="button"
      [matMenuTriggerFor]="assetProfileActionsMenu"
      (click)="$event.stopPropagation()"
    >
      <ion-icon name="ellipsis-vertical" />
    </button>
    <mat-menu #assetProfileActionsMenu="matMenu" xPosition="before">
      <button mat-menu-item type="button" (click)="initialize()">
        <ng-container i18n>Refresh</ng-container>
      </button>
      <button
        mat-menu-item
        type="button"
        [disabled]="assetProfileForm.dirty"
        (click)="
          onGatherSymbol({ dataSource: data.dataSource, symbol: data.symbol })
        "
      >
        <ng-container i18n>Gather Historical Data</ng-container>
      </button>
      <button
        mat-menu-item
        type="button"
        [disabled]="assetProfileForm.dirty"
        (click)="
          onGatherSymbolMissingOnly({
            dataSource: data.dataSource,
            symbol: data.symbol
          })
        "
      >
        <ng-container i18n>Gather Missing Historical Data</ng-container>
      </button>
      <button
        mat-menu-item
        type="button"
        [disabled]="assetProfileForm.dirty"
        (click)="
          onGatherProfileDataBySymbol({
            dataSource: data.dataSource,
            symbol: data.symbol
          })
        "
      >
        <ng-container i18n>Gather Profile Data</ng-container>
      </button>
      <hr class="m-0" />
      <button
        mat-menu-item
        type="button"
        [disabled]="
          !adminMarketDataService.hasPermissionToDeleteAssetProfile({
            activitiesCount: assetProfile?.activitiesCount,
            isBenchmark: isBenchmark,
            symbol: data.symbol
          })
        "
        (click)="
          onDeleteProfileData({
            dataSource: data.dataSource,
            symbol: data.symbol
          })
        "
      >
        <ng-container i18n>Delete</ng-container>
      </button>
    </mat-menu>
  </div>

  <div class="flex-grow-1" mat-dialog-content>
    <gf-line-chart
      class="mb-4"
      [colorScheme]="user?.settings?.colorScheme"
      [historicalDataItems]="historicalDataItems"
      [isAnimated]="true"
      [locale]="data.locale"
      [showXAxis]="true"
      [showYAxis]="true"
      [symbol]="data.symbol"
    />
    <gf-historical-market-data-editor
      class="mb-3"
      [currency]="assetProfile?.currency"
      [dataSource]="data.dataSource"
      [dateOfFirstActivity]="assetProfile?.dateOfFirstActivity"
      [locale]="data.locale"
      [marketData]="marketDataItems"
      [symbol]="data.symbol"
      [user]="user"
      (marketDataChanged)="onMarketDataChanged($event)"
    />

    <div class="row">
      @if (isEditAssetProfileIdentifierMode) {
        <div class="col-12 mb-4">
          <form
            class="align-items-center d-flex"
            [formGroup]="assetProfileIdentifierForm"
            (keyup.enter)="
              assetProfileIdentifierForm.valid &&
                onSubmitAssetProfileIdentifierForm()
            "
            (ngSubmit)="onSubmitAssetProfileIdentifierForm()"
          >
            <mat-form-field appearance="outline" class="gf-spacer without-hint">
              <mat-label i18n>Name, symbol or ISIN</mat-label>
              <gf-symbol-autocomplete
                formControlName="assetProfileIdentifier"
                [includeIndices]="true"
              />
            </mat-form-field>
            <button
              class="ml-2 no-min-width px-2"
              color="primary"
              mat-flat-button
              type="submit"
              [disabled]="
                assetProfileIdentifierForm.hasError(
                  'invalidData',
                  'assetProfileIdentifier'
                ) ||
                assetProfileIdentifierForm.hasError(
                  'equalsPreviousProfileIdentifier'
                )
              "
            >
              <ng-container i18n>Apply</ng-container>
            </button>
            <button
              class="ml-2 no-min-width px-2"
              mat-button
              type="button"
              (click)="onCancelEditAssetProfileIdentifierMode()"
            >
              <ng-container i18n>Cancel</ng-container>
            </button>
          </form>
        </div>
      } @else {
        <div class="col-6 mb-3">
          <gf-value i18n size="medium" [value]="assetProfile?.symbol"
            >Symbol</gf-value
          >
        </div>
        <div class="col-6 mb-3">
          <gf-value
            i18n
            size="medium"
            [value]="
              assetProfile?.dataProviderInfo?.name ?? assetProfile?.dataSource
            "
            >Data Source</gf-value
          >
          <div
            class="edit-asset-profile-identifier-container position-absolute"
          >
            <button
              class="h-100 no-min-width px-2"
              mat-button
              type="button"
              [disabled]="!canSaveAssetProfileIdentifier"
              [ngClass]="{
                'd-none': !canEditAssetProfileIdentifier
              }"
              (click)="onSetEditAssetProfileIdentifierMode()"
            >
              <ion-icon name="create-outline" />
            </button>
          </div>
        </div>
      }
      <div class="col-6 mb-3">
        <gf-value i18n size="medium" [value]="assetProfile?.currency"
          >Currency</gf-value
        >
      </div>
      <div class="col-6 mb-3"></div>
      <div class="col-6 mb-3">
        <gf-value
          i18n
          size="medium"
          [isDate]="assetProfile?.dateOfFirstActivity ? true : false"
          [locale]="data.locale"
          [value]="assetProfile?.dateOfFirstActivity ?? '-'"
          >First Activity</gf-value
        >
      </div>
      <div class="col-6 mb-3">
        <gf-value
          i18n
          size="medium"
          [locale]="data.locale"
          [value]="assetProfile?.activitiesCount"
          >Activities</gf-value
        >
      </div>
      <div class="col-6 mb-3">
        <gf-value
          i18n
          size="medium"
          [hidden]="!assetProfileClass"
          [value]="assetProfileClass"
          >Asset Class</gf-value
        >
      </div>
      <div class="col-6 mb-3">
        <gf-value
          i18n
          size="medium"
          [hidden]="!assetProfileSubClass"
          [value]="assetProfileSubClass"
          >Asset Sub Class</gf-value
        >
      </div>
      @if (
        assetProfile?.countries?.length > 0 || assetProfile?.sectors?.length > 0
      ) {
        @if (
          assetProfile?.countries?.length === 1 &&
          assetProfile?.sectors?.length === 1
        ) {
          @if (assetProfile?.sectors?.length === 1) {
            <div class="col-6 mb-3">
              <gf-value
                i18n
                size="medium"
                [locale]="data.locale"
                [value]="assetProfile?.sectors[0].name"
                >Sector</gf-value
              >
            </div>
          }
          @if (assetProfile?.countries?.length === 1) {
            <div class="col-6 mb-3">
              <gf-value
                i18n
                size="medium"
                [locale]="data.locale"
                [value]="assetProfile?.countries[0].name"
                >Country</gf-value
              >
            </div>
          }
        } @else {
          <div class="col-md-6 mb-3">
            <div class="h5" i18n>Sectors</div>
            <gf-portfolio-proportion-chart
              [colorScheme]="data.colorScheme"
              [isInPercent]="true"
              [keys]="['name']"
              [maxItems]="10"
              [positions]="sectors"
            />
          </div>
          <div class="col-md-6 mb-3">
            <div class="h5" i18n>Countries</div>
            <gf-portfolio-proportion-chart
              [colorScheme]="data.colorScheme"
              [isInPercent]="true"
              [keys]="['name']"
              [maxItems]="10"
              [positions]="countries"
            />
          </div>
        }
      }
    </div>
    <form
      #assetProfileFormElement
      [formGroup]="assetProfileForm"
      (keyup.enter)="assetProfileForm.valid && onSubmitAssetProfileForm()"
      (ngSubmit)="onSubmitAssetProfileForm()"
    >
      <div class="mt-3">
        <mat-form-field appearance="outline" class="w-100 without-hint">
          <mat-label i18n>Name</mat-label>
          <input formControlName="name" matInput type="text" />
        </mat-form-field>
      </div>
<<<<<<< HEAD
    }
    <div class="mt-3">
      <mat-form-field appearance="outline" class="w-100 without-hint">
        <mat-label i18n>Asset Class</mat-label>
        <mat-select formControlName="assetClass">
          <mat-option [value]="null" />
          @for (assetClass of assetClasses; track assetClass) {
            <mat-option [value]="assetClass.id">{{
              assetClass.label
            }}</mat-option>
          }
        </mat-select>
      </mat-form-field>
    </div>
    <div class="mt-3">
      <mat-form-field appearance="outline" class="w-100 without-hint">
        <mat-label i18n>Asset Sub Class</mat-label>
        <mat-select formControlName="assetSubClass">
          <mat-option [value]="null" />
          @for (assetSubClass of assetSubClasses; track assetSubClass) {
            <mat-option [value]="assetSubClass.id">{{
              assetSubClass.label
            }}</mat-option>
          }
        </mat-select>
      </mat-form-field>
    </div>
    <div class="mt-3">
      <mat-form-field appearance="outline" class="w-100">
        <mat-label i18n>Tags</mat-label>
        <mat-chip-grid #tagsChipList>
          <mat-chip-row
            *ngFor="let tag of assetProfileForm.controls['tags']?.value"
            matChipRemove
            [removable]="true"
            (removed)="onRemoveTag(tag)"
          >
            {{ tag.name }}
            <ion-icon class="ml-2" matPrefix name="close-outline"></ion-icon>
          </mat-chip-row>
          <input
            #tagInput
            name="close-outline"
            [matAutocomplete]="autocompleteTags"
            [matChipInputFor]="tagsChipList"
            [matChipInputSeparatorKeyCodes]="separatorKeysCodes"
          />
        </mat-chip-grid>
        <mat-autocomplete
          #autocompleteTags="matAutocomplete"
          (optionSelected)="onAddTag($event)"
        >
          <mat-option *ngFor="let tag of HoldingTags" [value]="tag.id">
            {{ tag.name }}
          </mat-option>
        </mat-autocomplete>
      </mat-form-field>
    </div>
    <div class="d-flex my-3">
      <div class="w-50">
        <mat-checkbox
          color="primary"
          i18n
          [checked]="isBenchmark"
          (change)="
            isBenchmark
              ? onUnsetBenchmark({
                  dataSource: data.dataSource,
                  symbol: data.symbol
                })
              : onSetBenchmark({
                  dataSource: data.dataSource,
                  symbol: data.symbol
                })
          "
          >Benchmark</mat-checkbox
        >
=======
      @if (assetProfile?.dataSource === 'MANUAL') {
        <div class="mt-3">
          <mat-form-field appearance="outline" class="w-100 without-hint">
            <mat-label i18n>Currency</mat-label>
            <gf-currency-selector
              formControlName="currency"
              [currencies]="currencies"
            />
          </mat-form-field>
        </div>
      }
      <div class="mt-3">
        <mat-form-field appearance="outline" class="w-100 without-hint">
          <mat-label i18n>Asset Class</mat-label>
          <mat-select formControlName="assetClass">
            <mat-option [value]="null" />
            @for (assetClass of assetClasses; track assetClass) {
              <mat-option [value]="assetClass.id">{{
                assetClass.label
              }}</mat-option>
            }
          </mat-select>
        </mat-form-field>
>>>>>>> 476b287e
      </div>
      <div class="mt-3">
        <mat-form-field appearance="outline" class="w-100 without-hint">
          <mat-label i18n>Asset Sub Class</mat-label>
          <mat-select formControlName="assetSubClass">
            <mat-option [value]="null" />
            @for (assetSubClass of assetSubClasses; track assetSubClass) {
              <mat-option [value]="assetSubClass.id">{{
                assetSubClass.label
              }}</mat-option>
            }
          </mat-select>
        </mat-form-field>
      </div>
      <div class="d-flex my-3">
        <div class="w-50">
          <mat-checkbox
            color="primary"
            i18n
            [checked]="isBenchmark"
            [disabled]="isEditAssetProfileIdentifierMode"
            (change)="
              isBenchmark
                ? onUnsetBenchmark({
                    dataSource: data.dataSource,
                    symbol: data.symbol
                  })
                : onSetBenchmark({
                    dataSource: data.dataSource,
                    symbol: data.symbol
                  })
            "
            >Benchmark</mat-checkbox
          >
        </div>
      </div>
      <div class="mt-3">
        <mat-form-field appearance="outline" class="w-100">
          <mat-label i18n>Symbol Mapping</mat-label>
          <textarea
            cdkTextareaAutosize
            formControlName="symbolMapping"
            matInput
            type="text"
          ></textarea>
        </mat-form-field>
      </div>
      @if (assetProfile?.dataSource === 'MANUAL') {
        <div class="mb-3">
          <mat-accordion class="my-3">
            <mat-expansion-panel
              class="shadow-none"
              [expanded]="
                assetProfileForm.controls.scraperConfiguration.controls.selector
                  .value !== '' &&
                assetProfileForm.controls.scraperConfiguration.controls.url
                  .value !== ''
              "
              (closed)="scraperConfiguationIsExpanded.set(false)"
              (opened)="scraperConfiguationIsExpanded.set(true)"
            >
              <mat-expansion-panel-header class="p-0">
                <mat-panel-title i18n>Scraper Configuration</mat-panel-title>
              </mat-expansion-panel-header>
              <div formGroupName="scraperConfiguration">
                <div class="mt-3">
                  <mat-form-field
                    appearance="outline"
                    class="w-100 without-hint"
                  >
                    <mat-label i18n>Default Market Price</mat-label>
                    <input
                      formControlName="defaultMarketPrice"
                      matInput
                      type="number"
                    />
                  </mat-form-field>
                </div>
                <div class="mt-3">
                  <mat-form-field
                    appearance="outline"
                    class="w-100 without-hint"
                  >
                    <mat-label i18n>HTTP Request Headers</mat-label>
                    <textarea
                      cdkTextareaAutosize
                      formControlName="headers"
                      matInput
                      type="text"
                      [matAutocomplete]="auto"
                    ></textarea>
                  </mat-form-field>
                </div>
                <div class="mt-3">
                  <mat-form-field
                    appearance="outline"
                    class="w-100 without-hint"
                  >
                    <mat-label i18n>Locale</mat-label>
                    <input formControlName="locale" matInput type="text" />
                  </mat-form-field>
                </div>
                <div class="mt-3">
                  <mat-form-field
                    appearance="outline"
                    class="w-100 without-hint"
                  >
                    <mat-label i18n>Mode</mat-label>
                    <mat-select formControlName="mode">
                      @for (modeValue of modeValues; track modeValue) {
                        <mat-option [value]="modeValue.value">{{
                          modeValue.viewValue
                        }}</mat-option>
                      }
                    </mat-select>
                  </mat-form-field>
                </div>
                <div class="mt-3">
                  <mat-form-field
                    appearance="outline"
                    class="w-100 without-hint"
                  >
                    <mat-label>
                      <ng-container i18n>Selector</ng-container>*
                    </mat-label>
                    <textarea
                      cdkTextareaAutosize
                      formControlName="selector"
                      matInput
                      type="text"
                    ></textarea>
                  </mat-form-field>
                </div>
                <div class="mt-3">
                  <mat-form-field
                    appearance="outline"
                    class="w-100 without-hint"
                  >
                    <mat-label>
                      <ng-container i18n>Url</ng-container>*
                    </mat-label>
                    <input formControlName="url" matInput type="text" />
                  </mat-form-field>
                </div>
                <div class="my-3 text-right">
                  <button
                    color="accent"
                    mat-flat-button
                    type="button"
                    [disabled]="
                      assetProfileForm.controls.scraperConfiguration.controls
                        .selector.value === '' ||
                      assetProfileForm.controls.scraperConfiguration.controls
                        .url.value === ''
                    "
                    (click)="onTestMarketData()"
                  >
                    <ng-container i18n>Test</ng-container>
                  </button>
                </div>
              </div>
            </mat-expansion-panel>
          </mat-accordion>
        </div>
      }
      @if (assetProfile?.dataSource === 'MANUAL') {
        <div>
          <mat-form-field appearance="outline" class="w-100">
            <mat-label i18n>Sectors</mat-label>
            <textarea
              cdkTextareaAutosize
              formControlName="sectors"
              matInput
              type="text"
            ></textarea>
          </mat-form-field>
        </div>
        <div>
          <mat-form-field appearance="outline" class="w-100">
            <mat-label i18n>Countries</mat-label>
            <textarea
              cdkTextareaAutosize
              formControlName="countries"
              matInput
              type="text"
            ></textarea>
          </mat-form-field>
        </div>
      }
      <div>
        <mat-form-field appearance="outline" class="w-100 without-hint">
          <mat-label i18n>Url</mat-label>
          <input formControlName="url" matInput type="text" />
          @if (assetProfileForm.get('url').value) {
            <gf-asset-profile-icon
              class="mr-3"
              matSuffix
              [url]="assetProfileForm.get('url').value"
            />
          }
        </mat-form-field>
      </div>
      <div class="mt-3">
        <mat-form-field appearance="outline" class="w-100">
          <mat-label i18n>Note</mat-label>
          <textarea
            cdkAutosizeMinRows="2"
            cdkTextareaAutosize
            formControlName="comment"
            matInput
            (keyup.enter)="$event.stopPropagation()"
          ></textarea>
        </mat-form-field>
      </div>
    </form>
  </div>

  <div class="d-flex justify-content-end" mat-dialog-actions>
    <button i18n mat-button type="button" (click)="onClose()">Cancel</button>
    <button
      color="primary"
      mat-flat-button
      [disabled]="!(assetProfileForm.dirty && assetProfileForm.valid)"
      (click)="onTriggerSubmitAssetProfileForm()"
    >
      <ng-container i18n>Save</ng-container>
    </button>
  </div>
</div><|MERGE_RESOLUTION|>--- conflicted
+++ resolved
@@ -285,85 +285,6 @@
           <input formControlName="name" matInput type="text" />
         </mat-form-field>
       </div>
-<<<<<<< HEAD
-    }
-    <div class="mt-3">
-      <mat-form-field appearance="outline" class="w-100 without-hint">
-        <mat-label i18n>Asset Class</mat-label>
-        <mat-select formControlName="assetClass">
-          <mat-option [value]="null" />
-          @for (assetClass of assetClasses; track assetClass) {
-            <mat-option [value]="assetClass.id">{{
-              assetClass.label
-            }}</mat-option>
-          }
-        </mat-select>
-      </mat-form-field>
-    </div>
-    <div class="mt-3">
-      <mat-form-field appearance="outline" class="w-100 without-hint">
-        <mat-label i18n>Asset Sub Class</mat-label>
-        <mat-select formControlName="assetSubClass">
-          <mat-option [value]="null" />
-          @for (assetSubClass of assetSubClasses; track assetSubClass) {
-            <mat-option [value]="assetSubClass.id">{{
-              assetSubClass.label
-            }}</mat-option>
-          }
-        </mat-select>
-      </mat-form-field>
-    </div>
-    <div class="mt-3">
-      <mat-form-field appearance="outline" class="w-100">
-        <mat-label i18n>Tags</mat-label>
-        <mat-chip-grid #tagsChipList>
-          <mat-chip-row
-            *ngFor="let tag of assetProfileForm.controls['tags']?.value"
-            matChipRemove
-            [removable]="true"
-            (removed)="onRemoveTag(tag)"
-          >
-            {{ tag.name }}
-            <ion-icon class="ml-2" matPrefix name="close-outline"></ion-icon>
-          </mat-chip-row>
-          <input
-            #tagInput
-            name="close-outline"
-            [matAutocomplete]="autocompleteTags"
-            [matChipInputFor]="tagsChipList"
-            [matChipInputSeparatorKeyCodes]="separatorKeysCodes"
-          />
-        </mat-chip-grid>
-        <mat-autocomplete
-          #autocompleteTags="matAutocomplete"
-          (optionSelected)="onAddTag($event)"
-        >
-          <mat-option *ngFor="let tag of HoldingTags" [value]="tag.id">
-            {{ tag.name }}
-          </mat-option>
-        </mat-autocomplete>
-      </mat-form-field>
-    </div>
-    <div class="d-flex my-3">
-      <div class="w-50">
-        <mat-checkbox
-          color="primary"
-          i18n
-          [checked]="isBenchmark"
-          (change)="
-            isBenchmark
-              ? onUnsetBenchmark({
-                  dataSource: data.dataSource,
-                  symbol: data.symbol
-                })
-              : onSetBenchmark({
-                  dataSource: data.dataSource,
-                  symbol: data.symbol
-                })
-          "
-          >Benchmark</mat-checkbox
-        >
-=======
       @if (assetProfile?.dataSource === 'MANUAL') {
         <div class="mt-3">
           <mat-form-field appearance="outline" class="w-100 without-hint">
@@ -387,7 +308,6 @@
             }
           </mat-select>
         </mat-form-field>
->>>>>>> 476b287e
       </div>
       <div class="mt-3">
         <mat-form-field appearance="outline" class="w-100 without-hint">
@@ -400,6 +320,37 @@
               }}</mat-option>
             }
           </mat-select>
+        </mat-form-field>
+      </div>
+      <div class="mt-3">
+        <mat-form-field appearance="outline" class="w-100">
+          <mat-label i18n>Tags</mat-label>
+          <mat-chip-grid #tagsChipList>
+            <mat-chip-row
+              *ngFor="let tag of assetProfileForm.controls['tags']?.value"
+              matChipRemove
+              [removable]="true"
+              (removed)="onRemoveTag(tag)"
+            >
+              {{ tag.name }}
+              <ion-icon class="ml-2" matPrefix name="close-outline"></ion-icon>
+            </mat-chip-row>
+            <input
+              #tagInput
+              name="close-outline"
+              [matAutocomplete]="autocompleteTags"
+              [matChipInputFor]="tagsChipList"
+              [matChipInputSeparatorKeyCodes]="separatorKeysCodes"
+            />
+          </mat-chip-grid>
+          <mat-autocomplete
+            #autocompleteTags="matAutocomplete"
+            (optionSelected)="onAddTag($event)"
+          >
+            <mat-option *ngFor="let tag of HoldingTags" [value]="tag.id">
+              {{ tag.name }}
+            </mat-option>
+          </mat-autocomplete>
         </mat-form-field>
       </div>
       <div class="d-flex my-3">
