import { Activity } from '@ghostfolio/api/app/order/interfaces/activities.interface';
import { GfAccountsTableModule } from '@ghostfolio/client/components/accounts-table/accounts-table.module';
import { GfDialogFooterModule } from '@ghostfolio/client/components/dialog-footer/dialog-footer.module';
import { GfDialogHeaderModule } from '@ghostfolio/client/components/dialog-header/dialog-header.module';
import { DataService } from '@ghostfolio/client/services/data.service';
import { UserService } from '@ghostfolio/client/services/user/user.service';
import { NUMERICAL_PRECISION_THRESHOLD } from '@ghostfolio/common/config';
import { DATE_FORMAT, downloadAsFile } from '@ghostfolio/common/helper';
import {
  DataProviderInfo,
  EnhancedSymbolProfile,
  LineChartItem,
  User
} from '@ghostfolio/common/interfaces';
import { GfActivitiesTableComponent } from '@ghostfolio/ui/activities-table';
import { GfDataProviderCreditsComponent } from '@ghostfolio/ui/data-provider-credits';
import { translate } from '@ghostfolio/ui/i18n';
import { GfLineChartComponent } from '@ghostfolio/ui/line-chart';
import { GfPortfolioProportionChartComponent } from '@ghostfolio/ui/portfolio-proportion-chart';
import { GfValueComponent } from '@ghostfolio/ui/value';

import { COMMA, ENTER } from '@angular/cdk/keycodes';
import { CommonModule } from '@angular/common';
import {
  CUSTOM_ELEMENTS_SCHEMA,
  ChangeDetectionStrategy,
  ChangeDetectorRef,
  Component,
  ElementRef,
  Inject,
  OnDestroy,
  OnInit,
  ViewChild
} from '@angular/core';
import { FormBuilder, FormGroup } from '@angular/forms';
import {
  MatAutocompleteModule,
  MatAutocompleteSelectedEvent
} from '@angular/material/autocomplete';
import { MatButtonModule } from '@angular/material/button';
import { MatChipsModule } from '@angular/material/chips';
import {
  MAT_DIALOG_DATA,
  MatDialogModule,
  MatDialogRef
} from '@angular/material/dialog';
import { MatFormFieldModule } from '@angular/material/form-field';
import { SortDirection } from '@angular/material/sort';
import { MatTableDataSource } from '@angular/material/table';
import { MatTabsModule } from '@angular/material/tabs';
import { Router } from '@angular/router';
import { Account, Tag } from '@prisma/client';
import { format, isSameMonth, isToday, parseISO } from 'date-fns';
import { NgxSkeletonLoaderModule } from 'ngx-skeleton-loader';
import { Observable, of, Subject } from 'rxjs';
import { map, startWith, takeUntil } from 'rxjs/operators';

import { HoldingDetailDialogParams } from './interfaces/interfaces';

@Component({
  changeDetection: ChangeDetectionStrategy.OnPush,
  host: { class: 'd-flex flex-column h-100' },
  imports: [
    CommonModule,
    GfAccountsTableModule,
    GfActivitiesTableComponent,
    GfDataProviderCreditsComponent,
    GfDialogFooterModule,
    GfDialogHeaderModule,
    GfLineChartComponent,
    GfPortfolioProportionChartComponent,
    GfValueComponent,
    MatAutocompleteModule,
    MatButtonModule,
    MatChipsModule,
    MatDialogModule,
    MatFormFieldModule,
    MatTabsModule,
    NgxSkeletonLoaderModule
  ],
  schemas: [CUSTOM_ELEMENTS_SCHEMA],
  selector: 'gf-holding-detail-dialog',
  standalone: true,
  styleUrls: ['./holding-detail-dialog.component.scss'],
  templateUrl: 'holding-detail-dialog.html'
})
export class GfHoldingDetailDialogComponent implements OnDestroy, OnInit {
  @ViewChild('tagInput') tagInput: ElementRef<HTMLInputElement>;

  public activityForm: FormGroup;
  public accounts: Account[];
  public activities: Activity[];
  public assetClass: string;
  public assetSubClass: string;
  public averagePrice: number;
  public benchmarkDataItems: LineChartItem[];
  public countries: {
    [code: string]: { name: string; value: number };
  };
  public dataProviderInfo: DataProviderInfo;
  public dataSource: MatTableDataSource<Activity>;
  public dividendInBaseCurrency: number;
<<<<<<< HEAD
  public dividendInBaseCurrencyPrecision = 2;
=======
  public stakeRewards: number;
>>>>>>> 17078aea
  public dividendYieldPercentWithCurrencyEffect: number;
  public feeInBaseCurrency: number;
  public filteredTagsObservable: Observable<Tag[]> = of([]);
  public firstBuyDate: string;
  public historicalDataItems: LineChartItem[];
  public investment: number;
  public investmentPrecision = 2;
  public marketPrice: number;
  public maxPrice: number;
  public minPrice: number;
  public netPerformance: number;
  public netPerformancePrecision = 2;
  public netPerformancePercent: number;
  public netPerformancePercentWithCurrencyEffect: number;
  public netPerformanceWithCurrencyEffect: number;
  public netPerformanceWithCurrencyEffectPrecision = 2;
  public quantity: number;
  public quantityPrecision = 2;
  public stakePrecision = 2;
  public reportDataGlitchMail: string;
  public sectors: {
    [name: string]: { name: string; value: number };
  };
  public separatorKeysCodes: number[] = [COMMA, ENTER];
  public sortColumn = 'date';
  public sortDirection: SortDirection = 'desc';
  public SymbolProfile: EnhancedSymbolProfile;
  public tags: Tag[];
  public tagsAvailable: Tag[];
  public totalItems: number;
  public transactionCount: number;
  public user: User;
  public value: number;

  private unsubscribeSubject = new Subject<void>();

  public constructor(
    private changeDetectorRef: ChangeDetectorRef,
    private dataService: DataService,
    public dialogRef: MatDialogRef<GfHoldingDetailDialogComponent>,
    @Inject(MAT_DIALOG_DATA) public data: HoldingDetailDialogParams,
    private formBuilder: FormBuilder,
    private router: Router,
    private userService: UserService
  ) {}

  public ngOnInit() {
    const { tags } = this.dataService.fetchInfo();

    this.activityForm = this.formBuilder.group({
      tags: <string[]>[]
    });

    this.tagsAvailable = tags.map(({ id, name }) => {
      return {
        id,
        name: translate(name)
      };
    });

    this.activityForm
      .get('tags')
      .valueChanges.pipe(takeUntil(this.unsubscribeSubject))
      .subscribe((tags) => {
        this.dataService
          .putHoldingTags({
            tags,
            dataSource: this.data.dataSource,
            symbol: this.data.symbol
          })
          .pipe(takeUntil(this.unsubscribeSubject))
          .subscribe();
      });

    this.dataService
      .fetchHoldingDetail({
        dataSource: this.data.dataSource,
        symbol: this.data.symbol
      })
      .pipe(takeUntil(this.unsubscribeSubject))
      .subscribe(
        ({
          accounts,
          averagePrice,
          dataProviderInfo,
          dividendInBaseCurrency,
          stakeRewards,
          investment,
          marketPrice,
          maxPrice,
          minPrice,
          netPerformance,
          netPerformancePercent,
          netPerformancePercentWithCurrencyEffect,
          netPerformanceWithCurrencyEffect,
          orders,
          quantity,
          SymbolProfile,
          tags,
          transactionCount,
          value,
          dividendYieldPercentWithCurrencyEffect,
          feeInBaseCurrency,
          firstBuyDate,
          historicalData
        }) => {
          this.accounts = accounts;
          this.activities = orders;
          this.averagePrice = averagePrice;
          this.benchmarkDataItems = [];
          this.countries = {};
          this.dataProviderInfo = dataProviderInfo;
          this.dataSource = new MatTableDataSource(orders.reverse());
          this.dividendInBaseCurrency = dividendInBaseCurrency;
<<<<<<< HEAD

          if (
            this.data.deviceType === 'mobile' &&
            this.dividendInBaseCurrency >= NUMERICAL_PRECISION_THRESHOLD
          ) {
            this.dividendInBaseCurrencyPrecision = 0;
          }

=======
          this.stakeRewards = stakeRewards;
>>>>>>> 17078aea
          this.dividendYieldPercentWithCurrencyEffect =
            dividendYieldPercentWithCurrencyEffect;

          this.feeInBaseCurrency = feeInBaseCurrency;
          this.firstBuyDate = firstBuyDate;

          this.historicalDataItems = historicalData.map(
            ({ averagePrice, date, marketPrice }) => {
              this.benchmarkDataItems.push({
                date,
                value: averagePrice
              });

              return {
                date,
                value: marketPrice
              };
            }
          );

          this.investment = investment;

          if (
            this.data.deviceType === 'mobile' &&
            this.investment >= NUMERICAL_PRECISION_THRESHOLD
          ) {
            this.investmentPrecision = 0;
          }

          this.marketPrice = marketPrice;
          this.maxPrice = maxPrice;
          this.minPrice = minPrice;
          this.netPerformance = netPerformance;

          if (
            this.data.deviceType === 'mobile' &&
            this.netPerformance >= NUMERICAL_PRECISION_THRESHOLD
          ) {
            this.netPerformancePrecision = 0;
          }

          this.netPerformancePercent = netPerformancePercent;

          this.netPerformancePercentWithCurrencyEffect =
            netPerformancePercentWithCurrencyEffect;

          this.netPerformanceWithCurrencyEffect =
            netPerformanceWithCurrencyEffect;

          if (
            this.data.deviceType === 'mobile' &&
            this.netPerformanceWithCurrencyEffect >=
              NUMERICAL_PRECISION_THRESHOLD
          ) {
            this.netPerformanceWithCurrencyEffectPrecision = 0;
          }

          this.quantity = quantity;

          if (Number.isInteger(this.quantity)) {
            this.quantityPrecision = 0;
          } else if (this.SymbolProfile?.assetSubClass === 'CRYPTOCURRENCY') {
            if (this.quantity < 1) {
              this.quantityPrecision = 7;
            } else if (this.quantity < 1000) {
              this.quantityPrecision = 5;
            } else if (this.quantity >= 10000000) {
              this.quantityPrecision = 0;
            }
          }

          this.reportDataGlitchMail = `mailto:hi@ghostfol.io?Subject=Ghostfolio Data Glitch Report&body=Hello%0D%0DI would like to report a data glitch for%0D%0DSymbol: ${SymbolProfile?.symbol}%0DData Source: ${SymbolProfile?.dataSource}%0D%0DAdditional notes:%0D%0DCan you please take a look?%0D%0DKind regards`;
          this.sectors = {};
          this.SymbolProfile = SymbolProfile;

          this.tags = tags.map(({ id, name }) => {
            return {
              id,
              name: translate(name)
            };
          });

          this.activityForm.setValue({ tags: this.tags }, { emitEvent: false });

          this.filteredTagsObservable = this.activityForm.controls[
            'tags'
          ].valueChanges.pipe(
            startWith(this.activityForm.get('tags').value),
            map((aTags: Tag[] | null) => {
              return aTags
                ? this.filterTags(aTags)
                : this.tagsAvailable.slice();
            })
          );

          this.transactionCount = transactionCount;
          this.totalItems = transactionCount;
          this.value = value;

          if (SymbolProfile?.assetClass) {
            this.assetClass = translate(SymbolProfile?.assetClass);
          }

          if (SymbolProfile?.assetSubClass) {
            this.assetSubClass = translate(SymbolProfile?.assetSubClass);
          }

          if (SymbolProfile?.countries?.length > 0) {
            for (const country of SymbolProfile.countries) {
              this.countries[country.code] = {
                name: country.name,
                value: country.weight
              };
            }
          }

          if (SymbolProfile?.sectors?.length > 0) {
            for (const sector of SymbolProfile.sectors) {
              this.sectors[sector.name] = {
                name: sector.name,
                value: sector.weight
              };
            }
          }

          if (isToday(parseISO(this.firstBuyDate))) {
            // Add average price
            this.historicalDataItems.push({
              date: this.firstBuyDate,
              value: this.averagePrice
            });

            // Add benchmark 1
            this.benchmarkDataItems.push({
              date: this.firstBuyDate,
              value: averagePrice
            });

            // Add market price
            this.historicalDataItems.push({
              date: new Date().toISOString(),
              value: this.marketPrice
            });

            // Add benchmark 2
            this.benchmarkDataItems.push({
              date: new Date().toISOString(),
              value: averagePrice
            });
          } else {
            // Add market price
            this.historicalDataItems.push({
              date: format(new Date(), DATE_FORMAT),
              value: this.marketPrice
            });

            // Add benchmark
            this.benchmarkDataItems.push({
              date: format(new Date(), DATE_FORMAT),
              value: averagePrice
            });
          }

          if (
            this.benchmarkDataItems[0]?.value === undefined &&
            isSameMonth(parseISO(this.firstBuyDate), new Date())
          ) {
            this.benchmarkDataItems[0].value = this.averagePrice;
          }

          this.benchmarkDataItems = this.benchmarkDataItems.map(
            ({ date, value }) => {
              return {
                date,
                value: value === 0 ? null : value
              };
            }
          );

<<<<<<< HEAD
=======
          if (Number.isInteger(this.quantity)) {
            this.quantityPrecision = 0;
            if (
              orders
                .filter((o) => o.type === 'STAKE')
                .every((o) => Number.isInteger(o.quantity))
            ) {
              this.stakeRewards = 0;
            }
          } else if (this.SymbolProfile?.assetSubClass === 'CRYPTOCURRENCY') {
            if (this.quantity < 1) {
              this.quantityPrecision = 7;
            } else if (this.quantity < 1000) {
              this.quantityPrecision = 5;
            } else if (this.quantity > 10000000) {
              this.quantityPrecision = 0;
            }
            this.stakePrecision = this.quantityPrecision;
          }

>>>>>>> 17078aea
          this.changeDetectorRef.markForCheck();
        }
      );

    this.userService.stateChanged
      .pipe(takeUntil(this.unsubscribeSubject))
      .subscribe((state) => {
        if (state?.user) {
          this.user = state.user;

          this.changeDetectorRef.markForCheck();
        }
      });
  }

  public onAddTag(event: MatAutocompleteSelectedEvent) {
    this.activityForm.get('tags').setValue([
      ...(this.activityForm.get('tags').value ?? []),
      this.tagsAvailable.find(({ id }) => {
        return id === event.option.value;
      })
    ]);

    this.tagInput.nativeElement.value = '';
  }

  public onCloneActivity(aActivity: Activity) {
    this.router.navigate(['/portfolio', 'activities'], {
      queryParams: { activityId: aActivity.id, createDialog: true }
    });

    this.dialogRef.close();
  }

  public onClose() {
    this.dialogRef.close();
  }

  public onExport() {
    let activityIds = this.dataSource.data.map(({ id }) => {
      return id;
    });

    this.dataService
      .fetchExport({ activityIds })
      .pipe(takeUntil(this.unsubscribeSubject))
      .subscribe((data) => {
        downloadAsFile({
          content: data,
          fileName: `ghostfolio-export-${this.SymbolProfile?.symbol}-${format(
            parseISO(data.meta.date),
            'yyyyMMddHHmm'
          )}.json`,
          format: 'json'
        });
      });
  }

  public onRemoveTag(aTag: Tag) {
    this.activityForm.get('tags').setValue(
      this.activityForm.get('tags').value.filter(({ id }) => {
        return id !== aTag.id;
      })
    );
  }

  public onUpdateActivity(aActivity: Activity) {
    this.router.navigate(['/portfolio', 'activities'], {
      queryParams: { activityId: aActivity.id, editDialog: true }
    });

    this.dialogRef.close();
  }

  public ngOnDestroy() {
    this.unsubscribeSubject.next();
    this.unsubscribeSubject.complete();
  }

  private filterTags(aTags: Tag[]) {
    const tagIds = aTags.map(({ id }) => {
      return id;
    });

    return this.tagsAvailable.filter(({ id }) => {
      return !tagIds.includes(id);
    });
  }
}<|MERGE_RESOLUTION|>--- conflicted
+++ resolved
@@ -100,11 +100,8 @@
   public dataProviderInfo: DataProviderInfo;
   public dataSource: MatTableDataSource<Activity>;
   public dividendInBaseCurrency: number;
-<<<<<<< HEAD
+  public stakeRewards: number;
   public dividendInBaseCurrencyPrecision = 2;
-=======
-  public stakeRewards: number;
->>>>>>> 17078aea
   public dividendYieldPercentWithCurrencyEffect: number;
   public feeInBaseCurrency: number;
   public filteredTagsObservable: Observable<Tag[]> = of([]);
@@ -219,7 +216,7 @@
           this.dataProviderInfo = dataProviderInfo;
           this.dataSource = new MatTableDataSource(orders.reverse());
           this.dividendInBaseCurrency = dividendInBaseCurrency;
-<<<<<<< HEAD
+          this.stakeRewards = stakeRewards;
 
           if (
             this.data.deviceType === 'mobile' &&
@@ -228,9 +225,6 @@
             this.dividendInBaseCurrencyPrecision = 0;
           }
 
-=======
-          this.stakeRewards = stakeRewards;
->>>>>>> 17078aea
           this.dividendYieldPercentWithCurrencyEffect =
             dividendYieldPercentWithCurrencyEffect;
 
@@ -410,8 +404,6 @@
             }
           );
 
-<<<<<<< HEAD
-=======
           if (Number.isInteger(this.quantity)) {
             this.quantityPrecision = 0;
             if (
@@ -432,7 +424,6 @@
             this.stakePrecision = this.quantityPrecision;
           }
 
->>>>>>> 17078aea
           this.changeDetectorRef.markForCheck();
         }
       );
