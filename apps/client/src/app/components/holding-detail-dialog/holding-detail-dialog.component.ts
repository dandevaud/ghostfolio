<<<<<<< HEAD
import { DataService } from '@ghostfolio/client/services/data.service';
import { UserService } from '@ghostfolio/client/services/user/user.service';
import {
  NUMERICAL_PRECISION_THRESHOLD_3_FIGURES,
  NUMERICAL_PRECISION_THRESHOLD_5_FIGURES,
  NUMERICAL_PRECISION_THRESHOLD_6_FIGURES
} from '@ghostfolio/common/config';
import { CreateOrderDto } from '@ghostfolio/common/dtos';
import { DATE_FORMAT, downloadAsFile } from '@ghostfolio/common/helper';
import {
  Activity,
  DataProviderInfo,
  EnhancedSymbolProfile,
  Filter,
  LineChartItem,
  User
} from '@ghostfolio/common/interfaces';
import { hasPermission, permissions } from '@ghostfolio/common/permissions';
import { internalRoutes } from '@ghostfolio/common/routes/routes';
import { GfAccountsTableComponent } from '@ghostfolio/ui/accounts-table';
import { GfActivitiesTableComponent } from '@ghostfolio/ui/activities-table';
import { GfDataProviderCreditsComponent } from '@ghostfolio/ui/data-provider-credits';
import { GfDialogFooterComponent } from '@ghostfolio/ui/dialog-footer';
import { GfDialogHeaderComponent } from '@ghostfolio/ui/dialog-header';
import { GfHistoricalMarketDataEditorComponent } from '@ghostfolio/ui/historical-market-data-editor';
import { translate } from '@ghostfolio/ui/i18n';
import { GfLineChartComponent } from '@ghostfolio/ui/line-chart';
import { GfPortfolioProportionChartComponent } from '@ghostfolio/ui/portfolio-proportion-chart';
import { GfTagsSelectorComponent } from '@ghostfolio/ui/tags-selector';
import { GfValueComponent } from '@ghostfolio/ui/value';

import { CommonModule } from '@angular/common';
import {
  CUSTOM_ELEMENTS_SCHEMA,
  ChangeDetectionStrategy,
  ChangeDetectorRef,
  Component,
  Inject,
  OnDestroy,
  OnInit
} from '@angular/core';
import { FormBuilder, FormGroup, ReactiveFormsModule } from '@angular/forms';
import { MatButtonModule } from '@angular/material/button';
import { MatChipsModule } from '@angular/material/chips';
import {
  MAT_DIALOG_DATA,
  MatDialogModule,
  MatDialogRef
} from '@angular/material/dialog';
import { MatFormFieldModule } from '@angular/material/form-field';
import { SortDirection } from '@angular/material/sort';
import { MatTableDataSource } from '@angular/material/table';
import { MatTabsModule } from '@angular/material/tabs';
import { Router, RouterModule } from '@angular/router';
import { IonIcon } from '@ionic/angular/standalone';
import { Account, MarketData, Tag } from '@prisma/client';
import { isUUID } from 'class-validator';
import { format, isSameMonth, isToday, parseISO } from 'date-fns';
import { addIcons } from 'ionicons';
import {
  arrowDownCircleOutline,
  createOutline,
  flagOutline,
  readerOutline,
  serverOutline,
  swapVerticalOutline,
  walletOutline
} from 'ionicons/icons';
import { NgxSkeletonLoaderModule } from 'ngx-skeleton-loader';
import { Subject } from 'rxjs';
import { switchMap, takeUntil } from 'rxjs/operators';

import { HoldingDetailDialogParams } from './interfaces/interfaces';

@Component({
  changeDetection: ChangeDetectionStrategy.OnPush,
  host: { class: 'd-flex flex-column h-100' },
  imports: [
    CommonModule,
    GfAccountsTableComponent,
    GfActivitiesTableComponent,
    GfDataProviderCreditsComponent,
    GfDialogFooterComponent,
    GfDialogHeaderComponent,
    GfHistoricalMarketDataEditorComponent,
    GfLineChartComponent,
    GfPortfolioProportionChartComponent,
    GfTagsSelectorComponent,
    GfValueComponent,
    IonIcon,
    MatButtonModule,
    MatChipsModule,
    MatDialogModule,
    MatFormFieldModule,
    MatTabsModule,
    NgxSkeletonLoaderModule,
    ReactiveFormsModule,
    RouterModule
  ],
  schemas: [CUSTOM_ELEMENTS_SCHEMA],
  selector: 'gf-holding-detail-dialog',
  styleUrls: ['./holding-detail-dialog.component.scss'],
  templateUrl: 'holding-detail-dialog.html'
})
export class GfHoldingDetailDialogComponent implements OnDestroy, OnInit {
  public activitiesCount: number;
  public accounts: Account[];
  public assetClass: string;
  public assetSubClass: string;
  public averagePrice: number;
  public averagePricePrecision = 2;
  public benchmarkDataItems: LineChartItem[];
  public benchmarkLabel = $localize`Average Unit Price`;
  public countries: {
    [code: string]: { name: string; value: number };
  };
  public dataProviderInfo: DataProviderInfo;
  public dataSource: MatTableDataSource<Activity>;
  public dividendInBaseCurrency: number;
  public stakeRewards: number;
  public dividendInBaseCurrencyPrecision = 2;
  public dividendYieldPercentWithCurrencyEffect: number;
  public feeInBaseCurrency: number;
  public firstBuyDate: string;
  public hasPermissionToCreateOwnTag: boolean;
  public hasPermissionToReadMarketDataOfOwnAssetProfile: boolean;
  public historicalDataItems: LineChartItem[];
  public holdingForm: FormGroup;
  public investmentInBaseCurrencyWithCurrencyEffect: number;
  public investmentInBaseCurrencyWithCurrencyEffectPrecision = 2;
  public isUUID = isUUID;
  public marketDataItems: MarketData[] = [];
  public marketPrice: number;
  public marketPriceMax: number;
  public marketPriceMaxPrecision = 2;
  public marketPriceMin: number;
  public marketPriceMinPrecision = 2;
  public marketPricePrecision = 2;
  public netPerformance: number;
  public netPerformancePrecision = 2;
  public netPerformancePercent: number;
  public netPerformancePercentWithCurrencyEffect: number;
  public netPerformancePercentWithCurrencyEffectPrecision = 2;
  public netPerformanceWithCurrencyEffect: number;
  public netPerformanceWithCurrencyEffectPrecision = 2;
  public quantity: number;
  public quantityPrecision = 2;
  public stakePrecision = 2;
  public reportDataGlitchMail: string;
  public routerLinkAdminControlMarketData =
    internalRoutes.adminControl.subRoutes.marketData.routerLink;
  public sectors: {
    [name: string]: { name: string; value: number };
  };
  public sortColumn = 'date';
  public sortDirection: SortDirection = 'desc';
  public SymbolProfile: EnhancedSymbolProfile;
  public tags: Tag[];
  public tagsAvailable: Tag[];
  public user: User;
  public value: number;

  private unsubscribeSubject = new Subject<void>();

  public constructor(
    private changeDetectorRef: ChangeDetectorRef,
    private dataService: DataService,
    public dialogRef: MatDialogRef<GfHoldingDetailDialogComponent>,
    @Inject(MAT_DIALOG_DATA) public data: HoldingDetailDialogParams,
    private formBuilder: FormBuilder,
    private router: Router,
    private userService: UserService
  ) {
    addIcons({
      arrowDownCircleOutline,
      createOutline,
      flagOutline,
      readerOutline,
      serverOutline,
      swapVerticalOutline,
      walletOutline
    });
  }

  public ngOnInit() {
    const filters: Filter[] = [
      { id: this.data.dataSource, type: 'DATA_SOURCE' },
      { id: this.data.symbol, type: 'SYMBOL' }
    ];

    this.holdingForm = this.formBuilder.group({
      tags: [] as string[]
    });

    this.holdingForm
      .get('tags')
      .valueChanges.pipe(takeUntil(this.unsubscribeSubject))
      .subscribe((tags: Tag[]) => {
        const newTag = tags.find(({ id }) => {
          return id === undefined;
        });

        if (newTag && this.hasPermissionToCreateOwnTag) {
          this.dataService
            .postTag({ ...newTag, userId: this.user.id })
            .pipe(
              switchMap((createdTag) => {
                return this.dataService.putHoldingTags({
                  dataSource: this.data.dataSource,
                  symbol: this.data.symbol,
                  tags: [
                    ...tags.filter(({ id }) => {
                      return id !== undefined;
                    }),
                    createdTag
                  ]
                });
              }),
              switchMap(() => {
                return this.userService.get(true);
              }),
              takeUntil(this.unsubscribeSubject)
            )
            .subscribe();
        } else {
          this.dataService
            .putHoldingTags({
              tags,
              dataSource: this.data.dataSource,
              symbol: this.data.symbol
            })
            .pipe(takeUntil(this.unsubscribeSubject))
            .subscribe();
        }
      });

    this.dataService
      .fetchAccounts({
        filters
      })
      .pipe(takeUntil(this.unsubscribeSubject))
      .subscribe(({ accounts }) => {
        this.accounts = accounts;

        this.changeDetectorRef.markForCheck();
      });

    this.dataService
      .fetchActivities({
        filters,
        sortColumn: this.sortColumn,
        sortDirection: this.sortDirection
      })
      .pipe(takeUntil(this.unsubscribeSubject))
      .subscribe(({ activities }) => {
        this.dataSource = new MatTableDataSource(activities);

        this.changeDetectorRef.markForCheck();
      });

    this.dataService
      .fetchHoldingDetail({
        dataSource: this.data.dataSource,
        symbol: this.data.symbol
      })
      .pipe(takeUntil(this.unsubscribeSubject))
      .subscribe(
        ({
          activitiesCount,
          averagePrice,
          dataProviderInfo,
          dividendInBaseCurrency,
          stakeRewards,
          investmentInBaseCurrencyWithCurrencyEffect,
          marketPrice,
          marketPriceMax,
          marketPriceMin,
          netPerformance,
          netPerformancePercent,
          netPerformancePercentWithCurrencyEffect,
          netPerformanceWithCurrencyEffect,
          quantity,
          SymbolProfile,
          tags,
          value,
          dividendYieldPercentWithCurrencyEffect,
          feeInBaseCurrency,
          firstBuyDate,
          historicalData
        }) => {
          this.activitiesCount = activitiesCount;
          this.averagePrice = averagePrice;

          if (
            this.averagePrice >= NUMERICAL_PRECISION_THRESHOLD_6_FIGURES &&
            this.data.deviceType === 'mobile'
          ) {
            this.averagePricePrecision = 0;
          }

          this.benchmarkDataItems = [];
          this.countries = {};
          this.dataProviderInfo = dataProviderInfo;
          this.dividendInBaseCurrency = dividendInBaseCurrency;
          this.stakeRewards = stakeRewards;

          if (
            this.data.deviceType === 'mobile' &&
            this.dividendInBaseCurrency >=
              NUMERICAL_PRECISION_THRESHOLD_6_FIGURES
          ) {
            this.dividendInBaseCurrencyPrecision = 0;
          }

          this.dividendYieldPercentWithCurrencyEffect =
            dividendYieldPercentWithCurrencyEffect;

          this.feeInBaseCurrency = feeInBaseCurrency;
          this.firstBuyDate = firstBuyDate;

          this.hasPermissionToReadMarketDataOfOwnAssetProfile =
            hasPermission(
              this.user?.permissions,
              permissions.readMarketDataOfOwnAssetProfile
            ) &&
            SymbolProfile?.dataSource === 'MANUAL' &&
            SymbolProfile?.userId === this.user?.id;

          this.historicalDataItems = historicalData.map(
            ({ averagePrice, date, marketPrice }) => {
              this.benchmarkDataItems.push({
                date,
                value: averagePrice
              });

              return {
                date,
                value: marketPrice
              };
            }
          );

          this.investmentInBaseCurrencyWithCurrencyEffect =
            investmentInBaseCurrencyWithCurrencyEffect;

          if (
            this.data.deviceType === 'mobile' &&
            this.investmentInBaseCurrencyWithCurrencyEffect >=
              NUMERICAL_PRECISION_THRESHOLD_6_FIGURES
          ) {
            this.investmentInBaseCurrencyWithCurrencyEffectPrecision = 0;
          }

          this.marketPrice = marketPrice;
          this.marketPriceMax = marketPriceMax;

          if (
            this.data.deviceType === 'mobile' &&
            this.marketPriceMax >= NUMERICAL_PRECISION_THRESHOLD_6_FIGURES
          ) {
            this.marketPriceMaxPrecision = 0;
          }

          this.marketPriceMin = marketPriceMin;

          if (
            this.data.deviceType === 'mobile' &&
            this.marketPriceMin >= NUMERICAL_PRECISION_THRESHOLD_6_FIGURES
          ) {
            this.marketPriceMinPrecision = 0;
          }

          if (
            this.data.deviceType === 'mobile' &&
            this.marketPrice >= NUMERICAL_PRECISION_THRESHOLD_6_FIGURES
          ) {
            this.marketPricePrecision = 0;
          }

          this.netPerformance = netPerformance;

          if (
            this.data.deviceType === 'mobile' &&
            this.netPerformance >= NUMERICAL_PRECISION_THRESHOLD_6_FIGURES
          ) {
            this.netPerformancePrecision = 0;
          }

          this.netPerformancePercent = netPerformancePercent;

          this.netPerformancePercentWithCurrencyEffect =
            netPerformancePercentWithCurrencyEffect;

          if (
            this.data.deviceType === 'mobile' &&
            this.netPerformancePercentWithCurrencyEffect >=
              NUMERICAL_PRECISION_THRESHOLD_3_FIGURES
          ) {
            this.netPerformancePercentWithCurrencyEffectPrecision = 0;
          }

          this.netPerformanceWithCurrencyEffect =
            netPerformanceWithCurrencyEffect;

          if (
            this.data.deviceType === 'mobile' &&
            this.netPerformanceWithCurrencyEffect >=
              NUMERICAL_PRECISION_THRESHOLD_5_FIGURES
          ) {
            this.netPerformanceWithCurrencyEffectPrecision = 0;
          }

          this.quantity = quantity;

          if (Number.isInteger(this.quantity)) {
            this.quantityPrecision = 0;
          } else if (SymbolProfile?.assetSubClass === 'CRYPTOCURRENCY') {
            if (this.quantity < 1) {
              this.quantityPrecision = 7;
            } else if (this.quantity < 1000) {
              this.quantityPrecision = 5;
            } else if (this.quantity >= 10000000) {
              this.quantityPrecision = 0;
            }
          }

          this.reportDataGlitchMail = `mailto:hi@ghostfol.io?Subject=Ghostfolio Data Glitch Report&body=Hello%0D%0DI would like to report a data glitch for%0D%0DSymbol: ${SymbolProfile?.symbol}%0DData Source: ${SymbolProfile?.dataSource}%0D%0DAdditional notes:%0D%0DCan you please take a look?%0D%0DKind regards`;
          this.sectors = {};
          this.SymbolProfile = SymbolProfile;

          this.tags = tags.map((tag) => {
            return {
              ...tag,
              name: translate(tag.name)
            };
          });

          this.holdingForm.setValue({ tags: this.tags }, { emitEvent: false });

          this.value = value;

          if (SymbolProfile?.assetClass) {
            this.assetClass = translate(SymbolProfile?.assetClass);
          }

          if (SymbolProfile?.assetSubClass) {
            this.assetSubClass = translate(SymbolProfile?.assetSubClass);
          }

          if (SymbolProfile?.countries?.length > 0) {
            for (const country of SymbolProfile.countries) {
              this.countries[country.code] = {
                name: country.name,
                value: country.weight
              };
            }
          }

          if (SymbolProfile?.sectors?.length > 0) {
            for (const sector of SymbolProfile.sectors) {
              this.sectors[sector.name] = {
                name: sector.name,
                value: sector.weight
              };
            }
          }

          if (this.firstBuyDate && isToday(parseISO(this.firstBuyDate))) {
            // Add average price
            this.historicalDataItems.push({
              date: this.firstBuyDate,
              value: this.averagePrice
            });

            // Add benchmark 1
            this.benchmarkDataItems.push({
              date: this.firstBuyDate,
              value: averagePrice
            });

            // Add market price
            this.historicalDataItems.push({
              date: new Date().toISOString(),
              value: this.marketPrice
            });

            // Add benchmark 2
            this.benchmarkDataItems.push({
              date: new Date().toISOString(),
              value: averagePrice
            });
          } else {
            // Add market price
            this.historicalDataItems.push({
              date: format(new Date(), DATE_FORMAT),
              value: this.marketPrice
            });

            // Add benchmark
            this.benchmarkDataItems.push({
              date: format(new Date(), DATE_FORMAT),
              value: averagePrice
            });
          }

          if (
            this.benchmarkDataItems[0]?.value === undefined &&
            this.firstBuyDate &&
            isSameMonth(parseISO(this.firstBuyDate), new Date())
          ) {
            this.benchmarkDataItems[0].value = this.averagePrice;
          }

          this.benchmarkDataItems = this.benchmarkDataItems.map(
            ({ date, value }) => {
              return {
                date,
                value: value === 0 ? null : value
              };
            }
          );

          if (this.hasPermissionToReadMarketDataOfOwnAssetProfile) {
            this.fetchMarketData();
          }

          if (Number.isInteger(this.quantity)) {
            this.quantityPrecision = 0;
          } else if (this.SymbolProfile?.assetSubClass === 'CRYPTOCURRENCY') {
            if (this.quantity < 1) {
              this.quantityPrecision = 7;
            } else if (this.quantity < 1000) {
              this.quantityPrecision = 5;
            } else if (this.quantity > 10000000) {
              this.quantityPrecision = 0;
            }
            this.stakePrecision = this.quantityPrecision;
          }

          this.changeDetectorRef.markForCheck();
        }
      );

    this.userService.stateChanged
      .pipe(takeUntil(this.unsubscribeSubject))
      .subscribe((state) => {
        if (state?.user) {
          this.user = state.user;

          this.hasPermissionToCreateOwnTag =
            hasPermission(this.user.permissions, permissions.createOwnTag) &&
            this.user?.settings?.isExperimentalFeatures;

          this.tagsAvailable =
            this.user?.tags?.map((tag) => {
              return {
                ...tag,
                name: translate(tag.name)
              };
            }) ?? [];

          this.changeDetectorRef.markForCheck();
        }
      });
  }

  public onCloneActivity(aActivity: Activity) {
    this.router.navigate(
      internalRoutes.portfolio.subRoutes.activities.routerLink,
      {
        queryParams: { activityId: aActivity.id, createDialog: true }
      }
    );

    this.dialogRef.close();
  }

  public onClose() {
    this.dialogRef.close();
  }

  public onCloseHolding() {
    const today = new Date();

    const activity: CreateOrderDto = {
      accountId: this.accounts.length === 1 ? this.accounts[0].id : null,
      comment: null,
      currency: this.SymbolProfile.currency,
      dataSource: this.SymbolProfile.dataSource,
      date: today.toISOString(),
      fee: 0,
      quantity: this.quantity,
      symbol: this.SymbolProfile.symbol,
      tags: this.tags.map(({ id }) => {
        return id;
      }),
      type: 'SELL',
      unitPrice: this.marketPrice
    };

    this.dataService
      .postOrder(activity)
      .pipe(takeUntil(this.unsubscribeSubject))
      .subscribe(() => {
        this.router.navigate(
          internalRoutes.portfolio.subRoutes.activities.routerLink
        );

        this.dialogRef.close();
      });
  }

  public onExport() {
    const activityIds = this.dataSource.data.map(({ id }) => {
      return id;
    });

    this.dataService
      .fetchExport({ activityIds })
      .pipe(takeUntil(this.unsubscribeSubject))
      .subscribe((data) => {
        downloadAsFile({
          content: data,
          fileName: `ghostfolio-export-${this.SymbolProfile?.symbol}-${format(
            parseISO(data.meta.date),
            'yyyyMMddHHmm'
          )}.json`,
          format: 'json'
        });
      });
  }

  public onMarketDataChanged(withRefresh = false) {
    if (withRefresh) {
      this.fetchMarketData();
    }
  }

  public onUpdateActivity(aActivity: Activity) {
    this.router.navigate(
      internalRoutes.portfolio.subRoutes.activities.routerLink,
      {
        queryParams: { activityId: aActivity.id, editDialog: true }
      }
    );

    this.dialogRef.close();
  }

  public ngOnDestroy() {
    this.unsubscribeSubject.next();
    this.unsubscribeSubject.complete();
  }

  private fetchMarketData() {
    this.dataService
      .fetchMarketDataBySymbol({
        dataSource: this.data.dataSource,
        symbol: this.data.symbol
      })
      .pipe(takeUntil(this.unsubscribeSubject))
      .subscribe(({ marketData }) => {
        this.marketDataItems = marketData;

        this.historicalDataItems = this.marketDataItems.map(
          ({ date, marketPrice }) => {
            return {
              date: format(date, DATE_FORMAT),
              value: marketPrice
            };
          }
        );

        this.changeDetectorRef.markForCheck();
      });
  }
}
=======
import { DataService } from '@ghostfolio/client/services/data.service';
import { UserService } from '@ghostfolio/client/services/user/user.service';
import {
  NUMERICAL_PRECISION_THRESHOLD_3_FIGURES,
  NUMERICAL_PRECISION_THRESHOLD_5_FIGURES,
  NUMERICAL_PRECISION_THRESHOLD_6_FIGURES
} from '@ghostfolio/common/config';
import { CreateOrderDto } from '@ghostfolio/common/dtos';
import { DATE_FORMAT, downloadAsFile } from '@ghostfolio/common/helper';
import {
  Activity,
  DataProviderInfo,
  EnhancedSymbolProfile,
  Filter,
  LineChartItem,
  User
} from '@ghostfolio/common/interfaces';
import { hasPermission, permissions } from '@ghostfolio/common/permissions';
import { internalRoutes } from '@ghostfolio/common/routes/routes';
import { GfAccountsTableComponent } from '@ghostfolio/ui/accounts-table';
import { GfActivitiesTableComponent } from '@ghostfolio/ui/activities-table';
import { GfDataProviderCreditsComponent } from '@ghostfolio/ui/data-provider-credits';
import { GfDialogFooterComponent } from '@ghostfolio/ui/dialog-footer';
import { GfDialogHeaderComponent } from '@ghostfolio/ui/dialog-header';
import { GfHistoricalMarketDataEditorComponent } from '@ghostfolio/ui/historical-market-data-editor';
import { translate } from '@ghostfolio/ui/i18n';
import { GfLineChartComponent } from '@ghostfolio/ui/line-chart';
import { GfPortfolioProportionChartComponent } from '@ghostfolio/ui/portfolio-proportion-chart';
import { GfTagsSelectorComponent } from '@ghostfolio/ui/tags-selector';
import { GfValueComponent } from '@ghostfolio/ui/value';

import { CommonModule } from '@angular/common';
import {
  CUSTOM_ELEMENTS_SCHEMA,
  ChangeDetectionStrategy,
  ChangeDetectorRef,
  Component,
  Inject,
  OnDestroy,
  OnInit
} from '@angular/core';
import { FormBuilder, FormGroup, ReactiveFormsModule } from '@angular/forms';
import { MatButtonModule } from '@angular/material/button';
import { MatChipsModule } from '@angular/material/chips';
import {
  MAT_DIALOG_DATA,
  MatDialogModule,
  MatDialogRef
} from '@angular/material/dialog';
import { MatFormFieldModule } from '@angular/material/form-field';
import { SortDirection } from '@angular/material/sort';
import { MatTableDataSource } from '@angular/material/table';
import { MatTabsModule } from '@angular/material/tabs';
import { Router, RouterModule } from '@angular/router';
import { IonIcon } from '@ionic/angular/standalone';
import { Account, MarketData, Tag } from '@prisma/client';
import { isUUID } from 'class-validator';
import { format, isSameMonth, isToday, parseISO } from 'date-fns';
import { addIcons } from 'ionicons';
import {
  arrowDownCircleOutline,
  createOutline,
  flagOutline,
  readerOutline,
  serverOutline,
  swapVerticalOutline,
  walletOutline
} from 'ionicons/icons';
import { NgxSkeletonLoaderModule } from 'ngx-skeleton-loader';
import { Subject } from 'rxjs';
import { switchMap, takeUntil } from 'rxjs/operators';

import { HoldingDetailDialogParams } from './interfaces/interfaces';

@Component({
  changeDetection: ChangeDetectionStrategy.OnPush,
  host: { class: 'd-flex flex-column h-100' },
  imports: [
    CommonModule,
    GfAccountsTableComponent,
    GfActivitiesTableComponent,
    GfDataProviderCreditsComponent,
    GfDialogFooterComponent,
    GfDialogHeaderComponent,
    GfHistoricalMarketDataEditorComponent,
    GfLineChartComponent,
    GfPortfolioProportionChartComponent,
    GfTagsSelectorComponent,
    GfValueComponent,
    IonIcon,
    MatButtonModule,
    MatChipsModule,
    MatDialogModule,
    MatFormFieldModule,
    MatTabsModule,
    NgxSkeletonLoaderModule,
    ReactiveFormsModule,
    RouterModule
  ],
  schemas: [CUSTOM_ELEMENTS_SCHEMA],
  selector: 'gf-holding-detail-dialog',
  styleUrls: ['./holding-detail-dialog.component.scss'],
  templateUrl: 'holding-detail-dialog.html'
})
export class GfHoldingDetailDialogComponent implements OnDestroy, OnInit {
  public activitiesCount: number;
  public accounts: Account[];
  public assetClass: string;
  public assetSubClass: string;
  public averagePrice: number;
  public averagePricePrecision = 2;
  public benchmarkDataItems: LineChartItem[];
  public benchmarkLabel = $localize`Average Unit Price`;
  public countries: {
    [code: string]: { name: string; value: number };
  };
  public dataProviderInfo: DataProviderInfo;
  public dataSource: MatTableDataSource<Activity>;
  public dividendInBaseCurrency: number;
  public dividendInBaseCurrencyPrecision = 2;
  public dividendYieldPercentWithCurrencyEffect: number;
  public feeInBaseCurrency: number;
  public firstBuyDate: string;
  public hasPermissionToCreateOwnTag: boolean;
  public hasPermissionToReadMarketDataOfOwnAssetProfile: boolean;
  public historicalDataItems: LineChartItem[];
  public holdingForm: FormGroup;
  public investmentInBaseCurrencyWithCurrencyEffect: number;
  public investmentInBaseCurrencyWithCurrencyEffectPrecision = 2;
  public isUUID = isUUID;
  public marketDataItems: MarketData[] = [];
  public marketPrice: number;
  public marketPriceMax: number;
  public marketPriceMaxPrecision = 2;
  public marketPriceMin: number;
  public marketPriceMinPrecision = 2;
  public marketPricePrecision = 2;
  public netPerformance: number;
  public netPerformancePrecision = 2;
  public netPerformancePercent: number;
  public netPerformancePercentWithCurrencyEffect: number;
  public netPerformancePercentWithCurrencyEffectPrecision = 2;
  public netPerformanceWithCurrencyEffect: number;
  public netPerformanceWithCurrencyEffectPrecision = 2;
  public quantity: number;
  public quantityPrecision = 2;
  public reportDataGlitchMail: string;
  public routerLinkAdminControlMarketData =
    internalRoutes.adminControl.subRoutes.marketData.routerLink;
  public sectors: {
    [name: string]: { name: string; value: number };
  };
  public sortColumn = 'date';
  public sortDirection: SortDirection = 'desc';
  public SymbolProfile: EnhancedSymbolProfile;
  public tags: Tag[];
  public tagsAvailable: Tag[];
  public user: User;
  public value: number;

  private unsubscribeSubject = new Subject<void>();

  public constructor(
    private changeDetectorRef: ChangeDetectorRef,
    private dataService: DataService,
    public dialogRef: MatDialogRef<GfHoldingDetailDialogComponent>,
    @Inject(MAT_DIALOG_DATA) public data: HoldingDetailDialogParams,
    private formBuilder: FormBuilder,
    private router: Router,
    private userService: UserService
  ) {
    addIcons({
      arrowDownCircleOutline,
      createOutline,
      flagOutline,
      readerOutline,
      serverOutline,
      swapVerticalOutline,
      walletOutline
    });
  }

  public ngOnInit() {
    const filters: Filter[] = [
      { id: this.data.dataSource, type: 'DATA_SOURCE' },
      { id: this.data.symbol, type: 'SYMBOL' }
    ];

    this.holdingForm = this.formBuilder.group({
      tags: [] as string[]
    });

    this.holdingForm
      .get('tags')
      .valueChanges.pipe(takeUntil(this.unsubscribeSubject))
      .subscribe((tags: Tag[]) => {
        const newTag = tags.find(({ id }) => {
          return id === undefined;
        });

        if (newTag && this.hasPermissionToCreateOwnTag) {
          this.dataService
            .postTag({ ...newTag, userId: this.user.id })
            .pipe(
              switchMap((createdTag) => {
                return this.dataService.putHoldingTags({
                  dataSource: this.data.dataSource,
                  symbol: this.data.symbol,
                  tags: [
                    ...tags.filter(({ id }) => {
                      return id !== undefined;
                    }),
                    createdTag
                  ]
                });
              }),
              switchMap(() => {
                return this.userService.get(true);
              }),
              takeUntil(this.unsubscribeSubject)
            )
            .subscribe();
        } else {
          this.dataService
            .putHoldingTags({
              tags,
              dataSource: this.data.dataSource,
              symbol: this.data.symbol
            })
            .pipe(takeUntil(this.unsubscribeSubject))
            .subscribe();
        }
      });

    this.dataService
      .fetchAccounts({
        filters
      })
      .pipe(takeUntil(this.unsubscribeSubject))
      .subscribe(({ accounts }) => {
        this.accounts = accounts;

        this.changeDetectorRef.markForCheck();
      });

    this.dataService
      .fetchActivities({
        filters,
        sortColumn: this.sortColumn,
        sortDirection: this.sortDirection
      })
      .pipe(takeUntil(this.unsubscribeSubject))
      .subscribe(({ activities }) => {
        this.dataSource = new MatTableDataSource(activities);

        this.changeDetectorRef.markForCheck();
      });

    this.dataService
      .fetchHoldingDetail({
        dataSource: this.data.dataSource,
        symbol: this.data.symbol
      })
      .pipe(takeUntil(this.unsubscribeSubject))
      .subscribe(
        ({
          activitiesCount,
          averagePrice,
          dataProviderInfo,
          dividendInBaseCurrency,
          dividendYieldPercentWithCurrencyEffect,
          feeInBaseCurrency,
          firstBuyDate,
          historicalData,
          investmentInBaseCurrencyWithCurrencyEffect,
          marketPrice,
          marketPriceMax,
          marketPriceMin,
          netPerformance,
          netPerformancePercent,
          netPerformancePercentWithCurrencyEffect,
          netPerformanceWithCurrencyEffect,
          quantity,
          SymbolProfile,
          tags,
          value
        }) => {
          this.activitiesCount = activitiesCount;
          this.averagePrice = averagePrice;

          if (
            this.averagePrice >= NUMERICAL_PRECISION_THRESHOLD_6_FIGURES &&
            this.data.deviceType === 'mobile'
          ) {
            this.averagePricePrecision = 0;
          }

          this.benchmarkDataItems = [];
          this.countries = {};
          this.dataProviderInfo = dataProviderInfo;
          this.dividendInBaseCurrency = dividendInBaseCurrency;

          if (
            this.data.deviceType === 'mobile' &&
            this.dividendInBaseCurrency >=
              NUMERICAL_PRECISION_THRESHOLD_6_FIGURES
          ) {
            this.dividendInBaseCurrencyPrecision = 0;
          }

          this.dividendYieldPercentWithCurrencyEffect =
            dividendYieldPercentWithCurrencyEffect;

          this.feeInBaseCurrency = feeInBaseCurrency;
          this.firstBuyDate = firstBuyDate;

          this.hasPermissionToReadMarketDataOfOwnAssetProfile =
            hasPermission(
              this.user?.permissions,
              permissions.readMarketDataOfOwnAssetProfile
            ) &&
            SymbolProfile?.dataSource === 'MANUAL' &&
            SymbolProfile?.userId === this.user?.id;

          this.historicalDataItems = historicalData.map(
            ({ averagePrice, date, marketPrice }) => {
              this.benchmarkDataItems.push({
                date,
                value: averagePrice
              });

              return {
                date,
                value: marketPrice
              };
            }
          );

          this.investmentInBaseCurrencyWithCurrencyEffect =
            investmentInBaseCurrencyWithCurrencyEffect;

          if (
            this.data.deviceType === 'mobile' &&
            this.investmentInBaseCurrencyWithCurrencyEffect >=
              NUMERICAL_PRECISION_THRESHOLD_6_FIGURES
          ) {
            this.investmentInBaseCurrencyWithCurrencyEffectPrecision = 0;
          }

          this.marketPrice = marketPrice;
          this.marketPriceMax = marketPriceMax;

          if (
            this.data.deviceType === 'mobile' &&
            this.marketPriceMax >= NUMERICAL_PRECISION_THRESHOLD_6_FIGURES
          ) {
            this.marketPriceMaxPrecision = 0;
          }

          this.marketPriceMin = marketPriceMin;

          if (
            this.data.deviceType === 'mobile' &&
            this.marketPriceMin >= NUMERICAL_PRECISION_THRESHOLD_6_FIGURES
          ) {
            this.marketPriceMinPrecision = 0;
          }

          if (
            this.data.deviceType === 'mobile' &&
            this.marketPrice >= NUMERICAL_PRECISION_THRESHOLD_6_FIGURES
          ) {
            this.marketPricePrecision = 0;
          }

          this.netPerformance = netPerformance;

          if (
            this.data.deviceType === 'mobile' &&
            this.netPerformance >= NUMERICAL_PRECISION_THRESHOLD_6_FIGURES
          ) {
            this.netPerformancePrecision = 0;
          }

          this.netPerformancePercent = netPerformancePercent;

          this.netPerformancePercentWithCurrencyEffect =
            netPerformancePercentWithCurrencyEffect;

          if (
            this.data.deviceType === 'mobile' &&
            this.netPerformancePercentWithCurrencyEffect >=
              NUMERICAL_PRECISION_THRESHOLD_3_FIGURES
          ) {
            this.netPerformancePercentWithCurrencyEffectPrecision = 0;
          }

          this.netPerformanceWithCurrencyEffect =
            netPerformanceWithCurrencyEffect;

          if (
            this.data.deviceType === 'mobile' &&
            this.netPerformanceWithCurrencyEffect >=
              NUMERICAL_PRECISION_THRESHOLD_5_FIGURES
          ) {
            this.netPerformanceWithCurrencyEffectPrecision = 0;
          }

          this.quantity = quantity;

          if (Number.isInteger(this.quantity)) {
            this.quantityPrecision = 0;
          } else if (SymbolProfile?.assetSubClass === 'CRYPTOCURRENCY') {
            if (this.quantity < 10) {
              this.quantityPrecision = 8;
            } else if (this.quantity < 1000) {
              this.quantityPrecision = 6;
            } else if (this.quantity >= 10000000) {
              this.quantityPrecision = 0;
            }
          }

          this.reportDataGlitchMail = `mailto:hi@ghostfol.io?Subject=Ghostfolio Data Glitch Report&body=Hello%0D%0DI would like to report a data glitch for%0D%0DSymbol: ${SymbolProfile?.symbol}%0DData Source: ${SymbolProfile?.dataSource}%0D%0DAdditional notes:%0D%0DCan you please take a look?%0D%0DKind regards`;
          this.sectors = {};
          this.SymbolProfile = SymbolProfile;

          this.tags = tags.map((tag) => {
            return {
              ...tag,
              name: translate(tag.name)
            };
          });

          this.holdingForm.setValue({ tags: this.tags }, { emitEvent: false });

          this.value = value;

          if (SymbolProfile?.assetClass) {
            this.assetClass = translate(SymbolProfile?.assetClass);
          }

          if (SymbolProfile?.assetSubClass) {
            this.assetSubClass = translate(SymbolProfile?.assetSubClass);
          }

          if (SymbolProfile?.countries?.length > 0) {
            for (const country of SymbolProfile.countries) {
              this.countries[country.code] = {
                name: country.name,
                value: country.weight
              };
            }
          }

          if (SymbolProfile?.sectors?.length > 0) {
            for (const sector of SymbolProfile.sectors) {
              this.sectors[sector.name] = {
                name: sector.name,
                value: sector.weight
              };
            }
          }

          if (isToday(parseISO(this.firstBuyDate))) {
            // Add average price
            this.historicalDataItems.push({
              date: this.firstBuyDate,
              value: this.averagePrice
            });

            // Add benchmark 1
            this.benchmarkDataItems.push({
              date: this.firstBuyDate,
              value: averagePrice
            });

            // Add market price
            this.historicalDataItems.push({
              date: new Date().toISOString(),
              value: this.marketPrice
            });

            // Add benchmark 2
            this.benchmarkDataItems.push({
              date: new Date().toISOString(),
              value: averagePrice
            });
          } else {
            // Add market price
            this.historicalDataItems.push({
              date: format(new Date(), DATE_FORMAT),
              value: this.marketPrice
            });

            // Add benchmark
            this.benchmarkDataItems.push({
              date: format(new Date(), DATE_FORMAT),
              value: averagePrice
            });
          }

          if (
            this.benchmarkDataItems[0]?.value === undefined &&
            isSameMonth(parseISO(this.firstBuyDate), new Date())
          ) {
            this.benchmarkDataItems[0].value = this.averagePrice;
          }

          this.benchmarkDataItems = this.benchmarkDataItems.map(
            ({ date, value }) => {
              return {
                date,
                value: value === 0 ? null : value
              };
            }
          );

          if (this.hasPermissionToReadMarketDataOfOwnAssetProfile) {
            this.fetchMarketData();
          }

          this.changeDetectorRef.markForCheck();
        }
      );

    this.userService.stateChanged
      .pipe(takeUntil(this.unsubscribeSubject))
      .subscribe((state) => {
        if (state?.user) {
          this.user = state.user;

          this.hasPermissionToCreateOwnTag =
            hasPermission(this.user.permissions, permissions.createOwnTag) &&
            this.user?.settings?.isExperimentalFeatures;

          this.tagsAvailable =
            this.user?.tags?.map((tag) => {
              return {
                ...tag,
                name: translate(tag.name)
              };
            }) ?? [];

          this.changeDetectorRef.markForCheck();
        }
      });
  }

  public onCloneActivity(aActivity: Activity) {
    this.router.navigate(
      internalRoutes.portfolio.subRoutes.activities.routerLink,
      {
        queryParams: { activityId: aActivity.id, createDialog: true }
      }
    );

    this.dialogRef.close();
  }

  public onClose() {
    this.dialogRef.close();
  }

  public onCloseHolding() {
    const today = new Date();

    const activity: CreateOrderDto = {
      accountId: this.accounts.length === 1 ? this.accounts[0].id : null,
      comment: null,
      currency: this.SymbolProfile.currency,
      dataSource: this.SymbolProfile.dataSource,
      date: today.toISOString(),
      fee: 0,
      quantity: this.quantity,
      symbol: this.SymbolProfile.symbol,
      tags: this.tags.map(({ id }) => {
        return id;
      }),
      type: 'SELL',
      unitPrice: this.marketPrice
    };

    this.dataService
      .postOrder(activity)
      .pipe(takeUntil(this.unsubscribeSubject))
      .subscribe(() => {
        this.router.navigate(
          internalRoutes.portfolio.subRoutes.activities.routerLink
        );

        this.dialogRef.close();
      });
  }

  public onExport() {
    const activityIds = this.dataSource.data.map(({ id }) => {
      return id;
    });

    this.dataService
      .fetchExport({ activityIds })
      .pipe(takeUntil(this.unsubscribeSubject))
      .subscribe((data) => {
        downloadAsFile({
          content: data,
          fileName: `ghostfolio-export-${this.SymbolProfile?.symbol}-${format(
            parseISO(data.meta.date),
            'yyyyMMddHHmm'
          )}.json`,
          format: 'json'
        });
      });
  }

  public onMarketDataChanged(withRefresh = false) {
    if (withRefresh) {
      this.fetchMarketData();
    }
  }

  public onUpdateActivity(aActivity: Activity) {
    this.router.navigate(
      internalRoutes.portfolio.subRoutes.activities.routerLink,
      {
        queryParams: { activityId: aActivity.id, editDialog: true }
      }
    );

    this.dialogRef.close();
  }

  public ngOnDestroy() {
    this.unsubscribeSubject.next();
    this.unsubscribeSubject.complete();
  }

  private fetchMarketData() {
    this.dataService
      .fetchMarketDataBySymbol({
        dataSource: this.data.dataSource,
        symbol: this.data.symbol
      })
      .pipe(takeUntil(this.unsubscribeSubject))
      .subscribe(({ marketData }) => {
        this.marketDataItems = marketData;

        this.historicalDataItems = this.marketDataItems.map(
          ({ date, marketPrice }) => {
            return {
              date: format(date, DATE_FORMAT),
              value: marketPrice
            };
          }
        );

        this.changeDetectorRef.markForCheck();
      });
  }
}
>>>>>>> 973b7ee5
<|MERGE_RESOLUTION|>--- conflicted
+++ resolved
@@ -1,1339 +1,677 @@
-<<<<<<< HEAD
-import { DataService } from '@ghostfolio/client/services/data.service';
-import { UserService } from '@ghostfolio/client/services/user/user.service';
-import {
-  NUMERICAL_PRECISION_THRESHOLD_3_FIGURES,
-  NUMERICAL_PRECISION_THRESHOLD_5_FIGURES,
-  NUMERICAL_PRECISION_THRESHOLD_6_FIGURES
-} from '@ghostfolio/common/config';
-import { CreateOrderDto } from '@ghostfolio/common/dtos';
-import { DATE_FORMAT, downloadAsFile } from '@ghostfolio/common/helper';
-import {
-  Activity,
-  DataProviderInfo,
-  EnhancedSymbolProfile,
-  Filter,
-  LineChartItem,
-  User
-} from '@ghostfolio/common/interfaces';
-import { hasPermission, permissions } from '@ghostfolio/common/permissions';
-import { internalRoutes } from '@ghostfolio/common/routes/routes';
-import { GfAccountsTableComponent } from '@ghostfolio/ui/accounts-table';
-import { GfActivitiesTableComponent } from '@ghostfolio/ui/activities-table';
-import { GfDataProviderCreditsComponent } from '@ghostfolio/ui/data-provider-credits';
-import { GfDialogFooterComponent } from '@ghostfolio/ui/dialog-footer';
-import { GfDialogHeaderComponent } from '@ghostfolio/ui/dialog-header';
-import { GfHistoricalMarketDataEditorComponent } from '@ghostfolio/ui/historical-market-data-editor';
-import { translate } from '@ghostfolio/ui/i18n';
-import { GfLineChartComponent } from '@ghostfolio/ui/line-chart';
-import { GfPortfolioProportionChartComponent } from '@ghostfolio/ui/portfolio-proportion-chart';
-import { GfTagsSelectorComponent } from '@ghostfolio/ui/tags-selector';
-import { GfValueComponent } from '@ghostfolio/ui/value';
-
-import { CommonModule } from '@angular/common';
-import {
-  CUSTOM_ELEMENTS_SCHEMA,
-  ChangeDetectionStrategy,
-  ChangeDetectorRef,
-  Component,
-  Inject,
-  OnDestroy,
-  OnInit
-} from '@angular/core';
-import { FormBuilder, FormGroup, ReactiveFormsModule } from '@angular/forms';
-import { MatButtonModule } from '@angular/material/button';
-import { MatChipsModule } from '@angular/material/chips';
-import {
-  MAT_DIALOG_DATA,
-  MatDialogModule,
-  MatDialogRef
-} from '@angular/material/dialog';
-import { MatFormFieldModule } from '@angular/material/form-field';
-import { SortDirection } from '@angular/material/sort';
-import { MatTableDataSource } from '@angular/material/table';
-import { MatTabsModule } from '@angular/material/tabs';
-import { Router, RouterModule } from '@angular/router';
-import { IonIcon } from '@ionic/angular/standalone';
-import { Account, MarketData, Tag } from '@prisma/client';
-import { isUUID } from 'class-validator';
-import { format, isSameMonth, isToday, parseISO } from 'date-fns';
-import { addIcons } from 'ionicons';
-import {
-  arrowDownCircleOutline,
-  createOutline,
-  flagOutline,
-  readerOutline,
-  serverOutline,
-  swapVerticalOutline,
-  walletOutline
-} from 'ionicons/icons';
-import { NgxSkeletonLoaderModule } from 'ngx-skeleton-loader';
-import { Subject } from 'rxjs';
-import { switchMap, takeUntil } from 'rxjs/operators';
-
-import { HoldingDetailDialogParams } from './interfaces/interfaces';
-
-@Component({
-  changeDetection: ChangeDetectionStrategy.OnPush,
-  host: { class: 'd-flex flex-column h-100' },
-  imports: [
-    CommonModule,
-    GfAccountsTableComponent,
-    GfActivitiesTableComponent,
-    GfDataProviderCreditsComponent,
-    GfDialogFooterComponent,
-    GfDialogHeaderComponent,
-    GfHistoricalMarketDataEditorComponent,
-    GfLineChartComponent,
-    GfPortfolioProportionChartComponent,
-    GfTagsSelectorComponent,
-    GfValueComponent,
-    IonIcon,
-    MatButtonModule,
-    MatChipsModule,
-    MatDialogModule,
-    MatFormFieldModule,
-    MatTabsModule,
-    NgxSkeletonLoaderModule,
-    ReactiveFormsModule,
-    RouterModule
-  ],
-  schemas: [CUSTOM_ELEMENTS_SCHEMA],
-  selector: 'gf-holding-detail-dialog',
-  styleUrls: ['./holding-detail-dialog.component.scss'],
-  templateUrl: 'holding-detail-dialog.html'
-})
-export class GfHoldingDetailDialogComponent implements OnDestroy, OnInit {
-  public activitiesCount: number;
-  public accounts: Account[];
-  public assetClass: string;
-  public assetSubClass: string;
-  public averagePrice: number;
-  public averagePricePrecision = 2;
-  public benchmarkDataItems: LineChartItem[];
-  public benchmarkLabel = $localize`Average Unit Price`;
-  public countries: {
-    [code: string]: { name: string; value: number };
-  };
-  public dataProviderInfo: DataProviderInfo;
-  public dataSource: MatTableDataSource<Activity>;
-  public dividendInBaseCurrency: number;
-  public stakeRewards: number;
-  public dividendInBaseCurrencyPrecision = 2;
-  public dividendYieldPercentWithCurrencyEffect: number;
-  public feeInBaseCurrency: number;
-  public firstBuyDate: string;
-  public hasPermissionToCreateOwnTag: boolean;
-  public hasPermissionToReadMarketDataOfOwnAssetProfile: boolean;
-  public historicalDataItems: LineChartItem[];
-  public holdingForm: FormGroup;
-  public investmentInBaseCurrencyWithCurrencyEffect: number;
-  public investmentInBaseCurrencyWithCurrencyEffectPrecision = 2;
-  public isUUID = isUUID;
-  public marketDataItems: MarketData[] = [];
-  public marketPrice: number;
-  public marketPriceMax: number;
-  public marketPriceMaxPrecision = 2;
-  public marketPriceMin: number;
-  public marketPriceMinPrecision = 2;
-  public marketPricePrecision = 2;
-  public netPerformance: number;
-  public netPerformancePrecision = 2;
-  public netPerformancePercent: number;
-  public netPerformancePercentWithCurrencyEffect: number;
-  public netPerformancePercentWithCurrencyEffectPrecision = 2;
-  public netPerformanceWithCurrencyEffect: number;
-  public netPerformanceWithCurrencyEffectPrecision = 2;
-  public quantity: number;
-  public quantityPrecision = 2;
-  public stakePrecision = 2;
-  public reportDataGlitchMail: string;
-  public routerLinkAdminControlMarketData =
-    internalRoutes.adminControl.subRoutes.marketData.routerLink;
-  public sectors: {
-    [name: string]: { name: string; value: number };
-  };
-  public sortColumn = 'date';
-  public sortDirection: SortDirection = 'desc';
-  public SymbolProfile: EnhancedSymbolProfile;
-  public tags: Tag[];
-  public tagsAvailable: Tag[];
-  public user: User;
-  public value: number;
-
-  private unsubscribeSubject = new Subject<void>();
-
-  public constructor(
-    private changeDetectorRef: ChangeDetectorRef,
-    private dataService: DataService,
-    public dialogRef: MatDialogRef<GfHoldingDetailDialogComponent>,
-    @Inject(MAT_DIALOG_DATA) public data: HoldingDetailDialogParams,
-    private formBuilder: FormBuilder,
-    private router: Router,
-    private userService: UserService
-  ) {
-    addIcons({
-      arrowDownCircleOutline,
-      createOutline,
-      flagOutline,
-      readerOutline,
-      serverOutline,
-      swapVerticalOutline,
-      walletOutline
-    });
-  }
-
-  public ngOnInit() {
-    const filters: Filter[] = [
-      { id: this.data.dataSource, type: 'DATA_SOURCE' },
-      { id: this.data.symbol, type: 'SYMBOL' }
-    ];
-
-    this.holdingForm = this.formBuilder.group({
-      tags: [] as string[]
-    });
-
-    this.holdingForm
-      .get('tags')
-      .valueChanges.pipe(takeUntil(this.unsubscribeSubject))
-      .subscribe((tags: Tag[]) => {
-        const newTag = tags.find(({ id }) => {
-          return id === undefined;
-        });
-
-        if (newTag && this.hasPermissionToCreateOwnTag) {
-          this.dataService
-            .postTag({ ...newTag, userId: this.user.id })
-            .pipe(
-              switchMap((createdTag) => {
-                return this.dataService.putHoldingTags({
-                  dataSource: this.data.dataSource,
-                  symbol: this.data.symbol,
-                  tags: [
-                    ...tags.filter(({ id }) => {
-                      return id !== undefined;
-                    }),
-                    createdTag
-                  ]
-                });
-              }),
-              switchMap(() => {
-                return this.userService.get(true);
-              }),
-              takeUntil(this.unsubscribeSubject)
-            )
-            .subscribe();
-        } else {
-          this.dataService
-            .putHoldingTags({
-              tags,
-              dataSource: this.data.dataSource,
-              symbol: this.data.symbol
-            })
-            .pipe(takeUntil(this.unsubscribeSubject))
-            .subscribe();
-        }
-      });
-
-    this.dataService
-      .fetchAccounts({
-        filters
-      })
-      .pipe(takeUntil(this.unsubscribeSubject))
-      .subscribe(({ accounts }) => {
-        this.accounts = accounts;
-
-        this.changeDetectorRef.markForCheck();
-      });
-
-    this.dataService
-      .fetchActivities({
-        filters,
-        sortColumn: this.sortColumn,
-        sortDirection: this.sortDirection
-      })
-      .pipe(takeUntil(this.unsubscribeSubject))
-      .subscribe(({ activities }) => {
-        this.dataSource = new MatTableDataSource(activities);
-
-        this.changeDetectorRef.markForCheck();
-      });
-
-    this.dataService
-      .fetchHoldingDetail({
-        dataSource: this.data.dataSource,
-        symbol: this.data.symbol
-      })
-      .pipe(takeUntil(this.unsubscribeSubject))
-      .subscribe(
-        ({
-          activitiesCount,
-          averagePrice,
-          dataProviderInfo,
-          dividendInBaseCurrency,
-          stakeRewards,
-          investmentInBaseCurrencyWithCurrencyEffect,
-          marketPrice,
-          marketPriceMax,
-          marketPriceMin,
-          netPerformance,
-          netPerformancePercent,
-          netPerformancePercentWithCurrencyEffect,
-          netPerformanceWithCurrencyEffect,
-          quantity,
-          SymbolProfile,
-          tags,
-          value,
-          dividendYieldPercentWithCurrencyEffect,
-          feeInBaseCurrency,
-          firstBuyDate,
-          historicalData
-        }) => {
-          this.activitiesCount = activitiesCount;
-          this.averagePrice = averagePrice;
-
-          if (
-            this.averagePrice >= NUMERICAL_PRECISION_THRESHOLD_6_FIGURES &&
-            this.data.deviceType === 'mobile'
-          ) {
-            this.averagePricePrecision = 0;
-          }
-
-          this.benchmarkDataItems = [];
-          this.countries = {};
-          this.dataProviderInfo = dataProviderInfo;
-          this.dividendInBaseCurrency = dividendInBaseCurrency;
-          this.stakeRewards = stakeRewards;
-
-          if (
-            this.data.deviceType === 'mobile' &&
-            this.dividendInBaseCurrency >=
-              NUMERICAL_PRECISION_THRESHOLD_6_FIGURES
-          ) {
-            this.dividendInBaseCurrencyPrecision = 0;
-          }
-
-          this.dividendYieldPercentWithCurrencyEffect =
-            dividendYieldPercentWithCurrencyEffect;
-
-          this.feeInBaseCurrency = feeInBaseCurrency;
-          this.firstBuyDate = firstBuyDate;
-
-          this.hasPermissionToReadMarketDataOfOwnAssetProfile =
-            hasPermission(
-              this.user?.permissions,
-              permissions.readMarketDataOfOwnAssetProfile
-            ) &&
-            SymbolProfile?.dataSource === 'MANUAL' &&
-            SymbolProfile?.userId === this.user?.id;
-
-          this.historicalDataItems = historicalData.map(
-            ({ averagePrice, date, marketPrice }) => {
-              this.benchmarkDataItems.push({
-                date,
-                value: averagePrice
-              });
-
-              return {
-                date,
-                value: marketPrice
-              };
-            }
-          );
-
-          this.investmentInBaseCurrencyWithCurrencyEffect =
-            investmentInBaseCurrencyWithCurrencyEffect;
-
-          if (
-            this.data.deviceType === 'mobile' &&
-            this.investmentInBaseCurrencyWithCurrencyEffect >=
-              NUMERICAL_PRECISION_THRESHOLD_6_FIGURES
-          ) {
-            this.investmentInBaseCurrencyWithCurrencyEffectPrecision = 0;
-          }
-
-          this.marketPrice = marketPrice;
-          this.marketPriceMax = marketPriceMax;
-
-          if (
-            this.data.deviceType === 'mobile' &&
-            this.marketPriceMax >= NUMERICAL_PRECISION_THRESHOLD_6_FIGURES
-          ) {
-            this.marketPriceMaxPrecision = 0;
-          }
-
-          this.marketPriceMin = marketPriceMin;
-
-          if (
-            this.data.deviceType === 'mobile' &&
-            this.marketPriceMin >= NUMERICAL_PRECISION_THRESHOLD_6_FIGURES
-          ) {
-            this.marketPriceMinPrecision = 0;
-          }
-
-          if (
-            this.data.deviceType === 'mobile' &&
-            this.marketPrice >= NUMERICAL_PRECISION_THRESHOLD_6_FIGURES
-          ) {
-            this.marketPricePrecision = 0;
-          }
-
-          this.netPerformance = netPerformance;
-
-          if (
-            this.data.deviceType === 'mobile' &&
-            this.netPerformance >= NUMERICAL_PRECISION_THRESHOLD_6_FIGURES
-          ) {
-            this.netPerformancePrecision = 0;
-          }
-
-          this.netPerformancePercent = netPerformancePercent;
-
-          this.netPerformancePercentWithCurrencyEffect =
-            netPerformancePercentWithCurrencyEffect;
-
-          if (
-            this.data.deviceType === 'mobile' &&
-            this.netPerformancePercentWithCurrencyEffect >=
-              NUMERICAL_PRECISION_THRESHOLD_3_FIGURES
-          ) {
-            this.netPerformancePercentWithCurrencyEffectPrecision = 0;
-          }
-
-          this.netPerformanceWithCurrencyEffect =
-            netPerformanceWithCurrencyEffect;
-
-          if (
-            this.data.deviceType === 'mobile' &&
-            this.netPerformanceWithCurrencyEffect >=
-              NUMERICAL_PRECISION_THRESHOLD_5_FIGURES
-          ) {
-            this.netPerformanceWithCurrencyEffectPrecision = 0;
-          }
-
-          this.quantity = quantity;
-
-          if (Number.isInteger(this.quantity)) {
-            this.quantityPrecision = 0;
-          } else if (SymbolProfile?.assetSubClass === 'CRYPTOCURRENCY') {
-            if (this.quantity < 1) {
-              this.quantityPrecision = 7;
-            } else if (this.quantity < 1000) {
-              this.quantityPrecision = 5;
-            } else if (this.quantity >= 10000000) {
-              this.quantityPrecision = 0;
-            }
-          }
-
-          this.reportDataGlitchMail = `mailto:hi@ghostfol.io?Subject=Ghostfolio Data Glitch Report&body=Hello%0D%0DI would like to report a data glitch for%0D%0DSymbol: ${SymbolProfile?.symbol}%0DData Source: ${SymbolProfile?.dataSource}%0D%0DAdditional notes:%0D%0DCan you please take a look?%0D%0DKind regards`;
-          this.sectors = {};
-          this.SymbolProfile = SymbolProfile;
-
-          this.tags = tags.map((tag) => {
-            return {
-              ...tag,
-              name: translate(tag.name)
-            };
-          });
-
-          this.holdingForm.setValue({ tags: this.tags }, { emitEvent: false });
-
-          this.value = value;
-
-          if (SymbolProfile?.assetClass) {
-            this.assetClass = translate(SymbolProfile?.assetClass);
-          }
-
-          if (SymbolProfile?.assetSubClass) {
-            this.assetSubClass = translate(SymbolProfile?.assetSubClass);
-          }
-
-          if (SymbolProfile?.countries?.length > 0) {
-            for (const country of SymbolProfile.countries) {
-              this.countries[country.code] = {
-                name: country.name,
-                value: country.weight
-              };
-            }
-          }
-
-          if (SymbolProfile?.sectors?.length > 0) {
-            for (const sector of SymbolProfile.sectors) {
-              this.sectors[sector.name] = {
-                name: sector.name,
-                value: sector.weight
-              };
-            }
-          }
-
-          if (this.firstBuyDate && isToday(parseISO(this.firstBuyDate))) {
-            // Add average price
-            this.historicalDataItems.push({
-              date: this.firstBuyDate,
-              value: this.averagePrice
-            });
-
-            // Add benchmark 1
-            this.benchmarkDataItems.push({
-              date: this.firstBuyDate,
-              value: averagePrice
-            });
-
-            // Add market price
-            this.historicalDataItems.push({
-              date: new Date().toISOString(),
-              value: this.marketPrice
-            });
-
-            // Add benchmark 2
-            this.benchmarkDataItems.push({
-              date: new Date().toISOString(),
-              value: averagePrice
-            });
-          } else {
-            // Add market price
-            this.historicalDataItems.push({
-              date: format(new Date(), DATE_FORMAT),
-              value: this.marketPrice
-            });
-
-            // Add benchmark
-            this.benchmarkDataItems.push({
-              date: format(new Date(), DATE_FORMAT),
-              value: averagePrice
-            });
-          }
-
-          if (
-            this.benchmarkDataItems[0]?.value === undefined &&
-            this.firstBuyDate &&
-            isSameMonth(parseISO(this.firstBuyDate), new Date())
-          ) {
-            this.benchmarkDataItems[0].value = this.averagePrice;
-          }
-
-          this.benchmarkDataItems = this.benchmarkDataItems.map(
-            ({ date, value }) => {
-              return {
-                date,
-                value: value === 0 ? null : value
-              };
-            }
-          );
-
-          if (this.hasPermissionToReadMarketDataOfOwnAssetProfile) {
-            this.fetchMarketData();
-          }
-
-          if (Number.isInteger(this.quantity)) {
-            this.quantityPrecision = 0;
-          } else if (this.SymbolProfile?.assetSubClass === 'CRYPTOCURRENCY') {
-            if (this.quantity < 1) {
-              this.quantityPrecision = 7;
-            } else if (this.quantity < 1000) {
-              this.quantityPrecision = 5;
-            } else if (this.quantity > 10000000) {
-              this.quantityPrecision = 0;
-            }
-            this.stakePrecision = this.quantityPrecision;
-          }
-
-          this.changeDetectorRef.markForCheck();
-        }
-      );
-
-    this.userService.stateChanged
-      .pipe(takeUntil(this.unsubscribeSubject))
-      .subscribe((state) => {
-        if (state?.user) {
-          this.user = state.user;
-
-          this.hasPermissionToCreateOwnTag =
-            hasPermission(this.user.permissions, permissions.createOwnTag) &&
-            this.user?.settings?.isExperimentalFeatures;
-
-          this.tagsAvailable =
-            this.user?.tags?.map((tag) => {
-              return {
-                ...tag,
-                name: translate(tag.name)
-              };
-            }) ?? [];
-
-          this.changeDetectorRef.markForCheck();
-        }
-      });
-  }
-
-  public onCloneActivity(aActivity: Activity) {
-    this.router.navigate(
-      internalRoutes.portfolio.subRoutes.activities.routerLink,
-      {
-        queryParams: { activityId: aActivity.id, createDialog: true }
-      }
-    );
-
-    this.dialogRef.close();
-  }
-
-  public onClose() {
-    this.dialogRef.close();
-  }
-
-  public onCloseHolding() {
-    const today = new Date();
-
-    const activity: CreateOrderDto = {
-      accountId: this.accounts.length === 1 ? this.accounts[0].id : null,
-      comment: null,
-      currency: this.SymbolProfile.currency,
-      dataSource: this.SymbolProfile.dataSource,
-      date: today.toISOString(),
-      fee: 0,
-      quantity: this.quantity,
-      symbol: this.SymbolProfile.symbol,
-      tags: this.tags.map(({ id }) => {
-        return id;
-      }),
-      type: 'SELL',
-      unitPrice: this.marketPrice
-    };
-
-    this.dataService
-      .postOrder(activity)
-      .pipe(takeUntil(this.unsubscribeSubject))
-      .subscribe(() => {
-        this.router.navigate(
-          internalRoutes.portfolio.subRoutes.activities.routerLink
-        );
-
-        this.dialogRef.close();
-      });
-  }
-
-  public onExport() {
-    const activityIds = this.dataSource.data.map(({ id }) => {
-      return id;
-    });
-
-    this.dataService
-      .fetchExport({ activityIds })
-      .pipe(takeUntil(this.unsubscribeSubject))
-      .subscribe((data) => {
-        downloadAsFile({
-          content: data,
-          fileName: `ghostfolio-export-${this.SymbolProfile?.symbol}-${format(
-            parseISO(data.meta.date),
-            'yyyyMMddHHmm'
-          )}.json`,
-          format: 'json'
-        });
-      });
-  }
-
-  public onMarketDataChanged(withRefresh = false) {
-    if (withRefresh) {
-      this.fetchMarketData();
-    }
-  }
-
-  public onUpdateActivity(aActivity: Activity) {
-    this.router.navigate(
-      internalRoutes.portfolio.subRoutes.activities.routerLink,
-      {
-        queryParams: { activityId: aActivity.id, editDialog: true }
-      }
-    );
-
-    this.dialogRef.close();
-  }
-
-  public ngOnDestroy() {
-    this.unsubscribeSubject.next();
-    this.unsubscribeSubject.complete();
-  }
-
-  private fetchMarketData() {
-    this.dataService
-      .fetchMarketDataBySymbol({
-        dataSource: this.data.dataSource,
-        symbol: this.data.symbol
-      })
-      .pipe(takeUntil(this.unsubscribeSubject))
-      .subscribe(({ marketData }) => {
-        this.marketDataItems = marketData;
-
-        this.historicalDataItems = this.marketDataItems.map(
-          ({ date, marketPrice }) => {
-            return {
-              date: format(date, DATE_FORMAT),
-              value: marketPrice
-            };
-          }
-        );
-
-        this.changeDetectorRef.markForCheck();
-      });
-  }
-}
-=======
-import { DataService } from '@ghostfolio/client/services/data.service';
-import { UserService } from '@ghostfolio/client/services/user/user.service';
-import {
-  NUMERICAL_PRECISION_THRESHOLD_3_FIGURES,
-  NUMERICAL_PRECISION_THRESHOLD_5_FIGURES,
-  NUMERICAL_PRECISION_THRESHOLD_6_FIGURES
-} from '@ghostfolio/common/config';
-import { CreateOrderDto } from '@ghostfolio/common/dtos';
-import { DATE_FORMAT, downloadAsFile } from '@ghostfolio/common/helper';
-import {
-  Activity,
-  DataProviderInfo,
-  EnhancedSymbolProfile,
-  Filter,
-  LineChartItem,
-  User
-} from '@ghostfolio/common/interfaces';
-import { hasPermission, permissions } from '@ghostfolio/common/permissions';
-import { internalRoutes } from '@ghostfolio/common/routes/routes';
-import { GfAccountsTableComponent } from '@ghostfolio/ui/accounts-table';
-import { GfActivitiesTableComponent } from '@ghostfolio/ui/activities-table';
-import { GfDataProviderCreditsComponent } from '@ghostfolio/ui/data-provider-credits';
-import { GfDialogFooterComponent } from '@ghostfolio/ui/dialog-footer';
-import { GfDialogHeaderComponent } from '@ghostfolio/ui/dialog-header';
-import { GfHistoricalMarketDataEditorComponent } from '@ghostfolio/ui/historical-market-data-editor';
-import { translate } from '@ghostfolio/ui/i18n';
-import { GfLineChartComponent } from '@ghostfolio/ui/line-chart';
-import { GfPortfolioProportionChartComponent } from '@ghostfolio/ui/portfolio-proportion-chart';
-import { GfTagsSelectorComponent } from '@ghostfolio/ui/tags-selector';
-import { GfValueComponent } from '@ghostfolio/ui/value';
-
-import { CommonModule } from '@angular/common';
-import {
-  CUSTOM_ELEMENTS_SCHEMA,
-  ChangeDetectionStrategy,
-  ChangeDetectorRef,
-  Component,
-  Inject,
-  OnDestroy,
-  OnInit
-} from '@angular/core';
-import { FormBuilder, FormGroup, ReactiveFormsModule } from '@angular/forms';
-import { MatButtonModule } from '@angular/material/button';
-import { MatChipsModule } from '@angular/material/chips';
-import {
-  MAT_DIALOG_DATA,
-  MatDialogModule,
-  MatDialogRef
-} from '@angular/material/dialog';
-import { MatFormFieldModule } from '@angular/material/form-field';
-import { SortDirection } from '@angular/material/sort';
-import { MatTableDataSource } from '@angular/material/table';
-import { MatTabsModule } from '@angular/material/tabs';
-import { Router, RouterModule } from '@angular/router';
-import { IonIcon } from '@ionic/angular/standalone';
-import { Account, MarketData, Tag } from '@prisma/client';
-import { isUUID } from 'class-validator';
-import { format, isSameMonth, isToday, parseISO } from 'date-fns';
-import { addIcons } from 'ionicons';
-import {
-  arrowDownCircleOutline,
-  createOutline,
-  flagOutline,
-  readerOutline,
-  serverOutline,
-  swapVerticalOutline,
-  walletOutline
-} from 'ionicons/icons';
-import { NgxSkeletonLoaderModule } from 'ngx-skeleton-loader';
-import { Subject } from 'rxjs';
-import { switchMap, takeUntil } from 'rxjs/operators';
-
-import { HoldingDetailDialogParams } from './interfaces/interfaces';
-
-@Component({
-  changeDetection: ChangeDetectionStrategy.OnPush,
-  host: { class: 'd-flex flex-column h-100' },
-  imports: [
-    CommonModule,
-    GfAccountsTableComponent,
-    GfActivitiesTableComponent,
-    GfDataProviderCreditsComponent,
-    GfDialogFooterComponent,
-    GfDialogHeaderComponent,
-    GfHistoricalMarketDataEditorComponent,
-    GfLineChartComponent,
-    GfPortfolioProportionChartComponent,
-    GfTagsSelectorComponent,
-    GfValueComponent,
-    IonIcon,
-    MatButtonModule,
-    MatChipsModule,
-    MatDialogModule,
-    MatFormFieldModule,
-    MatTabsModule,
-    NgxSkeletonLoaderModule,
-    ReactiveFormsModule,
-    RouterModule
-  ],
-  schemas: [CUSTOM_ELEMENTS_SCHEMA],
-  selector: 'gf-holding-detail-dialog',
-  styleUrls: ['./holding-detail-dialog.component.scss'],
-  templateUrl: 'holding-detail-dialog.html'
-})
-export class GfHoldingDetailDialogComponent implements OnDestroy, OnInit {
-  public activitiesCount: number;
-  public accounts: Account[];
-  public assetClass: string;
-  public assetSubClass: string;
-  public averagePrice: number;
-  public averagePricePrecision = 2;
-  public benchmarkDataItems: LineChartItem[];
-  public benchmarkLabel = $localize`Average Unit Price`;
-  public countries: {
-    [code: string]: { name: string; value: number };
-  };
-  public dataProviderInfo: DataProviderInfo;
-  public dataSource: MatTableDataSource<Activity>;
-  public dividendInBaseCurrency: number;
-  public dividendInBaseCurrencyPrecision = 2;
-  public dividendYieldPercentWithCurrencyEffect: number;
-  public feeInBaseCurrency: number;
-  public firstBuyDate: string;
-  public hasPermissionToCreateOwnTag: boolean;
-  public hasPermissionToReadMarketDataOfOwnAssetProfile: boolean;
-  public historicalDataItems: LineChartItem[];
-  public holdingForm: FormGroup;
-  public investmentInBaseCurrencyWithCurrencyEffect: number;
-  public investmentInBaseCurrencyWithCurrencyEffectPrecision = 2;
-  public isUUID = isUUID;
-  public marketDataItems: MarketData[] = [];
-  public marketPrice: number;
-  public marketPriceMax: number;
-  public marketPriceMaxPrecision = 2;
-  public marketPriceMin: number;
-  public marketPriceMinPrecision = 2;
-  public marketPricePrecision = 2;
-  public netPerformance: number;
-  public netPerformancePrecision = 2;
-  public netPerformancePercent: number;
-  public netPerformancePercentWithCurrencyEffect: number;
-  public netPerformancePercentWithCurrencyEffectPrecision = 2;
-  public netPerformanceWithCurrencyEffect: number;
-  public netPerformanceWithCurrencyEffectPrecision = 2;
-  public quantity: number;
-  public quantityPrecision = 2;
-  public reportDataGlitchMail: string;
-  public routerLinkAdminControlMarketData =
-    internalRoutes.adminControl.subRoutes.marketData.routerLink;
-  public sectors: {
-    [name: string]: { name: string; value: number };
-  };
-  public sortColumn = 'date';
-  public sortDirection: SortDirection = 'desc';
-  public SymbolProfile: EnhancedSymbolProfile;
-  public tags: Tag[];
-  public tagsAvailable: Tag[];
-  public user: User;
-  public value: number;
-
-  private unsubscribeSubject = new Subject<void>();
-
-  public constructor(
-    private changeDetectorRef: ChangeDetectorRef,
-    private dataService: DataService,
-    public dialogRef: MatDialogRef<GfHoldingDetailDialogComponent>,
-    @Inject(MAT_DIALOG_DATA) public data: HoldingDetailDialogParams,
-    private formBuilder: FormBuilder,
-    private router: Router,
-    private userService: UserService
-  ) {
-    addIcons({
-      arrowDownCircleOutline,
-      createOutline,
-      flagOutline,
-      readerOutline,
-      serverOutline,
-      swapVerticalOutline,
-      walletOutline
-    });
-  }
-
-  public ngOnInit() {
-    const filters: Filter[] = [
-      { id: this.data.dataSource, type: 'DATA_SOURCE' },
-      { id: this.data.symbol, type: 'SYMBOL' }
-    ];
-
-    this.holdingForm = this.formBuilder.group({
-      tags: [] as string[]
-    });
-
-    this.holdingForm
-      .get('tags')
-      .valueChanges.pipe(takeUntil(this.unsubscribeSubject))
-      .subscribe((tags: Tag[]) => {
-        const newTag = tags.find(({ id }) => {
-          return id === undefined;
-        });
-
-        if (newTag && this.hasPermissionToCreateOwnTag) {
-          this.dataService
-            .postTag({ ...newTag, userId: this.user.id })
-            .pipe(
-              switchMap((createdTag) => {
-                return this.dataService.putHoldingTags({
-                  dataSource: this.data.dataSource,
-                  symbol: this.data.symbol,
-                  tags: [
-                    ...tags.filter(({ id }) => {
-                      return id !== undefined;
-                    }),
-                    createdTag
-                  ]
-                });
-              }),
-              switchMap(() => {
-                return this.userService.get(true);
-              }),
-              takeUntil(this.unsubscribeSubject)
-            )
-            .subscribe();
-        } else {
-          this.dataService
-            .putHoldingTags({
-              tags,
-              dataSource: this.data.dataSource,
-              symbol: this.data.symbol
-            })
-            .pipe(takeUntil(this.unsubscribeSubject))
-            .subscribe();
-        }
-      });
-
-    this.dataService
-      .fetchAccounts({
-        filters
-      })
-      .pipe(takeUntil(this.unsubscribeSubject))
-      .subscribe(({ accounts }) => {
-        this.accounts = accounts;
-
-        this.changeDetectorRef.markForCheck();
-      });
-
-    this.dataService
-      .fetchActivities({
-        filters,
-        sortColumn: this.sortColumn,
-        sortDirection: this.sortDirection
-      })
-      .pipe(takeUntil(this.unsubscribeSubject))
-      .subscribe(({ activities }) => {
-        this.dataSource = new MatTableDataSource(activities);
-
-        this.changeDetectorRef.markForCheck();
-      });
-
-    this.dataService
-      .fetchHoldingDetail({
-        dataSource: this.data.dataSource,
-        symbol: this.data.symbol
-      })
-      .pipe(takeUntil(this.unsubscribeSubject))
-      .subscribe(
-        ({
-          activitiesCount,
-          averagePrice,
-          dataProviderInfo,
-          dividendInBaseCurrency,
-          dividendYieldPercentWithCurrencyEffect,
-          feeInBaseCurrency,
-          firstBuyDate,
-          historicalData,
-          investmentInBaseCurrencyWithCurrencyEffect,
-          marketPrice,
-          marketPriceMax,
-          marketPriceMin,
-          netPerformance,
-          netPerformancePercent,
-          netPerformancePercentWithCurrencyEffect,
-          netPerformanceWithCurrencyEffect,
-          quantity,
-          SymbolProfile,
-          tags,
-          value
-        }) => {
-          this.activitiesCount = activitiesCount;
-          this.averagePrice = averagePrice;
-
-          if (
-            this.averagePrice >= NUMERICAL_PRECISION_THRESHOLD_6_FIGURES &&
-            this.data.deviceType === 'mobile'
-          ) {
-            this.averagePricePrecision = 0;
-          }
-
-          this.benchmarkDataItems = [];
-          this.countries = {};
-          this.dataProviderInfo = dataProviderInfo;
-          this.dividendInBaseCurrency = dividendInBaseCurrency;
-
-          if (
-            this.data.deviceType === 'mobile' &&
-            this.dividendInBaseCurrency >=
-              NUMERICAL_PRECISION_THRESHOLD_6_FIGURES
-          ) {
-            this.dividendInBaseCurrencyPrecision = 0;
-          }
-
-          this.dividendYieldPercentWithCurrencyEffect =
-            dividendYieldPercentWithCurrencyEffect;
-
-          this.feeInBaseCurrency = feeInBaseCurrency;
-          this.firstBuyDate = firstBuyDate;
-
-          this.hasPermissionToReadMarketDataOfOwnAssetProfile =
-            hasPermission(
-              this.user?.permissions,
-              permissions.readMarketDataOfOwnAssetProfile
-            ) &&
-            SymbolProfile?.dataSource === 'MANUAL' &&
-            SymbolProfile?.userId === this.user?.id;
-
-          this.historicalDataItems = historicalData.map(
-            ({ averagePrice, date, marketPrice }) => {
-              this.benchmarkDataItems.push({
-                date,
-                value: averagePrice
-              });
-
-              return {
-                date,
-                value: marketPrice
-              };
-            }
-          );
-
-          this.investmentInBaseCurrencyWithCurrencyEffect =
-            investmentInBaseCurrencyWithCurrencyEffect;
-
-          if (
-            this.data.deviceType === 'mobile' &&
-            this.investmentInBaseCurrencyWithCurrencyEffect >=
-              NUMERICAL_PRECISION_THRESHOLD_6_FIGURES
-          ) {
-            this.investmentInBaseCurrencyWithCurrencyEffectPrecision = 0;
-          }
-
-          this.marketPrice = marketPrice;
-          this.marketPriceMax = marketPriceMax;
-
-          if (
-            this.data.deviceType === 'mobile' &&
-            this.marketPriceMax >= NUMERICAL_PRECISION_THRESHOLD_6_FIGURES
-          ) {
-            this.marketPriceMaxPrecision = 0;
-          }
-
-          this.marketPriceMin = marketPriceMin;
-
-          if (
-            this.data.deviceType === 'mobile' &&
-            this.marketPriceMin >= NUMERICAL_PRECISION_THRESHOLD_6_FIGURES
-          ) {
-            this.marketPriceMinPrecision = 0;
-          }
-
-          if (
-            this.data.deviceType === 'mobile' &&
-            this.marketPrice >= NUMERICAL_PRECISION_THRESHOLD_6_FIGURES
-          ) {
-            this.marketPricePrecision = 0;
-          }
-
-          this.netPerformance = netPerformance;
-
-          if (
-            this.data.deviceType === 'mobile' &&
-            this.netPerformance >= NUMERICAL_PRECISION_THRESHOLD_6_FIGURES
-          ) {
-            this.netPerformancePrecision = 0;
-          }
-
-          this.netPerformancePercent = netPerformancePercent;
-
-          this.netPerformancePercentWithCurrencyEffect =
-            netPerformancePercentWithCurrencyEffect;
-
-          if (
-            this.data.deviceType === 'mobile' &&
-            this.netPerformancePercentWithCurrencyEffect >=
-              NUMERICAL_PRECISION_THRESHOLD_3_FIGURES
-          ) {
-            this.netPerformancePercentWithCurrencyEffectPrecision = 0;
-          }
-
-          this.netPerformanceWithCurrencyEffect =
-            netPerformanceWithCurrencyEffect;
-
-          if (
-            this.data.deviceType === 'mobile' &&
-            this.netPerformanceWithCurrencyEffect >=
-              NUMERICAL_PRECISION_THRESHOLD_5_FIGURES
-          ) {
-            this.netPerformanceWithCurrencyEffectPrecision = 0;
-          }
-
-          this.quantity = quantity;
-
-          if (Number.isInteger(this.quantity)) {
-            this.quantityPrecision = 0;
-          } else if (SymbolProfile?.assetSubClass === 'CRYPTOCURRENCY') {
-            if (this.quantity < 10) {
-              this.quantityPrecision = 8;
-            } else if (this.quantity < 1000) {
-              this.quantityPrecision = 6;
-            } else if (this.quantity >= 10000000) {
-              this.quantityPrecision = 0;
-            }
-          }
-
-          this.reportDataGlitchMail = `mailto:hi@ghostfol.io?Subject=Ghostfolio Data Glitch Report&body=Hello%0D%0DI would like to report a data glitch for%0D%0DSymbol: ${SymbolProfile?.symbol}%0DData Source: ${SymbolProfile?.dataSource}%0D%0DAdditional notes:%0D%0DCan you please take a look?%0D%0DKind regards`;
-          this.sectors = {};
-          this.SymbolProfile = SymbolProfile;
-
-          this.tags = tags.map((tag) => {
-            return {
-              ...tag,
-              name: translate(tag.name)
-            };
-          });
-
-          this.holdingForm.setValue({ tags: this.tags }, { emitEvent: false });
-
-          this.value = value;
-
-          if (SymbolProfile?.assetClass) {
-            this.assetClass = translate(SymbolProfile?.assetClass);
-          }
-
-          if (SymbolProfile?.assetSubClass) {
-            this.assetSubClass = translate(SymbolProfile?.assetSubClass);
-          }
-
-          if (SymbolProfile?.countries?.length > 0) {
-            for (const country of SymbolProfile.countries) {
-              this.countries[country.code] = {
-                name: country.name,
-                value: country.weight
-              };
-            }
-          }
-
-          if (SymbolProfile?.sectors?.length > 0) {
-            for (const sector of SymbolProfile.sectors) {
-              this.sectors[sector.name] = {
-                name: sector.name,
-                value: sector.weight
-              };
-            }
-          }
-
-          if (isToday(parseISO(this.firstBuyDate))) {
-            // Add average price
-            this.historicalDataItems.push({
-              date: this.firstBuyDate,
-              value: this.averagePrice
-            });
-
-            // Add benchmark 1
-            this.benchmarkDataItems.push({
-              date: this.firstBuyDate,
-              value: averagePrice
-            });
-
-            // Add market price
-            this.historicalDataItems.push({
-              date: new Date().toISOString(),
-              value: this.marketPrice
-            });
-
-            // Add benchmark 2
-            this.benchmarkDataItems.push({
-              date: new Date().toISOString(),
-              value: averagePrice
-            });
-          } else {
-            // Add market price
-            this.historicalDataItems.push({
-              date: format(new Date(), DATE_FORMAT),
-              value: this.marketPrice
-            });
-
-            // Add benchmark
-            this.benchmarkDataItems.push({
-              date: format(new Date(), DATE_FORMAT),
-              value: averagePrice
-            });
-          }
-
-          if (
-            this.benchmarkDataItems[0]?.value === undefined &&
-            isSameMonth(parseISO(this.firstBuyDate), new Date())
-          ) {
-            this.benchmarkDataItems[0].value = this.averagePrice;
-          }
-
-          this.benchmarkDataItems = this.benchmarkDataItems.map(
-            ({ date, value }) => {
-              return {
-                date,
-                value: value === 0 ? null : value
-              };
-            }
-          );
-
-          if (this.hasPermissionToReadMarketDataOfOwnAssetProfile) {
-            this.fetchMarketData();
-          }
-
-          this.changeDetectorRef.markForCheck();
-        }
-      );
-
-    this.userService.stateChanged
-      .pipe(takeUntil(this.unsubscribeSubject))
-      .subscribe((state) => {
-        if (state?.user) {
-          this.user = state.user;
-
-          this.hasPermissionToCreateOwnTag =
-            hasPermission(this.user.permissions, permissions.createOwnTag) &&
-            this.user?.settings?.isExperimentalFeatures;
-
-          this.tagsAvailable =
-            this.user?.tags?.map((tag) => {
-              return {
-                ...tag,
-                name: translate(tag.name)
-              };
-            }) ?? [];
-
-          this.changeDetectorRef.markForCheck();
-        }
-      });
-  }
-
-  public onCloneActivity(aActivity: Activity) {
-    this.router.navigate(
-      internalRoutes.portfolio.subRoutes.activities.routerLink,
-      {
-        queryParams: { activityId: aActivity.id, createDialog: true }
-      }
-    );
-
-    this.dialogRef.close();
-  }
-
-  public onClose() {
-    this.dialogRef.close();
-  }
-
-  public onCloseHolding() {
-    const today = new Date();
-
-    const activity: CreateOrderDto = {
-      accountId: this.accounts.length === 1 ? this.accounts[0].id : null,
-      comment: null,
-      currency: this.SymbolProfile.currency,
-      dataSource: this.SymbolProfile.dataSource,
-      date: today.toISOString(),
-      fee: 0,
-      quantity: this.quantity,
-      symbol: this.SymbolProfile.symbol,
-      tags: this.tags.map(({ id }) => {
-        return id;
-      }),
-      type: 'SELL',
-      unitPrice: this.marketPrice
-    };
-
-    this.dataService
-      .postOrder(activity)
-      .pipe(takeUntil(this.unsubscribeSubject))
-      .subscribe(() => {
-        this.router.navigate(
-          internalRoutes.portfolio.subRoutes.activities.routerLink
-        );
-
-        this.dialogRef.close();
-      });
-  }
-
-  public onExport() {
-    const activityIds = this.dataSource.data.map(({ id }) => {
-      return id;
-    });
-
-    this.dataService
-      .fetchExport({ activityIds })
-      .pipe(takeUntil(this.unsubscribeSubject))
-      .subscribe((data) => {
-        downloadAsFile({
-          content: data,
-          fileName: `ghostfolio-export-${this.SymbolProfile?.symbol}-${format(
-            parseISO(data.meta.date),
-            'yyyyMMddHHmm'
-          )}.json`,
-          format: 'json'
-        });
-      });
-  }
-
-  public onMarketDataChanged(withRefresh = false) {
-    if (withRefresh) {
-      this.fetchMarketData();
-    }
-  }
-
-  public onUpdateActivity(aActivity: Activity) {
-    this.router.navigate(
-      internalRoutes.portfolio.subRoutes.activities.routerLink,
-      {
-        queryParams: { activityId: aActivity.id, editDialog: true }
-      }
-    );
-
-    this.dialogRef.close();
-  }
-
-  public ngOnDestroy() {
-    this.unsubscribeSubject.next();
-    this.unsubscribeSubject.complete();
-  }
-
-  private fetchMarketData() {
-    this.dataService
-      .fetchMarketDataBySymbol({
-        dataSource: this.data.dataSource,
-        symbol: this.data.symbol
-      })
-      .pipe(takeUntil(this.unsubscribeSubject))
-      .subscribe(({ marketData }) => {
-        this.marketDataItems = marketData;
-
-        this.historicalDataItems = this.marketDataItems.map(
-          ({ date, marketPrice }) => {
-            return {
-              date: format(date, DATE_FORMAT),
-              value: marketPrice
-            };
-          }
-        );
-
-        this.changeDetectorRef.markForCheck();
-      });
-  }
-}
->>>>>>> 973b7ee5
+import { DataService } from '@ghostfolio/client/services/data.service';
+import { UserService } from '@ghostfolio/client/services/user/user.service';
+import {
+  NUMERICAL_PRECISION_THRESHOLD_3_FIGURES,
+  NUMERICAL_PRECISION_THRESHOLD_5_FIGURES,
+  NUMERICAL_PRECISION_THRESHOLD_6_FIGURES
+} from '@ghostfolio/common/config';
+import { CreateOrderDto } from '@ghostfolio/common/dtos';
+import { DATE_FORMAT, downloadAsFile } from '@ghostfolio/common/helper';
+import {
+  Activity,
+  DataProviderInfo,
+  EnhancedSymbolProfile,
+  Filter,
+  LineChartItem,
+  User
+} from '@ghostfolio/common/interfaces';
+import { hasPermission, permissions } from '@ghostfolio/common/permissions';
+import { internalRoutes } from '@ghostfolio/common/routes/routes';
+import { GfAccountsTableComponent } from '@ghostfolio/ui/accounts-table';
+import { GfActivitiesTableComponent } from '@ghostfolio/ui/activities-table';
+import { GfDataProviderCreditsComponent } from '@ghostfolio/ui/data-provider-credits';
+import { GfDialogFooterComponent } from '@ghostfolio/ui/dialog-footer';
+import { GfDialogHeaderComponent } from '@ghostfolio/ui/dialog-header';
+import { GfHistoricalMarketDataEditorComponent } from '@ghostfolio/ui/historical-market-data-editor';
+import { translate } from '@ghostfolio/ui/i18n';
+import { GfLineChartComponent } from '@ghostfolio/ui/line-chart';
+import { GfPortfolioProportionChartComponent } from '@ghostfolio/ui/portfolio-proportion-chart';
+import { GfTagsSelectorComponent } from '@ghostfolio/ui/tags-selector';
+import { GfValueComponent } from '@ghostfolio/ui/value';
+
+import { CommonModule } from '@angular/common';
+import {
+  CUSTOM_ELEMENTS_SCHEMA,
+  ChangeDetectionStrategy,
+  ChangeDetectorRef,
+  Component,
+  Inject,
+  OnDestroy,
+  OnInit
+} from '@angular/core';
+import { FormBuilder, FormGroup, ReactiveFormsModule } from '@angular/forms';
+import { MatButtonModule } from '@angular/material/button';
+import { MatChipsModule } from '@angular/material/chips';
+import {
+  MAT_DIALOG_DATA,
+  MatDialogModule,
+  MatDialogRef
+} from '@angular/material/dialog';
+import { MatFormFieldModule } from '@angular/material/form-field';
+import { SortDirection } from '@angular/material/sort';
+import { MatTableDataSource } from '@angular/material/table';
+import { MatTabsModule } from '@angular/material/tabs';
+import { Router, RouterModule } from '@angular/router';
+import { IonIcon } from '@ionic/angular/standalone';
+import { Account, MarketData, Tag } from '@prisma/client';
+import { isUUID } from 'class-validator';
+import { format, isSameMonth, isToday, parseISO } from 'date-fns';
+import { addIcons } from 'ionicons';
+import {
+  arrowDownCircleOutline,
+  createOutline,
+  flagOutline,
+  readerOutline,
+  serverOutline,
+  swapVerticalOutline,
+  walletOutline
+} from 'ionicons/icons';
+import { NgxSkeletonLoaderModule } from 'ngx-skeleton-loader';
+import { Subject } from 'rxjs';
+import { switchMap, takeUntil } from 'rxjs/operators';
+
+import { HoldingDetailDialogParams } from './interfaces/interfaces';
+
+@Component({
+  changeDetection: ChangeDetectionStrategy.OnPush,
+  host: { class: 'd-flex flex-column h-100' },
+  imports: [
+    CommonModule,
+    GfAccountsTableComponent,
+    GfActivitiesTableComponent,
+    GfDataProviderCreditsComponent,
+    GfDialogFooterComponent,
+    GfDialogHeaderComponent,
+    GfHistoricalMarketDataEditorComponent,
+    GfLineChartComponent,
+    GfPortfolioProportionChartComponent,
+    GfTagsSelectorComponent,
+    GfValueComponent,
+    IonIcon,
+    MatButtonModule,
+    MatChipsModule,
+    MatDialogModule,
+    MatFormFieldModule,
+    MatTabsModule,
+    NgxSkeletonLoaderModule,
+    ReactiveFormsModule,
+    RouterModule
+  ],
+  schemas: [CUSTOM_ELEMENTS_SCHEMA],
+  selector: 'gf-holding-detail-dialog',
+  styleUrls: ['./holding-detail-dialog.component.scss'],
+  templateUrl: 'holding-detail-dialog.html'
+})
+export class GfHoldingDetailDialogComponent implements OnDestroy, OnInit {
+  public activitiesCount: number;
+  public accounts: Account[];
+  public assetClass: string;
+  public assetSubClass: string;
+  public averagePrice: number;
+  public averagePricePrecision = 2;
+  public benchmarkDataItems: LineChartItem[];
+  public benchmarkLabel = $localize`Average Unit Price`;
+  public countries: {
+    [code: string]: { name: string; value: number };
+  };
+  public dataProviderInfo: DataProviderInfo;
+  public dataSource: MatTableDataSource<Activity>;
+  public dividendInBaseCurrency: number;
+  public stakeRewards: number;
+  public dividendInBaseCurrencyPrecision = 2;
+  public dividendYieldPercentWithCurrencyEffect: number;
+  public feeInBaseCurrency: number;
+  public firstBuyDate: string;
+  public hasPermissionToCreateOwnTag: boolean;
+  public hasPermissionToReadMarketDataOfOwnAssetProfile: boolean;
+  public historicalDataItems: LineChartItem[];
+  public holdingForm: FormGroup;
+  public investmentInBaseCurrencyWithCurrencyEffect: number;
+  public investmentInBaseCurrencyWithCurrencyEffectPrecision = 2;
+  public isUUID = isUUID;
+  public marketDataItems: MarketData[] = [];
+  public marketPrice: number;
+  public marketPriceMax: number;
+  public marketPriceMaxPrecision = 2;
+  public marketPriceMin: number;
+  public marketPriceMinPrecision = 2;
+  public marketPricePrecision = 2;
+  public netPerformance: number;
+  public netPerformancePrecision = 2;
+  public netPerformancePercent: number;
+  public netPerformancePercentWithCurrencyEffect: number;
+  public netPerformancePercentWithCurrencyEffectPrecision = 2;
+  public netPerformanceWithCurrencyEffect: number;
+  public netPerformanceWithCurrencyEffectPrecision = 2;
+  public quantity: number;
+  public quantityPrecision = 2;
+  public stakePrecision = 2;
+  public reportDataGlitchMail: string;
+  public routerLinkAdminControlMarketData =
+    internalRoutes.adminControl.subRoutes.marketData.routerLink;
+  public sectors: {
+    [name: string]: { name: string; value: number };
+  };
+  public sortColumn = 'date';
+  public sortDirection: SortDirection = 'desc';
+  public SymbolProfile: EnhancedSymbolProfile;
+  public tags: Tag[];
+  public tagsAvailable: Tag[];
+  public user: User;
+  public value: number;
+
+  private unsubscribeSubject = new Subject<void>();
+
+  public constructor(
+    private changeDetectorRef: ChangeDetectorRef,
+    private dataService: DataService,
+    public dialogRef: MatDialogRef<GfHoldingDetailDialogComponent>,
+    @Inject(MAT_DIALOG_DATA) public data: HoldingDetailDialogParams,
+    private formBuilder: FormBuilder,
+    private router: Router,
+    private userService: UserService
+  ) {
+    addIcons({
+      arrowDownCircleOutline,
+      createOutline,
+      flagOutline,
+      readerOutline,
+      serverOutline,
+      swapVerticalOutline,
+      walletOutline
+    });
+  }
+
+  public ngOnInit() {
+    const filters: Filter[] = [
+      { id: this.data.dataSource, type: 'DATA_SOURCE' },
+      { id: this.data.symbol, type: 'SYMBOL' }
+    ];
+
+    this.holdingForm = this.formBuilder.group({
+      tags: [] as string[]
+    });
+
+    this.holdingForm
+      .get('tags')
+      .valueChanges.pipe(takeUntil(this.unsubscribeSubject))
+      .subscribe((tags: Tag[]) => {
+        const newTag = tags.find(({ id }) => {
+          return id === undefined;
+        });
+
+        if (newTag && this.hasPermissionToCreateOwnTag) {
+          this.dataService
+            .postTag({ ...newTag, userId: this.user.id })
+            .pipe(
+              switchMap((createdTag) => {
+                return this.dataService.putHoldingTags({
+                  dataSource: this.data.dataSource,
+                  symbol: this.data.symbol,
+                  tags: [
+                    ...tags.filter(({ id }) => {
+                      return id !== undefined;
+                    }),
+                    createdTag
+                  ]
+                });
+              }),
+              switchMap(() => {
+                return this.userService.get(true);
+              }),
+              takeUntil(this.unsubscribeSubject)
+            )
+            .subscribe();
+        } else {
+          this.dataService
+            .putHoldingTags({
+              tags,
+              dataSource: this.data.dataSource,
+              symbol: this.data.symbol
+            })
+            .pipe(takeUntil(this.unsubscribeSubject))
+            .subscribe();
+        }
+      });
+
+    this.dataService
+      .fetchAccounts({
+        filters
+      })
+      .pipe(takeUntil(this.unsubscribeSubject))
+      .subscribe(({ accounts }) => {
+        this.accounts = accounts;
+
+        this.changeDetectorRef.markForCheck();
+      });
+
+    this.dataService
+      .fetchActivities({
+        filters,
+        sortColumn: this.sortColumn,
+        sortDirection: this.sortDirection
+      })
+      .pipe(takeUntil(this.unsubscribeSubject))
+      .subscribe(({ activities }) => {
+        this.dataSource = new MatTableDataSource(activities);
+
+        this.changeDetectorRef.markForCheck();
+      });
+
+    this.dataService
+      .fetchHoldingDetail({
+        dataSource: this.data.dataSource,
+        symbol: this.data.symbol
+      })
+      .pipe(takeUntil(this.unsubscribeSubject))
+      .subscribe(
+        ({
+          activitiesCount,
+          averagePrice,
+          dataProviderInfo,
+          dividendInBaseCurrency,
+          stakeRewards,
+          investmentInBaseCurrencyWithCurrencyEffect,
+          marketPrice,
+          marketPriceMax,
+          marketPriceMin,
+          netPerformance,
+          netPerformancePercent,
+          netPerformancePercentWithCurrencyEffect,
+          netPerformanceWithCurrencyEffect,
+          quantity,
+          SymbolProfile,
+          tags,
+          value,
+          dividendYieldPercentWithCurrencyEffect,
+          feeInBaseCurrency,
+          firstBuyDate,
+          historicalData
+        }) => {
+          this.activitiesCount = activitiesCount;
+          this.averagePrice = averagePrice;
+
+          if (
+            this.averagePrice >= NUMERICAL_PRECISION_THRESHOLD_6_FIGURES &&
+            this.data.deviceType === 'mobile'
+          ) {
+            this.averagePricePrecision = 0;
+          }
+
+          this.benchmarkDataItems = [];
+          this.countries = {};
+          this.dataProviderInfo = dataProviderInfo;
+          this.dividendInBaseCurrency = dividendInBaseCurrency;
+          this.stakeRewards = stakeRewards;
+
+          if (
+            this.data.deviceType === 'mobile' &&
+            this.dividendInBaseCurrency >=
+              NUMERICAL_PRECISION_THRESHOLD_6_FIGURES
+          ) {
+            this.dividendInBaseCurrencyPrecision = 0;
+          }
+
+          this.dividendYieldPercentWithCurrencyEffect =
+            dividendYieldPercentWithCurrencyEffect;
+
+          this.feeInBaseCurrency = feeInBaseCurrency;
+          this.firstBuyDate = firstBuyDate;
+
+          this.hasPermissionToReadMarketDataOfOwnAssetProfile =
+            hasPermission(
+              this.user?.permissions,
+              permissions.readMarketDataOfOwnAssetProfile
+            ) &&
+            SymbolProfile?.dataSource === 'MANUAL' &&
+            SymbolProfile?.userId === this.user?.id;
+
+          this.historicalDataItems = historicalData.map(
+            ({ averagePrice, date, marketPrice }) => {
+              this.benchmarkDataItems.push({
+                date,
+                value: averagePrice
+              });
+
+              return {
+                date,
+                value: marketPrice
+              };
+            }
+          );
+
+          this.investmentInBaseCurrencyWithCurrencyEffect =
+            investmentInBaseCurrencyWithCurrencyEffect;
+
+          if (
+            this.data.deviceType === 'mobile' &&
+            this.investmentInBaseCurrencyWithCurrencyEffect >=
+              NUMERICAL_PRECISION_THRESHOLD_6_FIGURES
+          ) {
+            this.investmentInBaseCurrencyWithCurrencyEffectPrecision = 0;
+          }
+
+          this.marketPrice = marketPrice;
+          this.marketPriceMax = marketPriceMax;
+
+          if (
+            this.data.deviceType === 'mobile' &&
+            this.marketPriceMax >= NUMERICAL_PRECISION_THRESHOLD_6_FIGURES
+          ) {
+            this.marketPriceMaxPrecision = 0;
+          }
+
+          this.marketPriceMin = marketPriceMin;
+
+          if (
+            this.data.deviceType === 'mobile' &&
+            this.marketPriceMin >= NUMERICAL_PRECISION_THRESHOLD_6_FIGURES
+          ) {
+            this.marketPriceMinPrecision = 0;
+          }
+
+          if (
+            this.data.deviceType === 'mobile' &&
+            this.marketPrice >= NUMERICAL_PRECISION_THRESHOLD_6_FIGURES
+          ) {
+            this.marketPricePrecision = 0;
+          }
+
+          this.netPerformance = netPerformance;
+
+          if (
+            this.data.deviceType === 'mobile' &&
+            this.netPerformance >= NUMERICAL_PRECISION_THRESHOLD_6_FIGURES
+          ) {
+            this.netPerformancePrecision = 0;
+          }
+
+          this.netPerformancePercent = netPerformancePercent;
+
+          this.netPerformancePercentWithCurrencyEffect =
+            netPerformancePercentWithCurrencyEffect;
+
+          if (
+            this.data.deviceType === 'mobile' &&
+            this.netPerformancePercentWithCurrencyEffect >=
+              NUMERICAL_PRECISION_THRESHOLD_3_FIGURES
+          ) {
+            this.netPerformancePercentWithCurrencyEffectPrecision = 0;
+          }
+
+          this.netPerformanceWithCurrencyEffect =
+            netPerformanceWithCurrencyEffect;
+
+          if (
+            this.data.deviceType === 'mobile' &&
+            this.netPerformanceWithCurrencyEffect >=
+              NUMERICAL_PRECISION_THRESHOLD_5_FIGURES
+          ) {
+            this.netPerformanceWithCurrencyEffectPrecision = 0;
+          }
+
+          this.quantity = quantity;
+
+          if (Number.isInteger(this.quantity)) {
+            this.quantityPrecision = 0;
+          } else if (SymbolProfile?.assetSubClass === 'CRYPTOCURRENCY') {
+            if (this.quantity < 10) {
+              this.quantityPrecision = 8;
+            } else if (this.quantity < 1000) {
+              this.quantityPrecision = 6;
+            } else if (this.quantity >= 10000000) {
+              this.quantityPrecision = 0;
+            }
+          }
+
+          this.reportDataGlitchMail = `mailto:hi@ghostfol.io?Subject=Ghostfolio Data Glitch Report&body=Hello%0D%0DI would like to report a data glitch for%0D%0DSymbol: ${SymbolProfile?.symbol}%0DData Source: ${SymbolProfile?.dataSource}%0D%0DAdditional notes:%0D%0DCan you please take a look?%0D%0DKind regards`;
+          this.sectors = {};
+          this.SymbolProfile = SymbolProfile;
+
+          this.tags = tags.map((tag) => {
+            return {
+              ...tag,
+              name: translate(tag.name)
+            };
+          });
+
+          this.holdingForm.setValue({ tags: this.tags }, { emitEvent: false });
+
+          this.value = value;
+
+          if (SymbolProfile?.assetClass) {
+            this.assetClass = translate(SymbolProfile?.assetClass);
+          }
+
+          if (SymbolProfile?.assetSubClass) {
+            this.assetSubClass = translate(SymbolProfile?.assetSubClass);
+          }
+
+          if (SymbolProfile?.countries?.length > 0) {
+            for (const country of SymbolProfile.countries) {
+              this.countries[country.code] = {
+                name: country.name,
+                value: country.weight
+              };
+            }
+          }
+
+          if (SymbolProfile?.sectors?.length > 0) {
+            for (const sector of SymbolProfile.sectors) {
+              this.sectors[sector.name] = {
+                name: sector.name,
+                value: sector.weight
+              };
+            }
+          }
+
+          if (this.firstBuyDate && isToday(parseISO(this.firstBuyDate))) {
+            // Add average price
+            this.historicalDataItems.push({
+              date: this.firstBuyDate,
+              value: this.averagePrice
+            });
+
+            // Add benchmark 1
+            this.benchmarkDataItems.push({
+              date: this.firstBuyDate,
+              value: averagePrice
+            });
+
+            // Add market price
+            this.historicalDataItems.push({
+              date: new Date().toISOString(),
+              value: this.marketPrice
+            });
+
+            // Add benchmark 2
+            this.benchmarkDataItems.push({
+              date: new Date().toISOString(),
+              value: averagePrice
+            });
+          } else {
+            // Add market price
+            this.historicalDataItems.push({
+              date: format(new Date(), DATE_FORMAT),
+              value: this.marketPrice
+            });
+
+            // Add benchmark
+            this.benchmarkDataItems.push({
+              date: format(new Date(), DATE_FORMAT),
+              value: averagePrice
+            });
+          }
+
+          if (
+            this.benchmarkDataItems[0]?.value === undefined &&
+            this.firstBuyDate &&
+            isSameMonth(parseISO(this.firstBuyDate), new Date())
+          ) {
+            this.benchmarkDataItems[0].value = this.averagePrice;
+          }
+
+          this.benchmarkDataItems = this.benchmarkDataItems.map(
+            ({ date, value }) => {
+              return {
+                date,
+                value: value === 0 ? null : value
+              };
+            }
+          );
+
+          if (this.hasPermissionToReadMarketDataOfOwnAssetProfile) {
+            this.fetchMarketData();
+          }
+
+          if (Number.isInteger(this.quantity)) {
+            this.quantityPrecision = 0;
+          } else if (this.SymbolProfile?.assetSubClass === 'CRYPTOCURRENCY') {
+            if (this.quantity < 1) {
+              this.quantityPrecision = 7;
+            } else if (this.quantity < 1000) {
+              this.quantityPrecision = 5;
+            } else if (this.quantity > 10000000) {
+              this.quantityPrecision = 0;
+            }
+            this.stakePrecision = this.quantityPrecision;
+          }
+
+          this.changeDetectorRef.markForCheck();
+        }
+      );
+
+    this.userService.stateChanged
+      .pipe(takeUntil(this.unsubscribeSubject))
+      .subscribe((state) => {
+        if (state?.user) {
+          this.user = state.user;
+
+          this.hasPermissionToCreateOwnTag =
+            hasPermission(this.user.permissions, permissions.createOwnTag) &&
+            this.user?.settings?.isExperimentalFeatures;
+
+          this.tagsAvailable =
+            this.user?.tags?.map((tag) => {
+              return {
+                ...tag,
+                name: translate(tag.name)
+              };
+            }) ?? [];
+
+          this.changeDetectorRef.markForCheck();
+        }
+      });
+  }
+
+  public onCloneActivity(aActivity: Activity) {
+    this.router.navigate(
+      internalRoutes.portfolio.subRoutes.activities.routerLink,
+      {
+        queryParams: { activityId: aActivity.id, createDialog: true }
+      }
+    );
+
+    this.dialogRef.close();
+  }
+
+  public onClose() {
+    this.dialogRef.close();
+  }
+
+  public onCloseHolding() {
+    const today = new Date();
+
+    const activity: CreateOrderDto = {
+      accountId: this.accounts.length === 1 ? this.accounts[0].id : null,
+      comment: null,
+      currency: this.SymbolProfile.currency,
+      dataSource: this.SymbolProfile.dataSource,
+      date: today.toISOString(),
+      fee: 0,
+      quantity: this.quantity,
+      symbol: this.SymbolProfile.symbol,
+      tags: this.tags.map(({ id }) => {
+        return id;
+      }),
+      type: 'SELL',
+      unitPrice: this.marketPrice
+    };
+
+    this.dataService
+      .postOrder(activity)
+      .pipe(takeUntil(this.unsubscribeSubject))
+      .subscribe(() => {
+        this.router.navigate(
+          internalRoutes.portfolio.subRoutes.activities.routerLink
+        );
+
+        this.dialogRef.close();
+      });
+  }
+
+  public onExport() {
+    const activityIds = this.dataSource.data.map(({ id }) => {
+      return id;
+    });
+
+    this.dataService
+      .fetchExport({ activityIds })
+      .pipe(takeUntil(this.unsubscribeSubject))
+      .subscribe((data) => {
+        downloadAsFile({
+          content: data,
+          fileName: `ghostfolio-export-${this.SymbolProfile?.symbol}-${format(
+            parseISO(data.meta.date),
+            'yyyyMMddHHmm'
+          )}.json`,
+          format: 'json'
+        });
+      });
+  }
+
+  public onMarketDataChanged(withRefresh = false) {
+    if (withRefresh) {
+      this.fetchMarketData();
+    }
+  }
+
+  public onUpdateActivity(aActivity: Activity) {
+    this.router.navigate(
+      internalRoutes.portfolio.subRoutes.activities.routerLink,
+      {
+        queryParams: { activityId: aActivity.id, editDialog: true }
+      }
+    );
+
+    this.dialogRef.close();
+  }
+
+  public ngOnDestroy() {
+    this.unsubscribeSubject.next();
+    this.unsubscribeSubject.complete();
+  }
+
+  private fetchMarketData() {
+    this.dataService
+      .fetchMarketDataBySymbol({
+        dataSource: this.data.dataSource,
+        symbol: this.data.symbol
+      })
+      .pipe(takeUntil(this.unsubscribeSubject))
+      .subscribe(({ marketData }) => {
+        this.marketDataItems = marketData;
+
+        this.historicalDataItems = this.marketDataItems.map(
+          ({ date, marketPrice }) => {
+            return {
+              date: format(date, DATE_FORMAT),
+              value: marketPrice
+            };
+          }
+        );
+
+        this.changeDetectorRef.markForCheck();
+      });
+  }
+}