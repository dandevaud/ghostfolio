import { Activity } from '@ghostfolio/api/app/order/interfaces/activities.interface';
import { GfAccountsTableModule } from '@ghostfolio/client/components/accounts-table/accounts-table.module';
import { GfDialogFooterModule } from '@ghostfolio/client/components/dialog-footer/dialog-footer.module';
import { GfDialogHeaderModule } from '@ghostfolio/client/components/dialog-header/dialog-header.module';
import { DataService } from '@ghostfolio/client/services/data.service';
import { UserService } from '@ghostfolio/client/services/user/user.service';
import { NUMERICAL_PRECISION_THRESHOLD } from '@ghostfolio/common/config';
import { DATE_FORMAT, downloadAsFile } from '@ghostfolio/common/helper';
import {
  DataProviderInfo,
  EnhancedSymbolProfile,
  Filter,
  LineChartItem,
  User
} from '@ghostfolio/common/interfaces';
import { hasPermission, permissions } from '@ghostfolio/common/permissions';
import { internalRoutes } from '@ghostfolio/common/routes/routes';
import { GfActivitiesTableComponent } from '@ghostfolio/ui/activities-table';
import { GfDataProviderCreditsComponent } from '@ghostfolio/ui/data-provider-credits';
import { GfHistoricalMarketDataEditorComponent } from '@ghostfolio/ui/historical-market-data-editor';
import { translate } from '@ghostfolio/ui/i18n';
import { GfLineChartComponent } from '@ghostfolio/ui/line-chart';
import { GfPortfolioProportionChartComponent } from '@ghostfolio/ui/portfolio-proportion-chart';
import { GfTagsSelectorComponent } from '@ghostfolio/ui/tags-selector';
import { GfValueComponent } from '@ghostfolio/ui/value';

import { CommonModule } from '@angular/common';
import {
  CUSTOM_ELEMENTS_SCHEMA,
  ChangeDetectionStrategy,
  ChangeDetectorRef,
  Component,
  Inject,
  OnDestroy,
  OnInit
} from '@angular/core';
import { FormBuilder, FormGroup } from '@angular/forms';
import { MatButtonModule } from '@angular/material/button';
import { MatChipsModule } from '@angular/material/chips';
import {
  MAT_DIALOG_DATA,
  MatDialogModule,
  MatDialogRef
} from '@angular/material/dialog';
import { MatFormFieldModule } from '@angular/material/form-field';
import { SortDirection } from '@angular/material/sort';
import { MatTableDataSource } from '@angular/material/table';
import { MatTabsModule } from '@angular/material/tabs';
import { Router } from '@angular/router';
import { Account, MarketData, Tag } from '@prisma/client';
import { format, isSameMonth, isToday, parseISO } from 'date-fns';
import { NgxSkeletonLoaderModule } from 'ngx-skeleton-loader';
import { Subject } from 'rxjs';
import { switchMap, takeUntil } from 'rxjs/operators';

import { HoldingDetailDialogParams } from './interfaces/interfaces';

@Component({
  changeDetection: ChangeDetectionStrategy.OnPush,
  host: { class: 'd-flex flex-column h-100' },
  imports: [
    CommonModule,
    GfAccountsTableModule,
    GfActivitiesTableComponent,
    GfDataProviderCreditsComponent,
    GfDialogFooterModule,
    GfDialogHeaderModule,
    GfHistoricalMarketDataEditorComponent,
    GfLineChartComponent,
    GfPortfolioProportionChartComponent,
    GfTagsSelectorComponent,
    GfValueComponent,
    MatButtonModule,
    MatChipsModule,
    MatDialogModule,
    MatFormFieldModule,
    MatTabsModule,
    NgxSkeletonLoaderModule
  ],
  schemas: [CUSTOM_ELEMENTS_SCHEMA],
  selector: 'gf-holding-detail-dialog',
  styleUrls: ['./holding-detail-dialog.component.scss'],
  templateUrl: 'holding-detail-dialog.html'
})
export class GfHoldingDetailDialogComponent implements OnDestroy, OnInit {
  public activityForm: FormGroup;
  public accounts: Account[];
  public assetClass: string;
  public assetSubClass: string;
  public averagePrice: number;
  public benchmarkDataItems: LineChartItem[];
  public countries: {
    [code: string]: { name: string; value: number };
  };
  public dataProviderInfo: DataProviderInfo;
  public dataSource: MatTableDataSource<Activity>;
  public dividendInBaseCurrency: number;
  public stakeRewards: number;
  public dividendInBaseCurrencyPrecision = 2;
  public dividendYieldPercentWithCurrencyEffect: number;
  public feeInBaseCurrency: number;
  public firstBuyDate: string;
  public hasPermissionToCreateOwnTag: boolean;
  public hasPermissionToReadMarketDataOfOwnAssetProfile: boolean;
  public historicalDataItems: LineChartItem[];
  public investmentInBaseCurrencyWithCurrencyEffect: number;
  public investmentInBaseCurrencyWithCurrencyEffectPrecision = 2;
  public marketDataItems: MarketData[] = [];
  public marketPrice: number;
  public marketPriceMax: number;
  public marketPriceMin: number;
  public netPerformance: number;
  public netPerformancePrecision = 2;
  public netPerformancePercent: number;
  public netPerformancePercentWithCurrencyEffect: number;
  public netPerformanceWithCurrencyEffect: number;
  public netPerformanceWithCurrencyEffectPrecision = 2;
  public quantity: number;
  public quantityPrecision = 2;
  public stakePrecision = 2;
  public reportDataGlitchMail: string;
  public sectors: {
    [name: string]: { name: string; value: number };
  };
  public sortColumn = 'date';
  public sortDirection: SortDirection = 'desc';
  public SymbolProfile: EnhancedSymbolProfile;
  public tags: Tag[];
  public tagsAvailable: Tag[];
  public totalItems: number;
  public transactionCount: number;
  public user: User;
  public value: number;

  private unsubscribeSubject = new Subject<void>();

  public constructor(
    private changeDetectorRef: ChangeDetectorRef,
    private dataService: DataService,
    public dialogRef: MatDialogRef<GfHoldingDetailDialogComponent>,
    @Inject(MAT_DIALOG_DATA) public data: HoldingDetailDialogParams,
    private formBuilder: FormBuilder,
    private router: Router,
    private userService: UserService
  ) {}

  public ngOnInit() {
    this.activityForm = this.formBuilder.group({
      tags: [] as string[]
    });

    const filters: Filter[] = [
      { id: this.data.dataSource, type: 'DATA_SOURCE' },
      { id: this.data.symbol, type: 'SYMBOL' }
    ];

    this.activityForm
      .get('tags')
      .valueChanges.pipe(takeUntil(this.unsubscribeSubject))
      .subscribe((tags: Tag[]) => {
        const newTag = tags.find(({ id }) => {
          return id === undefined;
        });

        if (newTag && this.hasPermissionToCreateOwnTag) {
          this.dataService
            .postTag({ ...newTag, userId: this.user.id })
            .pipe(
              switchMap((createdTag) => {
                return this.dataService.putHoldingTags({
                  dataSource: this.data.dataSource,
                  symbol: this.data.symbol,
                  tags: [
                    ...tags.filter(({ id }) => {
                      return id !== undefined;
                    }),
                    createdTag
                  ]
                });
              }),
              switchMap(() => {
                return this.userService.get(true);
              }),
              takeUntil(this.unsubscribeSubject)
            )
            .subscribe();
        } else {
          this.dataService
            .putHoldingTags({
              tags,
              dataSource: this.data.dataSource,
              symbol: this.data.symbol
            })
            .pipe(takeUntil(this.unsubscribeSubject))
            .subscribe();
        }
      });

    this.dataService
      .fetchAccounts({
        filters
      })
      .pipe(takeUntil(this.unsubscribeSubject))
      .subscribe(({ accounts }) => {
        this.accounts = accounts;

        this.changeDetectorRef.markForCheck();
      });

    this.dataService
      .fetchActivities({
        filters,
        sortColumn: this.sortColumn,
        sortDirection: this.sortDirection
      })
      .pipe(takeUntil(this.unsubscribeSubject))
      .subscribe(({ activities }) => {
        this.dataSource = new MatTableDataSource(activities);

        this.changeDetectorRef.markForCheck();
      });

    this.dataService
      .fetchHoldingDetail({
        dataSource: this.data.dataSource,
        symbol: this.data.symbol
      })
      .pipe(takeUntil(this.unsubscribeSubject))
      .subscribe(
        ({
          averagePrice,
          dataProviderInfo,
          dividendInBaseCurrency,
<<<<<<< HEAD
          dividendYieldPercentWithCurrencyEffect,
          feeInBaseCurrency,
          firstBuyDate,
          historicalData,
          investmentInBaseCurrencyWithCurrencyEffect,
=======
          stakeRewards,
          investment,
>>>>>>> f83a34e8
          marketPrice,
          marketPriceMax,
          marketPriceMin,
          netPerformance,
          netPerformancePercent,
          netPerformancePercentWithCurrencyEffect,
          netPerformanceWithCurrencyEffect,
          quantity,
          SymbolProfile,
          tags,
          transactionCount,
          value,
          dividendYieldPercentWithCurrencyEffect,
          feeInBaseCurrency,
          firstBuyDate,
          historicalData
        }) => {
          this.averagePrice = averagePrice;
          this.benchmarkDataItems = [];
          this.countries = {};
          this.dataProviderInfo = dataProviderInfo;
          this.dividendInBaseCurrency = dividendInBaseCurrency;
          this.stakeRewards = stakeRewards;

          if (
            this.data.deviceType === 'mobile' &&
            this.dividendInBaseCurrency >= NUMERICAL_PRECISION_THRESHOLD
          ) {
            this.dividendInBaseCurrencyPrecision = 0;
          }

          this.dividendYieldPercentWithCurrencyEffect =
            dividendYieldPercentWithCurrencyEffect;

          this.feeInBaseCurrency = feeInBaseCurrency;
          this.firstBuyDate = firstBuyDate;

          this.hasPermissionToReadMarketDataOfOwnAssetProfile =
            hasPermission(
              this.user?.permissions,
              permissions.readMarketDataOfOwnAssetProfile
            ) &&
            SymbolProfile?.dataSource === 'MANUAL' &&
            SymbolProfile?.userId === this.user?.id;

          this.historicalDataItems = historicalData.map(
            ({ averagePrice, date, marketPrice }) => {
              this.benchmarkDataItems.push({
                date,
                value: averagePrice
              });

              return {
                date,
                value: marketPrice
              };
            }
          );

          this.investmentInBaseCurrencyWithCurrencyEffect =
            investmentInBaseCurrencyWithCurrencyEffect;

          if (
            this.data.deviceType === 'mobile' &&
            this.investmentInBaseCurrencyWithCurrencyEffect >=
              NUMERICAL_PRECISION_THRESHOLD
          ) {
            this.investmentInBaseCurrencyWithCurrencyEffectPrecision = 0;
          }

          this.marketPrice = marketPrice;
          this.marketPriceMax = marketPriceMax;
          this.marketPriceMin = marketPriceMin;
          this.netPerformance = netPerformance;

          if (
            this.data.deviceType === 'mobile' &&
            this.netPerformance >= NUMERICAL_PRECISION_THRESHOLD
          ) {
            this.netPerformancePrecision = 0;
          }

          this.netPerformancePercent = netPerformancePercent;

          this.netPerformancePercentWithCurrencyEffect =
            netPerformancePercentWithCurrencyEffect;

          this.netPerformanceWithCurrencyEffect =
            netPerformanceWithCurrencyEffect;

          if (
            this.data.deviceType === 'mobile' &&
            this.netPerformanceWithCurrencyEffect >=
              NUMERICAL_PRECISION_THRESHOLD
          ) {
            this.netPerformanceWithCurrencyEffectPrecision = 0;
          }

          this.quantity = quantity;

          if (Number.isInteger(this.quantity)) {
            this.quantityPrecision = 0;
          } else if (SymbolProfile?.assetSubClass === 'CRYPTOCURRENCY') {
            if (this.quantity < 1) {
              this.quantityPrecision = 7;
            } else if (this.quantity < 1000) {
              this.quantityPrecision = 5;
            } else if (this.quantity >= 10000000) {
              this.quantityPrecision = 0;
            }
          }

          this.reportDataGlitchMail = `mailto:hi@ghostfol.io?Subject=Ghostfolio Data Glitch Report&body=Hello%0D%0DI would like to report a data glitch for%0D%0DSymbol: ${SymbolProfile?.symbol}%0DData Source: ${SymbolProfile?.dataSource}%0D%0DAdditional notes:%0D%0DCan you please take a look?%0D%0DKind regards`;
          this.sectors = {};
          this.SymbolProfile = SymbolProfile;

          this.tags = tags.map((tag) => {
            return {
              ...tag,
              name: translate(tag.name)
            };
          });

          this.activityForm.setValue({ tags: this.tags }, { emitEvent: false });

          this.transactionCount = transactionCount;
          this.totalItems = transactionCount;
          this.value = value;

          if (SymbolProfile?.assetClass) {
            this.assetClass = translate(SymbolProfile?.assetClass);
          }

          if (SymbolProfile?.assetSubClass) {
            this.assetSubClass = translate(SymbolProfile?.assetSubClass);
          }

          if (SymbolProfile?.countries?.length > 0) {
            for (const country of SymbolProfile.countries) {
              this.countries[country.code] = {
                name: country.name,
                value: country.weight
              };
            }
          }

          if (SymbolProfile?.sectors?.length > 0) {
            for (const sector of SymbolProfile.sectors) {
              this.sectors[sector.name] = {
                name: sector.name,
                value: sector.weight
              };
            }
          }

          if (this.firstBuyDate && isToday(parseISO(this.firstBuyDate))) {
            // Add average price
            this.historicalDataItems.push({
              date: this.firstBuyDate,
              value: this.averagePrice
            });

            // Add benchmark 1
            this.benchmarkDataItems.push({
              date: this.firstBuyDate,
              value: averagePrice
            });

            // Add market price
            this.historicalDataItems.push({
              date: new Date().toISOString(),
              value: this.marketPrice
            });

            // Add benchmark 2
            this.benchmarkDataItems.push({
              date: new Date().toISOString(),
              value: averagePrice
            });
          } else {
            // Add market price
            this.historicalDataItems.push({
              date: format(new Date(), DATE_FORMAT),
              value: this.marketPrice
            });

            // Add benchmark
            this.benchmarkDataItems.push({
              date: format(new Date(), DATE_FORMAT),
              value: averagePrice
            });
          }

          if (
            this.benchmarkDataItems[0]?.value === undefined &&
            this.firstBuyDate &&
            isSameMonth(parseISO(this.firstBuyDate), new Date())
          ) {
            this.benchmarkDataItems[0].value = this.averagePrice;
          }

          this.benchmarkDataItems = this.benchmarkDataItems.map(
            ({ date, value }) => {
              return {
                date,
                value: value === 0 ? null : value
              };
            }
          );

          if (this.hasPermissionToReadMarketDataOfOwnAssetProfile) {
            this.fetchMarketData();
          }

          if (Number.isInteger(this.quantity)) {
            this.quantityPrecision = 0;
          } else if (this.SymbolProfile?.assetSubClass === 'CRYPTOCURRENCY') {
            if (this.quantity < 1) {
              this.quantityPrecision = 7;
            } else if (this.quantity < 1000) {
              this.quantityPrecision = 5;
            } else if (this.quantity > 10000000) {
              this.quantityPrecision = 0;
            }
            this.stakePrecision = this.quantityPrecision;
          }

          this.changeDetectorRef.markForCheck();
        }
      );

    this.userService.stateChanged
      .pipe(takeUntil(this.unsubscribeSubject))
      .subscribe((state) => {
        if (state?.user) {
          this.user = state.user;

          this.hasPermissionToCreateOwnTag =
            hasPermission(this.user.permissions, permissions.createOwnTag) &&
            this.user?.settings?.isExperimentalFeatures;

          this.tagsAvailable =
            this.user?.tags?.map((tag) => {
              return {
                ...tag,
                name: translate(tag.name)
              };
            }) ?? [];

          this.changeDetectorRef.markForCheck();
        }
      });
  }

  public onCloneActivity(aActivity: Activity) {
    this.router.navigate(
      internalRoutes.portfolio.subRoutes.activities.routerLink,
      {
        queryParams: { activityId: aActivity.id, createDialog: true }
      }
    );

    this.dialogRef.close();
  }

  public onClose() {
    this.dialogRef.close();
  }

  public onExport() {
    const activityIds = this.dataSource.data.map(({ id }) => {
      return id;
    });

    this.dataService
      .fetchExport({ activityIds })
      .pipe(takeUntil(this.unsubscribeSubject))
      .subscribe((data) => {
        downloadAsFile({
          content: data,
          fileName: `ghostfolio-export-${this.SymbolProfile?.symbol}-${format(
            parseISO(data.meta.date),
            'yyyyMMddHHmm'
          )}.json`,
          format: 'json'
        });
      });
  }

  public onMarketDataChanged(withRefresh = false) {
    if (withRefresh) {
      this.fetchMarketData();
    }
  }

  public onTagsChanged(tags: Tag[]) {
    this.activityForm.get('tags').setValue(tags);
  }

  public onUpdateActivity(aActivity: Activity) {
    this.router.navigate(
      internalRoutes.portfolio.subRoutes.activities.routerLink,
      {
        queryParams: { activityId: aActivity.id, editDialog: true }
      }
    );

    this.dialogRef.close();
  }

  public ngOnDestroy() {
    this.unsubscribeSubject.next();
    this.unsubscribeSubject.complete();
  }

  private fetchMarketData() {
    this.dataService
      .fetchMarketDataBySymbol({
        dataSource: this.data.dataSource,
        symbol: this.data.symbol
      })
      .pipe(takeUntil(this.unsubscribeSubject))
      .subscribe(({ marketData }) => {
        this.marketDataItems = marketData;

        this.historicalDataItems = this.marketDataItems.map(
          ({ date, marketPrice }) => {
            return {
              date: format(date, DATE_FORMAT),
              value: marketPrice
            };
          }
        );

        this.changeDetectorRef.markForCheck();
      });
  }
}<|MERGE_RESOLUTION|>--- conflicted
+++ resolved
@@ -231,16 +231,8 @@
           averagePrice,
           dataProviderInfo,
           dividendInBaseCurrency,
-<<<<<<< HEAD
-          dividendYieldPercentWithCurrencyEffect,
-          feeInBaseCurrency,
-          firstBuyDate,
-          historicalData,
+          stakeRewards,
           investmentInBaseCurrencyWithCurrencyEffect,
-=======
-          stakeRewards,
-          investment,
->>>>>>> f83a34e8
           marketPrice,
           marketPriceMax,
           marketPriceMin,
