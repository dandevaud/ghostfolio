{
  "name": "client",
  "$schema": "../../node_modules/nx/schemas/project-schema.json",
  "projectType": "application",
  "generators": {
    "@schematics/angular:component": {
      "style": "scss"
    }
  },
  "sourceRoot": "apps/client/src",
  "prefix": "gf",
  "targets": {
    "build": {
      "executor": "@nx/angular:webpack-browser",
      "options": {
        "deleteOutputPath": false,
        "localize": true,
        "outputPath": "dist/apps/client",
        "index": "apps/client/src/index.html",
        "main": "apps/client/src/main.ts",
        "polyfills": "apps/client/src/polyfills.ts",
        "tsConfig": "apps/client/tsconfig.app.json",
        "styles": [
          "apps/client/src/assets/fonts/inter.css",
          "apps/client/src/styles/theme.scss",
          "apps/client/src/styles.scss"
        ],
        "scripts": ["node_modules/marked/marked.min.js"],
        "vendorChunk": true,
        "extractLicenses": false,
        "buildOptimizer": false,
        "sourceMap": true,
        "optimization": false,
        "namedChunks": true,
        "serviceWorker": true,
        "ngswConfigPath": "apps/client/ngsw-config.json"
      },
      "configurations": {
        "development-ca": {
          "baseHref": "/ca/",
          "localize": ["ca"]
        },
        "development-de": {
          "baseHref": "/de/",
          "localize": ["de"]
        },
        "development-en": {
          "baseHref": "/en/",
          "localize": ["en"]
        },
        "development-es": {
          "baseHref": "/es/",
          "localize": ["es"]
        },
        "development-fr": {
          "baseHref": "/fr/",
          "localize": ["fr"]
        },
        "development-it": {
          "baseHref": "/it/",
          "localize": ["it"]
        },
        "development-nl": {
          "baseHref": "/nl/",
          "localize": ["nl"]
        },
        "development-pl": {
          "baseHref": "/pl/",
          "localize": ["pl"]
        },
        "development-pt": {
          "baseHref": "/pt/",
          "localize": ["pt"]
        },
        "development-tr": {
          "baseHref": "/tr/",
          "localize": ["tr"]
        },
        "development-zh": {
          "baseHref": "/zh/",
          "localize": ["zh"]
        },
        "production": {
          "fileReplacements": [
            {
              "replace": "apps/client/src/environments/environment.ts",
              "with": "apps/client/src/environments/environment.prod.ts"
            }
          ],
          "optimization": true,
          "outputHashing": "all",
          "sourceMap": false,
          "namedChunks": false,
          "extractLicenses": true,
          "vendorChunk": false,
          "buildOptimizer": true,
          "budgets": [
            {
              "type": "initial",
              "maximumWarning": "2mb",
              "maximumError": "5mb"
            },
            {
              "type": "anyComponentStyle",
              "maximumWarning": "6kb",
              "maximumError": "10kb"
            }
          ]
        }
      },
      "outputs": ["{options.outputPath}"],
      "defaultConfiguration": ""
    },
    "copy-assets": {
      "executor": "nx:run-commands",
      "options": {
        "commands": [
          {
            "command": "shx rm -rf dist/apps/client"
          },
          {
            "command": "shx mkdir -p dist/apps/client/.well-known"
          },
          {
            "command": "shx mkdir -p dist/apps/client/assets"
          },
          {
            "command": "shx mkdir -p dist/apps/client/ionicons"
          },
          {
            "command": "shx cp -r apps/client/src/assets/* dist/apps/client/assets"
          },
          {
            "command": "shx cp -r apps/client/src/assets/.well-known/* dist/apps/client/.well-known"
          },
          {
            "command": "shx cp apps/client/src/assets/favicon.ico dist/apps/client"
          },
          {
            "command": "shx cp apps/client/src/assets/index.html dist/apps/client"
          },
          {
            "command": "shx cp apps/client/src/assets/robots.txt dist/apps/client"
          },
          {
            "command": "shx cp apps/client/src/assets/site.webmanifest dist/apps/client"
          },
          {
            "command": "shx cp node_modules/ionicons/dist/index.js dist/apps/client"
          },
          {
            "command": "shx cp node_modules/ionicons/dist/ionicons.js dist/apps/client"
          },
          {
            "command": "shx cp -r node_modules/ionicons/dist/ionicons/* dist/apps/client/ionicons"
          },
          {
            "command": "shx cp CHANGELOG.md dist/apps/client/assets"
          },
          {
            "command": "shx cp LICENSE dist/apps/client/assets"
          }
        ],
        "parallel": false
      }
    },
    "serve": {
      "executor": "@nx/angular:webpack-dev-server",
      "options": {
        "buildTarget": "client:build",
        "proxyConfig": "apps/client/proxy.conf.json",
<<<<<<< HEAD
        "ssl": true,
        "sslCert": "apps/client/localhost.cert",
        "sslKey": "apps/client/localhost.pem"
=======
        "browserTarget": "client:build"
>>>>>>> 17078aea
      },
      "configurations": {
        "development-de": {
          "browserTarget": "client:build:development-de"
        },
        "development-en": {
          "browserTarget": "client:build:development-en"
        },
        "development-es": {
          "browserTarget": "client:build:development-es"
        },
        "development-fr": {
          "browserTarget": "client:build:development-fr"
        },
        "development-it": {
          "browserTarget": "client:build:development-it"
        },
        "development-nl": {
          "browserTarget": "client:build:development-nl"
        },
        "development-pl": {
          "browserTarget": "client:build:development-pl"
        },
        "development-pt": {
          "browserTarget": "client:build:development-pt"
        },
        "development-tr": {
          "browserTarget": "client:build:development-tr"
        },
        "development-zh": {
          "buildTarget": "client:build:development-zh"
        },
        "production": {
          "browserTarget": "client:build:production"
        }
      }
    },
    "extract-i18n": {
      "executor": "ng-extract-i18n-merge:ng-extract-i18n-merge",
      "options": {
        "browserTarget": "client:build",
        "includeContext": true,
        "outputPath": "src/locales",
        "targetFiles": [
          "messages.ca.xlf",
          "messages.de.xlf",
          "messages.es.xlf",
          "messages.fr.xlf",
          "messages.it.xlf",
          "messages.nl.xlf",
          "messages.pl.xlf",
          "messages.pt.xlf",
          "messages.tr.xlf",
          "messages.zh.xlf"
        ]
      }
    },
    "lint": {
      "executor": "@nx/eslint:lint",
      "options": {
        "lintFilePatterns": ["apps/client/**/*.ts"]
      }
    },
    "test": {
      "executor": "@nx/jest:jest",
      "options": {
        "jestConfig": "apps/client/jest.config.ts"
      },
      "outputs": ["{workspaceRoot}/coverage/apps/client"]
    }
  },
  "i18n": {
    "locales": {
      "ca": {
        "baseHref": "/ca/",
        "translation": "apps/client/src/locales/messages.ca.xlf"
      },
      "de": {
        "baseHref": "/de/",
        "translation": "apps/client/src/locales/messages.de.xlf"
      },
      "es": {
        "baseHref": "/es/",
        "translation": "apps/client/src/locales/messages.es.xlf"
      },
      "fr": {
        "baseHref": "/fr/",
        "translation": "apps/client/src/locales/messages.fr.xlf"
      },
      "it": {
        "baseHref": "/it/",
        "translation": "apps/client/src/locales/messages.it.xlf"
      },
      "nl": {
        "baseHref": "/nl/",
        "translation": "apps/client/src/locales/messages.nl.xlf"
      },
      "pl": {
        "baseHref": "/pl/",
        "translation": "apps/client/src/locales/messages.pl.xlf"
      },
      "pt": {
        "baseHref": "/pt/",
        "translation": "apps/client/src/locales/messages.pt.xlf"
      },
      "tr": {
        "baseHref": "/tr/",
        "translation": "apps/client/src/locales/messages.tr.xlf"
      },
      "zh": {
        "baseHref": "/zh/",
        "translation": "apps/client/src/locales/messages.zh.xlf"
      }
    },
    "sourceLocale": "en"
  },
  "tags": []
}<|MERGE_RESOLUTION|>--- conflicted
+++ resolved
@@ -169,13 +169,9 @@
       "options": {
         "buildTarget": "client:build",
         "proxyConfig": "apps/client/proxy.conf.json",
-<<<<<<< HEAD
         "ssl": true,
         "sslCert": "apps/client/localhost.cert",
         "sslKey": "apps/client/localhost.pem"
-=======
-        "browserTarget": "client:build"
->>>>>>> 17078aea
       },
       "configurations": {
         "development-de": {
