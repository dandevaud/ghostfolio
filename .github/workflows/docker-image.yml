--- conflicted
+++ resolved
@@ -16,11 +16,7 @@
         id: meta
         uses: docker/metadata-action@v4
         with:
-<<<<<<< HEAD
-          images: ${{ vars.DOCKER_REPOSITORY || 'ghostfolio/ghostfolio' }}
-=======
           images: dandevaud/ghostfolio
->>>>>>> f83a34e8
           tags: |
             type=semver,pattern={{major}}
             type=semver,pattern={{version}}
